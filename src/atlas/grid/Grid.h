/*
 * (C) Copyright 1996-2016 ECMWF.
 *
 * This software is licensed under the terms of the Apache Licence Version 2.0
 * which can be obtained at http://www.apache.org/licenses/LICENSE-2.0.
 * In applying this licence, ECMWF does not waive the privileges and immunities
 * granted to it by virtue of its status as an intergovernmental organisation nor
 * does it submit to any jurisdiction.
 */

/// @author Peter Bispham
/// @author Tiago Quintino
/// @author Pedro Maciel
/// @date Jan 2015


#ifndef atlas_Grid_H
#define atlas_Grid_H

#include <string>
#include <vector>
#include "eckit/geometry/Point2.h"
#include "eckit/memory/Builder.h"
#include "eckit/memory/Owned.h"
#include "eckit/memory/SharedPtr.h"
#include "eckit/utils/MD5.h"
#include "eckit/value/Properties.h"
#include "atlas/grid/Domain.h"
<<<<<<< HEAD
#include "atlas/internals/ObjectRegistry.h"
=======
#include "atlas/util/Config.h"
>>>>>>> dcc73f72


namespace atlas {
namespace mesh {
class Mesh;
}
}

<<<<<<< HEAD
=======
class Grid : public eckit::Owned {
>>>>>>> dcc73f72

namespace atlas {
namespace grid {


class Grid : public eckit::Owned, public internals::Registered<Grid> {

  public:  // types (FIXME: remove some)

    typedef eckit::BuilderT1<Grid> builder_t;
    typedef const eckit::Parametrisation& ARG1;
    typedef eckit::SharedPtr<Grid> Ptr;
    typedef eckit::geometry::LLPoint2 Point; // must be sizeof(double)*2
    typedef std::string uid_t;

  public:  // methods

    static std::string className();

    static Grid* create(const eckit::Parametrisation&);

    static Grid* create(const Grid::uid_t& shortName);

    /// ctor (default)
    Grid(const Domain& dom=Domain::makeGlobal());

    /// dtor
    virtual ~Grid();

    Ptr self() {
        return Ptr(this);    ///< @todo not necessary?
    }

    /// Human readable name (may not be unique)
    virtual std::string shortName() const = 0;

    /// Unique grid id
    /// Computed from the shortName and the hash
    uid_t uniqueId() const;

    /// Adds to the MD5 the information that makes this Grid unique
    virtual void hash(eckit::MD5&) const = 0;

    /// @returns the hash of the information that makes this Grid unique
    eckit::MD5::digest_t hash() const;

    /// @return area represented by the grid
    const Domain& domain() const {
        return domain_;
    }

    /// @return number of grid points
    /// @note This methods should have constant access time, if necessary derived
    //        classes should compute it at construction
    virtual size_t npts() const = 0;

    /// Fill provided parameter with grid points, as (lon,lat) values
    /// @post resizes the vector
    virtual void lonlat(std::vector<Point>&) const = 0;

    /// Fills the provided vector with the (lon,lat) values
    /// @post resizes the vector
    void fillLonLat(std::vector<double>&) const;

    /// Fills the provided array with the (lon,lat) values
    /// @note Assumes that the input array has been allocated with correct size
    /// @param array is an array already allocated with enough size to store all the latlon values
    /// @param arraySize is the size of the array
    void fillLonLat(double array[], size_t arraySize) const;

    virtual std::string gridType() const = 0;

    virtual std::string getOptimalMeshGenerator() const;

    virtual eckit::Properties spec() const = 0;

    virtual bool same(const grid::Grid&) const;

  protected:  // methods

    /// Fill provided memory buffer with the grid points, as (lon,lat) values
    /// This implementation in the base Grid class is not optimal as it incurs in double copy
    /// Derived classes should reimplement more optimised versions.
    ///
    /// @note Assumes that the input buffer has been allocated with correct size,
    ///       possibly from calling method npts()
    ///
    /// @param array to be filled in with the (lon,lat) values
    /// @param size number of doubles in array
    ///
    /// @return the size of bytes copyied in
    virtual size_t copyLonLatMemory(double* pts, size_t size) const;

    virtual void print(std::ostream&) const = 0;

  private:  // methods

    friend std::ostream& operator<<(std::ostream& s, const grid::Grid& p) {
        p.print(s);
        return s;
    }

  protected:  // members

    /// Area represented by the grid
    Domain domain_;

  private:  // members

    /// Cache the unique ID
    mutable uid_t uid_;

    /// Cache the hash
    mutable eckit::MD5::digest_t hash_;

};


}  // namespace grid
}  // namespace atlas


#endif<|MERGE_RESOLUTION|>--- conflicted
+++ resolved
@@ -26,11 +26,6 @@
 #include "eckit/utils/MD5.h"
 #include "eckit/value/Properties.h"
 #include "atlas/grid/Domain.h"
-<<<<<<< HEAD
-#include "atlas/internals/ObjectRegistry.h"
-=======
-#include "atlas/util/Config.h"
->>>>>>> dcc73f72
 
 
 namespace atlas {
@@ -39,18 +34,14 @@
 }
 }
 
-<<<<<<< HEAD
-=======
-class Grid : public eckit::Owned {
->>>>>>> dcc73f72
 
 namespace atlas {
 namespace grid {
 
 
-class Grid : public eckit::Owned, public internals::Registered<Grid> {
+class Grid : public eckit::Owned {
 
-  public:  // types (FIXME: remove some)
+  public:  // types
 
     typedef eckit::BuilderT1<Grid> builder_t;
     typedef const eckit::Parametrisation& ARG1;
