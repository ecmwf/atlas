/*
 * (C) Copyright 2013 ECMWF.
 *
 * This software is licensed under the terms of the Apache Licence Version 2.0
 * which can be obtained at http://www.apache.org/licenses/LICENSE-2.0.
 * In applying this licence, ECMWF does not waive the privileges and immunities
 * granted to it by virtue of its status as an intergovernmental organisation
 * nor does it submit to any jurisdiction.
 */

#pragma once

#include <functional>
#include <initializer_list>
#include <string>

#include "atlas/grid/Grid.h"
#include "atlas/grid/detail/grid/Healpix.h"
#include "atlas/grid/detail/grid/Structured.h"


namespace atlas {

//---------------------------------------------------------------------------------------------------------------------
class StructuredGrid;
class RegularGrid;
class GaussianGrid;
class ReducedGaussianGrid;
class RegularGaussianGrid;
class RegularLonLatGrid;
class ShiftedLonLatGrid;
class HealpixGrid;

/*
                                                 Grid
												   |
                                        +----------+----------+
                                        |                     |
                                  StructuredGrid       UnstructuredGrid
                                        |
                   +--------------------+-----------------------+------------------+
                   |                    |                       |                  |
              ReducedGrid          GaussianGrid            RegularGrid        HealpixGrid
                   |                 |     |                 |     |
                   +--------+--------+     +--------+--------+     +-----+
                            |                       |                    |
                   ReducedGaussianGrid     RegularGaussianGrid    RegularLonLatGrid
*/

//---------------------------------------------------------------------------------------------------------------------

/*! @class StructuredGrid
 * @brief Specialization of Grid, where the grid can be represented by rows with uniform distribution
 * @details 
 * @copydetails Grid
 * @dotfile classatlas_1_1StructuredGrid__inherit__graph.dot
 */
class StructuredGrid : public Grid {
public:
    using grid_t = grid::detail::grid::Structured;
    using XSpace = grid_t::XSpace;
    using YSpace = grid_t::YSpace;

public:
    StructuredGrid();
    StructuredGrid(const Grid&);
    StructuredGrid(const Grid::Implementation*);
    StructuredGrid(const std::string& name, const Domain& = Domain());
    StructuredGrid(const std::string& name, const Projection&, const Domain& = Domain());
    StructuredGrid(const Config&);
    StructuredGrid(const XSpace&, const YSpace&, const Projection& = Projection(), const Domain& = Domain());
    StructuredGrid(const Grid&, const Domain&);

    operator bool() const { return valid(); }

    bool valid() const { return grid_; }

    inline idx_t ny() const { return grid_->ny(); }

    inline idx_t nx(idx_t j) const { return grid_->nx(j); }

    inline const std::vector<idx_t>& nx() const { return grid_->nx(); }

    inline idx_t nxmax() const { return grid_->nxmax(); }

    inline const std::vector<double>& y() const { return grid_->y(); }

    /// x coordinate for given grid point {i,j}
    inline double x(idx_t i, idx_t j) const { return grid_->x(i, j); }

    /// y coordinate for given grid row {j}
    inline double y(idx_t j) const { return grid_->y(j); }

    /// increment in x for a given grid row {j}
    inline double dx(idx_t j) const { return grid_->dx(j); }

    /// x coordinate of beginning of a given grid row {j}
    inline double xmin(idx_t j) const { return grid_->xmin(j); }


    using Grid::xy;
    void xy(idx_t i, idx_t j, double xy[]) const { grid_->xy(i, j, xy); }

    using Grid::lonlat;
    void lonlat(idx_t i, idx_t j, double lonlat[]) const { grid_->lonlat(i, j, lonlat); }

    PointXY xy(idx_t i, idx_t j) const { return PointXY(x(i, j), y(j)); }

    PointLonLat lonlat(idx_t i, idx_t j) const { return grid_->lonlat(i, j); }

    inline bool reduced() const { return grid_->reduced(); }

    inline bool regular() const { return not reduced(); }

    bool periodic() const { return grid_->periodic(); }

    const XSpace& xspace() const { return grid_->xspace(); }

    const YSpace& yspace() const { return grid_->yspace(); }

    gidx_t index(idx_t i, idx_t j) const { return grid_->index(i, j); }

    void index2ij(gidx_t gidx, idx_t& i, idx_t& j) const { grid_->index2ij(gidx, i, j); }

private:
    const grid_t* grid_;
};

//---------------------------------------------------------------------------------------------------------------------

/// @class ReducedGrid
/// @brief Specialization of StructuredGrid, where not all rows have the same number of grid points
class ReducedGrid : public StructuredGrid {
public:
    using StructuredGrid::StructuredGrid;

    operator bool() const { return valid(); }

    bool valid() const { return StructuredGrid::valid() && reduced(); }
};

//---------------------------------------------------------------------------------------------------------------------

/// @class RegularGrid
/// @brief Specialization of StructuredGrid, where all rows have the same number of grid points
class RegularGrid : public StructuredGrid {
public:
    using StructuredGrid::dx;
    using StructuredGrid::StructuredGrid;
    using StructuredGrid::x;
    using StructuredGrid::xy;

    operator bool() const { return valid(); }

    bool valid() const { return StructuredGrid::valid() && regular(); }

    idx_t nx() const { return nxmax(); }

<<<<<<< HEAD
    inline double dx() const { return dx(0); }

=======
>>>>>>> fe3a9cd3
    inline double x(idx_t i) const { return x(i, 0); }

    PointXY xy(idx_t i, idx_t j) const { return PointXY(x(i), y(j)); }
};

//---------------------------------------------------------------------------------------------------------------------

template <class Grid>
class Gaussian : public Grid {
public:
    using Grid::Grid;

    idx_t N() const { return Grid::ny() / 2; }

protected:
    bool gaussian() const { return Grid::domain().global() && Grid::yspace().type() == "gaussian"; }
};

//---------------------------------------------------------------------------------------------------------------------

/// @class GaussianGrid
/// @brief Specialization of StructuredGrid, where rows follow a Gaussian distribution
class GaussianGrid : public Gaussian<StructuredGrid> {
    using grid_t = Gaussian<StructuredGrid>;

public:
    using grid_t::grid_t;

    operator bool() const { return valid(); }

    bool valid() const { return StructuredGrid::valid() && gaussian(); }
};

//---------------------------------------------------------------------------------------------------------------------

/// @class ReducedGaussianGrid
/// @brief Specialization of ReducedGrid, where rows follow a Gaussian distribution
class ReducedGaussianGrid : public Gaussian<ReducedGrid> {
    using grid_t = Gaussian<ReducedGrid>;

public:
    using grid_t::grid_t;
    ReducedGaussianGrid(const std::initializer_list<idx_t>& pl);
    ReducedGaussianGrid(const std::vector<long>& pl, const Domain& = Domain());
    ReducedGaussianGrid(const std::vector<int>& pl, const Domain& = Domain());
    ReducedGaussianGrid(const std::vector<long>& pl, const Projection&);
    ReducedGaussianGrid(const std::vector<int>& pl, const Projection&);

    operator bool() const { return valid(); }

    bool valid() const { return ReducedGrid::valid() && gaussian(); }
};

//---------------------------------------------------------------------------------------------------------------------

/// @class RegularGaussianGrid
/// @brief Specialization of RegularGaussianGrid, where rows follow a Gaussian distribution
class RegularGaussianGrid : public Gaussian<RegularGrid> {
    using grid_t = Gaussian<RegularGrid>;

public:
    using grid_t::grid_t;
    RegularGaussianGrid(int N, const Domain& = Domain());

    operator bool() const { return valid(); }

    bool valid() const { return RegularGrid::valid() && gaussian(); }
};

//---------------------------------------------------------------------------------------------------------------------

/// @class RegularLonLatGrid
/// @brief Specialization of RegularGrid, assuming a global domain
class RegularLonLatGrid : public RegularGrid {
public:
    using RegularGrid::RegularGrid;

public:
    operator bool() const { return valid(); }

    bool valid() const { return RegularGrid::valid() && global_lonlat(); }

    inline double lon(idx_t i) const { return x(i); }

    inline double lat(idx_t j) const { return y(j); }

    PointLonLat lonlat(idx_t i, idx_t j) const { return xy(i, j); }

    bool standard() const { return standard_lon() && standard_lat(); }
    bool shifted() const { return shifted_lon() && shifted_lat(); }
    bool shiftedLon() const { return shifted_lon() && standard_lat(); }
    bool shiftedLat() const { return standard_lon() && shifted_lat(); }

protected:
    bool global_lonlat() const { return domain().global() && not projection() && yspace().type() == "linear"; }

    bool standard_lon() const { return x(0) == 0.; }

    bool standard_lat() const { return y(0) == 90. && ny() % 2 == 1; }

    bool shifted_lon() const { return x(0) == 0.5 * 360. / nx(); }

    bool shifted_lat() const { return y(0) == 90. - 0.5 * 180. / ny() && ny() % 2 == 0; }
};

//---------------------------------------------------------------------------------------------------------------------

/// @class HealpixGrid
/// @brief Specialization of StructuredGrid, assuming a global domain
class HealpixGrid : public StructuredGrid {
public:
    using grid_t = grid::detail::grid::Healpix;

public:
    HealpixGrid(const Grid&);
    HealpixGrid(int N);

    bool valid() { return grid_; }

private:
    const grid_t* grid_;
};

//---------------------------------------------------------------------------------------------------------------------

}  // namespace atlas<|MERGE_RESOLUTION|>--- conflicted
+++ resolved
@@ -145,10 +145,10 @@
 /// @brief Specialization of StructuredGrid, where all rows have the same number of grid points
 class RegularGrid : public StructuredGrid {
 public:
-    using StructuredGrid::dx;
     using StructuredGrid::StructuredGrid;
     using StructuredGrid::x;
     using StructuredGrid::xy;
+    using StructuredGrid::dx;
 
     operator bool() const { return valid(); }
 
@@ -156,11 +156,8 @@
 
     idx_t nx() const { return nxmax(); }
 
-<<<<<<< HEAD
     inline double dx() const { return dx(0); }
 
-=======
->>>>>>> fe3a9cd3
     inline double x(idx_t i) const { return x(i, 0); }
 
     PointXY xy(idx_t i, idx_t j) const { return PointXY(x(i), y(j)); }
