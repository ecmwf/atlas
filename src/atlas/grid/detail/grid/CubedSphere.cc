/*
 * (C) Copyright 2020 UCAR
 *
 * This software is licensed under the terms of the Apache Licence Version 2.0
 * which can be obtained at http://www.apache.org/licenses/LICENSE-2.0.
 */

#include "CubedSphere.h"

#include <algorithm>
#include <iomanip>
#include <limits>
#include <numeric>

#include "eckit/types/FloatCompare.h"
#include "eckit/utils/Hash.h"
#include "eckit/utils/Translator.h"

#include "atlas/domain/Domain.h"
#include "atlas/grid/CubedSphereGrid.h"
#include "atlas/grid/detail/grid/GridBuilder.h"
#include "atlas/grid/detail/grid/GridFactory.h"
#include "atlas/grid/detail/spacing/CustomSpacing.h"
#include "atlas/grid/detail/spacing/LinearSpacing.h"
#include "atlas/grid/Tiles.h"
#include "atlas/projection/detail/CubedSphereProjectionBase.h"
#include "atlas/runtime/Exception.h"
#include "atlas/runtime/Log.h"
#include "atlas/util/NormaliseLongitude.h"
#include "atlas/util/Point.h"
#include "atlas/util/UnitSphere.h"

static std::string extractStagger(std::string fullString) {
    // return a substring of length 1, starting one position to the left of
    // the last "-"
    return fullString.substr(fullString.rfind("-")-1, 1);
}

namespace atlas {
namespace grid {
namespace detail {
namespace grid {


static eckit::Translator<std::string, int> to_int;

static Domain domain( const Grid::Config& grid ) {
    Grid::Config config;
    if ( grid.get( "domain", config ) ) {
        return Domain( config );
    }
    return Domain();
}

std::string CubedSphere::static_type() {
    return "cubedsphere";
}

std::string CubedSphere::name() const {
    return name_;
}

using atlas::projection::detail::CubedSphereProjectionBase;


CubedSphere::CubedSphere( int N, Projection p ) : CubedSphere( CubedSphere::static_type(), N, p ) {}

CubedSphere::CubedSphere( const std::string& name, int N, Projection projection ) :
    Grid(), N_( N ), name_( name ), stagger_( extractStagger(name) ) {
    // Number of tiles hardwired to 6 at the moment. Regional may need 1
    // Copy members
    util::Config defaultProjConfig;
    defaultProjConfig.set("type", "cubedsphere_equiangular");
    projection_ = projection ? projection : Projection(defaultProjConfig);

    // Domain
    domain_ = computeDomain();

    // x and y are the position in a 2D plane for the unfolded cubed-sphere grid, shown in the
    // comments in grid/CubedSphereGrid.h. In order to locate the position in this xy array the start
    // position for each face (tile) of the cube is needed. xs represents the x start position and ys
    // the y start position. Tile 3, 4 and 5 are rotated and ysr provides the start point for y after
    // these rotations.

    using atlas::projection::detail::CubedSphereProjectionBase;
    cs_projection_ = dynamic_cast<CubedSphereProjectionBase*>( projection_.get() );
    if( not cs_projection_ ) {
      ATLAS_THROW_EXCEPTION( "Provided projection " << projection_.type() <<
                              " is incompatible with the CubedSphere grid type" );
    }

    tiles_ = cs_projection_->getCubedSphereTiles();

    double staggerSize = (stagger_ == "C") ? 0.5 : 0.0;
    for (std::size_t i = 0; i < nTiles_; ++i) {
      // default assumes all panels start in bottom left corner or center
      xs_[i] = tiles_.xy2abOffsets()[LON][i] * N + staggerSize;
      xsr_[i] = tiles_.xy2abOffsets()[LON][i] * N + staggerSize;
      ys_[i] = tiles_.xy2abOffsets()[LAT][i] * N + staggerSize;
      ysr_[i] = tiles_.xy2abOffsets()[LAT][i] * N + staggerSize;

      // default assumes number of points on a panel is N * N
      npts_.push_back( N * N );
    }

    // default assumes jmax_ value of N-1 on all tiles
    jmax_ = std::array<idx_t,6>  {N-1,N-1,N-1,N-1,N-1,N-1};

    if (tiles_.type() == "cubedsphere_fv3") {
      // panel 3,4,5 are reversed in that they start in top left corner
      for (std::size_t i = 3; i < nTiles_; ++i) {
        if (stagger_ == "C") {
            ysr_[i] += N - 1;
        } else {
            ys_[i] += 1;
            ysr_[i] += N;
        }
      }

      // Exceptions to N * N grid points on certain tiles
      if (stagger_ == "L") {
        npts_[0] += 1;  // An extra nodal point lies on tile 1
        npts_[1] += 1;  // An extra nodal point lies on tile 2
      }

      xtile = {[this]( int i, int j, int t ) { return this->xsPlusIndex( i, t ); },
               [this]( int i, int j, int t ) { return this->xsPlusIndex( i, t ); },
               [this]( int i, int j, int t ) { return this->xsPlusIndex( i, t ); },
               [this]( int i, int j, int t ) { return this->xsPlusIndex( j, t ); },
               [this]( int i, int j, int t ) { return this->xsPlusIndex( j, t ); },
               [this]( int i, int j, int t ) { return this->xsPlusIndex( j, t ); }};

      ytile = {[this]( int i, int j, int t ) { return this->ysPlusIndex( j, t ); },
               [this]( int i, int j, int t ) { return this->ysPlusIndex( j, t ); },
               [this]( int i, int j, int t ) { return this->ysPlusIndex( j, t ); },
               [this]( int i, int j, int t ) { return this->ysrMinusIndex( i, t ); },
               [this]( int i, int j, int t ) { return this->ysrMinusIndex( i, t ); },
               [this]( int i, int j, int t ) { return this->ysrMinusIndex( i, t ); }};

<<<<<<< HEAD

      jmin_ = std::array<idx_t,6>{0,0,0,0,0,0};
      jmax_ = std::array<idx_t,6>{N,N-1,N-1,N-1,N-1,N-1};

=======
      // Exceptions to jmax_ value of N-1 on certain tiles
      if (stagger_ == "L") {
          jmax_[0] = N; // Due to extra nodal point on panel 1
      }
>>>>>>> dd7661b7
      for ( idx_t t = 0; t < nTiles_; ++t) {
        std::size_t rowlength =  1 + jmax_[t] - jmin_[t];
        std::vector<idx_t> imaxTile(rowlength, N-1);
        std::vector<idx_t> iminTile(rowlength, 0);
        if (stagger_ == "L") {
            // extra points
            if (t == 0) imaxTile[N] = 0;
            if (t == 1) imaxTile[0] = N;
        }
        imax_.push_back(imaxTile);
        imin_.push_back(iminTile);
      }


    } else if (tiles_.type() == "cubedsphere_lfric") {

      // panel 2, 3 starts in lower right corner initially going upwards
      xs_[2] += 1;
      xs_[3] += 1;
      xsr_[2] += N-1;
      xsr_[3] += N-1;

      // panel 5 starts in upper left corner going downwards
      if (stagger_ == "L") {
        xs_[5] += 1;
        ys_[5] += 1;
      }
      ysr_[5] += N-1;

      // Exceptions to N * N grid points on certain tiles
      if (stagger_ == "L") {
        npts_[4] = (N + 1) * (N + 1); // nodal top panel includes all edges
        npts_[5] = (N - 1) * (N - 1); // nodal bottom panel excludes all edges
      }

      xtile = {[this]( int i, int j, int t ) { return this->xsPlusIndex( i, t ); },
               [this]( int i, int j, int t ) { return this->xsPlusIndex( i, t ); },
               [this]( int i, int j, int t ) { return this->xsrMinusIndex( j, t ); },
               [this]( int i, int j, int t ) { return this->xsrMinusIndex( j, t ); },
               [this]( int i, int j, int t ) { return this->xsPlusIndex( i, t ); },
               [this]( int i, int j, int t ) { return this->xsPlusIndex( j, t ); }};

      ytile = {[this]( int i, int j, int t ) { return this->ysPlusIndex( j, t ); },
               [this]( int i, int j, int t ) { return this->ysPlusIndex( j, t ); },
               [this]( int i, int j, int t ) { return this->ysPlusIndex( i, t ); },
               [this]( int i, int j, int t ) { return this->ysPlusIndex( i, t ); },
               [this]( int i, int j, int t ) { return this->ysPlusIndex( j, t ); },
               [this]( int i, int j, int t ) { return this->ysrMinusIndex( i, t ); }};

      // Exceptions to jmax_ value of N-1 on certain tiles
      if (stagger_ == "L") {
          jmax_[4] = N;
          jmax_[5] = N-2;
      }

      for ( std::size_t t = 0; t < nTiles_; ++t) {
        std::size_t rowlength =  1 + jmax_[t] - jmin_[t];
        std::vector<idx_t> imaxTile(rowlength, N-1);
        std::vector<idx_t> iminTile(rowlength, 0);
        if (stagger_ == "L") {
            if (t == 4) { std::fill_n(imaxTile.begin(),rowlength, N); }
            if (t == 5) { std::fill_n(imaxTile.begin(),rowlength, N-2); }
        }
        imax_.push_back(imaxTile);
        imin_.push_back(iminTile);
      }
    }
}

// Provide the domain for the cubed-sphere grid, which is global.
Domain CubedSphere::computeDomain() const {
    return GlobalDomain();
}

// Destructor
CubedSphere::~CubedSphere() = default;

// Print the name of the Grid
void CubedSphere::print( std::ostream& os ) const {
    os << "CubedSphere(Name:" << name() << ")";
}

// Return the type of this Grid
std::string CubedSphere::type() const {
    return static_type();
}

// Provide a unique identification hash for the grid and the projection.
void CubedSphere::hash( eckit::Hash& h ) const {
    h.add( "CubedSphere" );
    h.add( N_ );

    // also add projection information
    projection().hash( h );

    // also add domain information, even though already encoded in grid.
    domain().hash( h );
}

// Return the bounding box for the grid, global
RectangularLonLatDomain CubedSphere::lonlatBoundingBox() const {
    return projection_ ? projection_.lonlatBoundingBox( computeDomain() ) : domain();
}

// Return the specification for the grid.
Grid::Spec CubedSphere::spec() const {
    Grid::Spec grid_spec;

    if ( name() == "cubedsphere" ) {
        grid_spec.set( "type", type() );
    }
    else {
        grid_spec.set( "name", name() );
    }
    grid_spec.set( "projection", projection().spec() );
    return grid_spec;
}

// Convert from xy space into resolution dependent xyt space.
void CubedSphere::xy2xyt( const double xy[], double xyt[] ) const {
    // xy is in degrees while xyt is in radians
    // (alpha, beta) and tiles.

    double normalisedX = xy[XX] / 90.;
    double normalisedY = ( xy[YY] + 135. ) / 90.;

    double NDouble = static_cast<double>( N_ );

    std::array<double, 6> yOffset{NDouble, NDouble, 2. * NDouble, NDouble, NDouble, 0};

    xyt[0] =
        ( normalisedX - std::floor( normalisedX ) ) * static_cast<double>( N_ ) + xs_[static_cast<size_t>( xyt[2] )];

    xyt[1] = ( normalisedY - std::floor( normalisedY ) ) * static_cast<double>( N_ ) +
             yOffset[static_cast<size_t>( xyt[2] )];
    xyt[2] = tiles_.tileFromXY(xy);

    throw std::runtime_error("error  xy2xyt");
}

// Convert from xyt space into continuous xy space.
void CubedSphere::xyt2xy( const double xyt[], double xy[] ) const {
    // xy is in degrees
    // while xyt is in number of grid points
    // (alpha, beta) and tiles.

    double N = static_cast<double>( N_ );
    std::size_t t = static_cast<std::size_t>(xyt[2]);

    double normalisedX =
     (xyt[0] - tiles_.xy2abOffsets()[XX][t] * N)/N;
    double normalisedY =
     (xyt[1] - tiles_.xy2abOffsets()[YY][t] * N)/N;
    xy[XX] = normalisedX * 90. + tiles_.ab2xyOffsets()[LON][t];
    xy[YY] = normalisedY * 90. + tiles_.ab2xyOffsets()[LAT][t];
}

// ------------------------------------------

namespace {
GridFactoryBuilder<CubedSphere> __register_CubedSphere( CubedSphere::static_type() );
}

// -------------------------------------------------------------------------------------------------


static class cubedsphere_lfric : public GridBuilder {
public:
    cubedsphere_lfric() :
        GridBuilder( "cubedsphere_lfric", {"^[Cc][Ss][_-][Ll][Ff][Rr][-_][CL][-_]([0-9]+)$"}, {"CS-LFR-<S>-<N>"} ) {}

    void print( std::ostream& os ) const override {
        os << std::left << std::setw( 20 ) << "CS-LFR-<S>-<N>"
           << "Cubed sphere for equiangular";
    }

    // Factory constructor
    const atlas::Grid::Implementation* create( const std::string& name, const Grid::Config& config ) const override {
        int id;
        std::vector<std::string> matches;
        if ( match( name, matches, id ) ) {
            util::Config gridconf( config );
            int N = to_int( matches[0] );
            gridconf.set( "type", type() );
            gridconf.set( "N", N );
            gridconf.set( "stagger", extractStagger(name));
            return create( gridconf );
        }
        return nullptr;
    }

    // Factory constructor
    const atlas::Grid::Implementation* create( const Grid::Config& config ) const override {
        int N = 0;
        if ( not config.get( "N", N ) ) {
            throw_AssertionFailed( "Could not find \"N\" in configuration of cubed sphere grid", Here() );
        }
        std::string stagger;
        if ( not config.get( "stagger", stagger ) ) {
            stagger = "L"; // Default to nodal
        }

        util::Config projconf;
        projconf.set( "type", "cubedsphere_equiangular" );
        projconf.set( "tile.type", "cubedsphere_lfric" );

        // Shift projection by a longitude
        if ( config.has( "ShiftLon" ) ) {
            double shiftLon = 0.0;
            config.get( "ShiftLon", shiftLon );
            projconf.set( "ShiftLon", shiftLon );
        }

        // Apply a Schmidt transform
        if ( config.has( "DoSchmidt" ) ) {
            bool doSchmidt = false;
            config.get( "DoSchmidt", doSchmidt );
            if ( doSchmidt ) {
                double stretchFac;
                double targetLon;
                double targetLat;
                config.get( "StretchFac", stretchFac );
                config.get( "TargetLon", targetLon );
                config.get( "TargetLat", targetLat );
                projconf.set( "DoSchmidt", doSchmidt );
                projconf.set( "StretchFac", stretchFac );
                projconf.set( "TargetLon", targetLon );
                projconf.set( "TargetLat", targetLat );
            }
        }

        return new CubedSphereGrid::grid_t( "CS-LFR-" + stagger + "-" + std::to_string( N ),
            N, Projection( projconf ) );
    }

    void force_link() {}

} cubedsphere_lfric_;





// Specialization based on type of projection
// ------------------------------------------
static class cubedsphere_equiangular : public GridBuilder {
public:
    cubedsphere_equiangular() :
        GridBuilder( "cubedsphere_equiangular", {"^[Cc][Ss][_-][Ee][Aa][-_][CL][-_]([0-9]+)$"}, {"CS-EA-<S>-<N>"} ) {}

    void print( std::ostream& os ) const override {
        os << std::left << std::setw( 20 ) << "CS-EA-<S>-<N>"
           << "Cubed sphere for equiangular";
    }

    // Factory constructor
    const atlas::Grid::Implementation* create( const std::string& name, const Grid::Config& config ) const override {
        int id;
        std::vector<std::string> matches;
        if ( match( name, matches, id ) ) {
            util::Config gridconf( config );
            int N = to_int( matches[0] );
            gridconf.set( "type", type() );
            gridconf.set( "N", N );
            gridconf.set( "stagger", extractStagger(name));
            return create( gridconf );
        }
        return nullptr;
    }

    // Factory constructor
    const atlas::Grid::Implementation* create( const Grid::Config& config ) const override {
        int N = 0;
        if ( not config.get( "N", N ) ) {
            throw_AssertionFailed( "Could not find \"N\" in configuration of cubed sphere grid", Here() );
        }
        std::string stagger;
        if ( not config.get( "stagger", stagger ) ) {
            stagger = "L"; // Default to nodal
        }
        util::Config projconf;
        projconf.set( "type", "cubedsphere_equiangular" );
        projconf.set( "tile.type", "cubedsphere_fv3" );

        // Shift projection by a longitude
        if ( config.has( "ShiftLon" ) ) {
            double shiftLon = 0.0;
            config.get( "ShiftLon", shiftLon );
            projconf.set( "ShiftLon", shiftLon );
        }

        // Apply a Schmidt transform
        if ( config.has( "DoSchmidt" ) ) {
            bool doSchmidt = false;
            config.get( "DoSchmidt", doSchmidt );
            if ( doSchmidt ) {
                double stretchFac;
                double targetLon;
                double targetLat;
                config.get( "StretchFac", stretchFac );
                config.get( "TargetLon", targetLon );
                config.get( "TargetLat", targetLat );
                projconf.set( "DoSchmidt", doSchmidt );
                projconf.set( "StretchFac", stretchFac );
                projconf.set( "TargetLon", targetLon );
                projconf.set( "TargetLat", targetLat );
            }
        }
        return new CubedSphereGrid::grid_t( "CS-EA-" + stagger + "-" + std::to_string( N ),
            N, Projection( projconf ) );
    }

    void force_link() {}

} cubedsphere_equiangular_;

// -------------------------------------------------------------------------------------------------

static class cubedsphere_equidistant : public GridBuilder {
public:
    cubedsphere_equidistant() :
        GridBuilder( "cubedsphere_equidistant", {"^[Cc][Ss][_-][Ee][Dd][-_][CL][-_]([0-9]+)$"}, {"CS-ED-<S>-<N>"} ) {}

    void print( std::ostream& os ) const override {
        os << std::left << std::setw( 20 ) << "CS-ED-<S>-<N>"
           << "Cubed sphere, equidistant";
    }

    const atlas::Grid::Implementation* create( const std::string& name, const Grid::Config& config ) const override {
        int id;
        std::vector<std::string> matches;
        if ( match( name, matches, id ) ) {
            util::Config gridconf( config );
            int N = to_int( matches[0] );
            gridconf.set( "type", type() );
            gridconf.set( "N", N );
            gridconf.set( "stagger", extractStagger(name));
            return create( gridconf );
        }
        return nullptr;
    }

    const atlas::Grid::Implementation* create( const Grid::Config& config ) const override {
        int N = 0;
        if ( not config.get( "N", N ) ) {
            throw_AssertionFailed( "Could not find \"N\" in configuration of cubed sphere grid", Here() );
        }
        std::string stagger;
        if ( not config.get( "stagger", stagger ) ) {
            stagger = "L"; // Default to nodal
        }
        util::Config projconf;
        projconf.set( "type", "cubedsphere_equidistant" );
        projconf.set( "tile.type", "cubedsphere_fv3" );

        // Shift projection by a longitude
        if ( config.has( "ShiftLon" ) ) {
            double shiftLon = 0.0;
            config.get( "ShiftLon", shiftLon );
            projconf.set( "ShiftLon", shiftLon );
        }

        // Apply a Schmidt transform
        if ( config.has( "DoSchmidt" ) ) {
            bool doSchmidt = false;
            config.get( "DoSchmidt", doSchmidt );
            if ( doSchmidt ) {
                double stretchFac;
                double targetLon;
                double targetLat;
                config.get( "StretchFac", stretchFac );
                config.get( "TargetLon", targetLon );
                config.get( "TargetLat", targetLat );
                projconf.set( "DoSchmidt", doSchmidt );
                projconf.set( "StretchFac", stretchFac );
                projconf.set( "TargetLon", targetLon );
                projconf.set( "TargetLat", targetLat );
            }
        }

        return new CubedSphereGrid::grid_t( "CS-ED-" + stagger + "-" + std::to_string( N ),
            N, Projection( projconf ) );
    }

    void force_link() {}

} cubedsphere_equidistant_;

// -------------------------------------------------------------------------------------------------

void force_link_CubedSphere() {
    cubedsphere_lfric_.force_link();
    cubedsphere_equiangular_.force_link();
    cubedsphere_equidistant_.force_link();
}

Grid::Config CubedSphere::meshgenerator() const {
    return Config( "type", "cubedsphere" );
}

Grid::Config CubedSphere::partitioner() const {
    // TODO: implement better one specific for cubed sphere
    Grid::Config config;
    config.set( "type", "equal_regions" );
    config.set( "coordinates", "lonlat" );  // do not use the grid.xy() coordinates for partitioning
    return config;
}

// -------------------------------------------------------------------------------------------------

}  // namespace grid
}  // namespace detail
}  // namespace grid
}  // namespace atlas<|MERGE_RESOLUTION|>--- conflicted
+++ resolved
@@ -137,17 +137,10 @@
                [this]( int i, int j, int t ) { return this->ysrMinusIndex( i, t ); },
                [this]( int i, int j, int t ) { return this->ysrMinusIndex( i, t ); }};
 
-<<<<<<< HEAD
-
-      jmin_ = std::array<idx_t,6>{0,0,0,0,0,0};
-      jmax_ = std::array<idx_t,6>{N,N-1,N-1,N-1,N-1,N-1};
-
-=======
       // Exceptions to jmax_ value of N-1 on certain tiles
       if (stagger_ == "L") {
           jmax_[0] = N; // Due to extra nodal point on panel 1
       }
->>>>>>> dd7661b7
       for ( idx_t t = 0; t < nTiles_; ++t) {
         std::size_t rowlength =  1 + jmax_[t] - jmin_[t];
         std::vector<idx_t> imaxTile(rowlength, N-1);
