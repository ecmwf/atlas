/*
 * (C) Copyright 1996-2015 ECMWF.
 *
 * This software is licensed under the terms of the Apache Licence Version 2.0
 * which can be obtained at http://www.apache.org/licenses/LICENSE-2.0.
 * In applying this licence, ECMWF does not waive the privileges and immunities
 * granted to it by virtue of its status as an intergovernmental organisation nor
 * does it submit to any jurisdiction.
 */

#include <typeinfo> // std::bad_cast
#include <sstream>
#include <stdexcept>

#include "eckit/exception/Exceptions.h"
#include "eckit/types/Types.h"
#include "eckit/memory/ScopedPtr.h"

#include "atlas/runtime/ErrorHandling.h"
#include "atlas/FunctionSpace.h"
#include "atlas/Field.h"
#include "atlas/field/FieldCreator.h"

#include "atlas/Grid.h"
#include "atlas/FunctionSpace.h"
#include "atlas/Mesh.h"


namespace atlas {

template<class T>
inline std::ostream &operator<<(std::ostream &s, const std::vector<T> &v) {
    return eckit::__print_list(s, v);
}

// -------------------------------------------------------------------------
// Static functions

Field* Field::create(const eckit::Parametrisation& params)
{
  std::string creator_factory;
  if( params.get("creator",creator_factory) )
  {
    eckit::ScopedPtr<field::FieldCreator> creator
        (field::FieldCreatorFactory::build(creator_factory,params) );
    return creator->create_field(params);
  }
  else
    throw eckit::Exception("Could not find parameter 'creator' in Parametrisation for call to Field::create()");

  return 0;
}

Field* Field::create(const std::string& name, DataType datatype, const ArrayShape& shape)
{
  return new Field(name,datatype,shape);
}

Field* Field::create( const std::string& name, Array* array )
{
<<<<<<< HEAD
  return new Field(name, array);
}


=======
  return new Field(name,array);
}

>>>>>>> a71cbfbb
// -------------------------------------------------------------------------

Field::Field(const std::string& name, DataType datatype, const ArrayShape& shape):
  name_(name), nb_levels_(0), functionspace_(0)
{
  array_ = Array::create(datatype,shape);
  array_->attach();
}


Field::Field(const std::string& name, Array* array):
  name_(name), nb_levels_(0), functionspace_(0)
{
  array_ = array;
  array_->attach();
}

Field::~Field()
{
  if( functionspace_ ) {
    functionspace_->detach();
    if( functionspace_->owners() == 0 )
      delete functionspace_;
  }
  if( array_ ) {
    array_->detach();
    if( array_->owners() == 0 )
      delete array_;
  }

}

void Field::dump(std::ostream& os) const
{
  print(os);
  array_->dump(os);
}

void Field::print(std::ostream& os) const
{
  os << "Field[name=" << name()
     << ",datatype=" << datatype().str()
     << ",size=" << size()
     << ",shape=" << shape()
     << ",strides=" << strides()
     << ",bytes=" << bytes()
     << ",metadata=" << metadata()
     << "]";
}

std::ostream& operator<<( std::ostream& os, const Field& f)
{
  f.print(os);
  return os;
}

void Field::resize(const ArrayShape& shape)
{
    array_->resize(shape);
}

void Field::set_functionspace(const next::FunctionSpace* functionspace)
{
  functionspace_ = const_cast<next::FunctionSpace*>(functionspace);

  // In case functionspace is not attached, increase owners, so that
  // this field will not manage its lifetime.
  if( functionspace_->owners() == 0 ) functionspace_->attach();

  functionspace_->attach();
}


template <> const float* Field::data() const
{
  try {
    return array_->data<float>();
  } catch( const eckit::BadCast& e ) {
    std::stringstream msg;
    msg << "Could not cast data for field " << name()
        << " with datatype " << array_->datatype().str() << " to "
        << DataType::str<float>();
    throw eckit::BadCast(msg.str(),Here());
  }
  return 0;
}
template <> float* Field::data()
{
  return const_cast<float*>(const_cast<const Field&>(*this).data<float>());
}

template <> const double* Field::data() const
{
  try {
    return array_->data<double>();
  } catch( const eckit::BadCast& e ) {
    std::stringstream msg;
    msg << "Could not cast data for field " << name()
        << " with datatype " << array_->datatype().str() << " to "
        << DataType::str<double>();
    throw eckit::BadCast(msg.str(),Here());
  }
  return 0;
}
template <> double* Field::data()
{
  return const_cast<double*>(const_cast<const Field&>(*this).data<double>());
}

template <> const int* Field::data() const
{
  try {
    return array_->data<int>();
  } catch( const eckit::BadCast& e ) {
    std::stringstream msg;
    msg << "Could not cast data for field " << name()
        << " with datatype " << array_->datatype().str() << " to "
        << DataType::str<int>();
    throw eckit::BadCast(msg.str(),Here());
  }
  return 0;
}
template <> int* Field::data()
{
  return const_cast<int*>(const_cast<const Field&>(*this).data<int>());
}

template <> const long* Field::data() const
{
  try {
    return array_->data<long>();
  } catch( const eckit::BadCast& e ) {
    std::stringstream msg;
    msg << "Could not cast data for field " << name()
        << " with datatype " << array_->datatype().str() << " to "
        << DataType::str<long>();
    throw eckit::BadCast(msg.str(),Here());
  }
  return 0;
}
template <> long* Field::data()
{
  return const_cast<long*>(const_cast<const Field&>(*this).data<long>());
}


// ------------------------------------------------------------------
// C wrapper interfaces to C++ routines

Field* atlas__Field__create(eckit::Parametrisation* params)
{
  ATLAS_ERROR_HANDLING(
    ASSERT(params);
    Field* field = Field::create(*params);
    ASSERT(field);
    return field;
  );
  return 0;
}

void atlas__Field__delete (Field* This)
{
  delete This;
}

const char* atlas__Field__name (Field* This)
{
  ATLAS_ERROR_HANDLING(
    ASSERT(This);
    return This->name().c_str();
  );
  return 0;
}

void atlas__Field__datatype (Field* This, char* &datatype, int &size, int &allocated)
{
  ATLAS_ERROR_HANDLING(
    ASSERT(This);
    std::string s = This->datatype().str();
    size = s.size()+1;
    datatype = new char[size];
    strcpy(datatype,s.c_str());
    allocated = true;
  );
}

int atlas__Field__size (Field* This)
{
  ATLAS_ERROR_HANDLING(
    ASSERT(This);
    return This->size();
  );
  return 0;
}

int atlas__Field__rank (Field* This)
{
  ATLAS_ERROR_HANDLING(
    ASSERT(This);
    return This->rank();
  );
  return 0;
}

int atlas__Field__kind (Field* This)
{
  ATLAS_ERROR_HANDLING(
    ASSERT(This);
    return This->datatype().kind();
  );
  return 0;
}


double atlas__Field__bytes (Field* This)
{
  ATLAS_ERROR_HANDLING(
    ASSERT(This);
    return This->bytes();
  );
  return 0;
}

int atlas__Field__levels (Field* This)
{
  ATLAS_ERROR_HANDLING(
    ASSERT(This);
    return This->levels();
  );
  return 0;
}

Metadata* atlas__Field__metadata (Field* This)
{
  ATLAS_ERROR_HANDLING(
    ASSERT(This);
    return &This->metadata();
  );
  return 0;
}

int atlas__Field__has_functionspace(Field* This)
{
  ATLAS_ERROR_HANDLING(
    ASSERT(This);
    return (This->functionspace() != 0);
  );
  return 0;
}

next::FunctionSpace* atlas__Field__functionspace (Field* This)
{
  ATLAS_ERROR_HANDLING(
    ASSERT(This);
    return This->functionspace();
  );
  return 0;
}


void atlas__Field__shapef (Field* This, int* &shape, int &rank)
{
  ATLAS_ERROR_HANDLING(
    ASSERT(This);
    shape = const_cast<int*>(&This->shapef().front());
    rank = This->shapef().size();
  );
}

void atlas__Field__data_shapef_int (Field* This, int* &field_data, int* &field_bounds, int &rank)
{
  ATLAS_ERROR_HANDLING(
    ASSERT(This);
    field_data = &This->data<int>()[0];
    field_bounds = const_cast<int*>(&(This->shapef()[0]));
    rank = This->shapef().size();
  );
}

void atlas__Field__data_shapef_long (Field* This, long* &field_data, int* &field_bounds, int &rank)
{
  ATLAS_ERROR_HANDLING(
    ASSERT(This);
    field_data = &This->data<long>()[0];
    field_bounds = const_cast<int*>(&(This->shapef()[0]));
    rank = This->shapef().size();
  );
}

void atlas__Field__data_shapef_float (Field* This, float* &field_data, int* &field_bounds, int &rank)
{
  ATLAS_ERROR_HANDLING(
    ASSERT(This);
    field_data = &This->data<float>()[0];
    field_bounds = const_cast<int*>(&(This->shapef()[0]));
    rank = This->shapef().size();
  );
}

void atlas__Field__data_shapef_double (Field* This, double* &field_data, int* &field_bounds, int &rank)
{
  ATLAS_ERROR_HANDLING(
    ASSERT(This);
    field_data = &This->data<double>()[0];
    field_bounds = const_cast<int*>(&(This->shapef()[0]));
    rank = This->shapef().size();
  );
}

// ------------------------------------------------------------------

} // namespace atlas
<|MERGE_RESOLUTION|>--- conflicted
+++ resolved
@@ -58,16 +58,9 @@
 
 Field* Field::create( const std::string& name, Array* array )
 {
-<<<<<<< HEAD
-  return new Field(name, array);
-}
-
-
-=======
   return new Field(name,array);
 }
 
->>>>>>> a71cbfbb
 // -------------------------------------------------------------------------
 
 Field::Field(const std::string& name, DataType datatype, const ArrayShape& shape):
