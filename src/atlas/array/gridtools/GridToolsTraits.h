#pragma once

#include "atlas/library/config.h"
#include "gridtools/common/generic_metafunctions/all_integrals.hpp"
#include "gridtools/storage/storage-facility.hpp"

//------------------------------------------------------------------------------
<<<<<<< HEAD
#if ATLAS_GRIDTOOLS_STORAGE_BACKEND_CUDA
#ifndef _USE_GPU_
#define _USE_GPU_
#endif
#endif
#include "common/generic_metafunctions/all_integrals.hpp"
#include "storage/storage-facility.hpp"
#include "atlas/array/ArrayViewDefs.h"

#ifdef _USE_GPU_
#undef _USE_GPU_
#endif
//------------------------------------------------------------------------------
=======
>>>>>>> 54060634

namespace atlas {
namespace array {
namespace gridtools {

//------------------------------------------------------------------------------

#if ATLAS_GRIDTOOLS_STORAGE_BACKEND_CUDA
using storage_traits = ::gridtools::storage_traits< ::gridtools::enumtype::Cuda >;
#elif ATLAS_GRIDTOOLS_STORAGE_BACKEND_HOST
using storage_traits = ::gridtools::storage_traits< ::gridtools::enumtype::Host >;
#else
#error ATLAS_GRIDTOOLS_STORAGE_BACKEND_<HOST,CUDA> not set
#endif

//------------------------------------------------------------------------------

template <typename Value, unsigned int Rank, ::gridtools::access_mode AccessMode = ::gridtools::access_mode::ReadWrite >
using data_view_tt = ::gridtools::data_view<
        gridtools::storage_traits::data_store_t<
          Value,
          gridtools::storage_traits::storage_info_t<0, Rank> >,
          AccessMode>;

inline constexpr ::gridtools::access_mode get_access_mode(Intent kind) {
   return (kind == Intent::ReadOnly) ? ::gridtools::access_mode::ReadOnly : ::gridtools::access_mode::ReadWrite;
}

//------------------------------------------------------------------------------

} // namespace gridtools
} // namespace array
} // namespace atlas<|MERGE_RESOLUTION|>--- conflicted
+++ resolved
@@ -1,26 +1,11 @@
 #pragma once
 
 #include "atlas/library/config.h"
+#include "atlas/array/ArrayViewDefs.h"
 #include "gridtools/common/generic_metafunctions/all_integrals.hpp"
 #include "gridtools/storage/storage-facility.hpp"
 
 //------------------------------------------------------------------------------
-<<<<<<< HEAD
-#if ATLAS_GRIDTOOLS_STORAGE_BACKEND_CUDA
-#ifndef _USE_GPU_
-#define _USE_GPU_
-#endif
-#endif
-#include "common/generic_metafunctions/all_integrals.hpp"
-#include "storage/storage-facility.hpp"
-#include "atlas/array/ArrayViewDefs.h"
-
-#ifdef _USE_GPU_
-#undef _USE_GPU_
-#endif
-//------------------------------------------------------------------------------
-=======
->>>>>>> 54060634
 
 namespace atlas {
 namespace array {
@@ -41,9 +26,9 @@
 template <typename Value, unsigned int Rank, ::gridtools::access_mode AccessMode = ::gridtools::access_mode::ReadWrite >
 using data_view_tt = ::gridtools::data_view<
         gridtools::storage_traits::data_store_t<
-          Value,
-          gridtools::storage_traits::storage_info_t<0, Rank> >,
-          AccessMode>;
+            Value,
+            gridtools::storage_traits::storage_info_t<0, Rank> >,
+        AccessMode>;
 
 inline constexpr ::gridtools::access_mode get_access_mode(Intent kind) {
    return (kind == Intent::ReadOnly) ? ::gridtools::access_mode::ReadOnly : ::gridtools::access_mode::ReadWrite;
