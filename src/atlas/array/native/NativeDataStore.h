--- conflicted
+++ resolved
@@ -16,16 +16,6 @@
 #include <limits>   // std::numeric_limits<T>::signaling_NaN
 #include <sstream>
 
-<<<<<<< HEAD
-#if ATLAS_HAVE_CUDA
-#include <cuda_runtime.h>
-#endif
-
-#include "eckit/log/Bytes.h"
-#include "eckit/config/Resource.h"
-
-=======
->>>>>>> e2974add
 #include "atlas/array/ArrayDataStore.h"
 #include "atlas/library/Library.h"
 #include "atlas/library/config.h"
@@ -111,24 +101,6 @@
 template <typename Value>
 class DataStore : public ArrayDataStore {
 public:
-<<<<<<< HEAD
-    DataStore(size_t size, const eckit::Parametrisation& param): size_(size) {
-#if ATLAS_HAVE_CUDA
-        device_updated_ = false;
-        param.get("host_memory_pinned", host_memory_pinned_);
-        param.get("host_memory_mapped", host_memory_mapped_);
-        if (! host_memory_pinned_ && host_memory_mapped_) {
-            throw_AssertionFailed("Host memory can not be mapped when it is not pinned.", Here());
-        }
-        if (! host_memory_pinned_ && host_memory_mapped_) {
-            throw_AssertionFailed("Host memory can not be mapped when it is not pinned.", Here());
-        }
-#else
-        device_data_ = host_data_;
-#endif
-        allocateHost();
-        initialise(host_data_, size_);
-=======
     DataStore(size_t size): size_(size) {
         allocateHost();
         initialise(host_data_, size_);
@@ -138,7 +110,6 @@
         else {
             device_data_ = host_data_;
         }
->>>>>>> e2974add
     }
 
     ~DataStore() {
@@ -147,24 +118,6 @@
     }
 
     void updateDevice() const override {
-<<<<<<< HEAD
-#if ATLAS_HAVE_CUDA
-        if (not device_allocated_) {
-            if (atlas::Library::instance().traceMemory()) {
-                Log::trace() << "updateDevice(" << name() << ") : device not allocated" << std::endl;
-            }
-            allocateDevice();
-        }
-        if (! host_memory_mapped_) {
-            if (atlas::Library::instance().traceMemory()) {
-                Log::trace() << "updateDevice(" << name() << ") : cudaMemcpyHostToDevice( device_ptr:" << device_data_ << " , host_ptr:"<< host_data_ << " , " << eckit::Bytes(size_*sizeof(Value)) << " ) " << std::endl;
-            }
-
-            cudaError_t err = cudaMemcpy(device_data_, host_data_, size_*sizeof(Value), cudaMemcpyHostToDevice);
-            if (err != cudaSuccess) {
-                throw_AssertionFailed("Failed to updateDevice("+std::string(name())+") : "+std::string(cudaGetErrorString(err)), Here());
-            }
-=======
         if constexpr (ATLAS_HAVE_GPU) {
             if (not device_allocated_) {
                 allocateDevice();
@@ -174,32 +127,10 @@
                 throw_AssertionFailed("Failed to updateDevice: "+std::string(hicGetErrorString(err)), Here());
             }
             device_updated_ = true;
->>>>>>> e2974add
         }
     }
 
     void updateHost() const override {
-<<<<<<< HEAD
-#if ATLAS_HAVE_CUDA
-        if (device_allocated_) {
-            if (!host_memory_mapped_) {
-                if (atlas::Library::instance().traceMemory()) {
-                    Log::trace() << "updateHost(" << name() << ") : cudaMemcpyDeviceToHost( host_ptr:" << host_data_ << " , device_ptr:"<< device_data_ << " , " << eckit::Bytes(size_*sizeof(Value)) << " ) " << Here() << std::endl;
-                }
-                cudaError_t err = cudaMemcpy(host_data_, device_data_, size_*sizeof(Value), cudaMemcpyDeviceToHost);
-                if (err != cudaSuccess) {
-                    throw_AssertionFailed("Failed to updateHost("+std::string(name())+") : "+std::string(cudaGetErrorString(err)), Here());
-                }
-            }
-            else {
-                if (atlas::Library::instance().traceMemory()) {
-                    Log::trace() << "updateHost(" << name() << ") : cudaDeviceSynchronize() " << Here() << std::endl;
-                }
-                cudaError_t err = cudaDeviceSynchronize();
-                if (err != cudaSuccess) {
-                    throw_AssertionFailed("Failed to sync device: "+std::string(cudaGetErrorString(err)), Here());
-                }
-=======
         if constexpr (ATLAS_HAVE_GPU) {
             if (device_allocated_) {
                 hicError_t err = hicMemcpy(host_data_, device_data_, size_*sizeof(Value), hicMemcpyDeviceToHost);
@@ -207,7 +138,6 @@
                     throw_AssertionFailed("Failed to updateHost: "+std::string(hicGetErrorString(err)), Here());
                 }
                 host_updated_ = true;
->>>>>>> e2974add
             }
         }
     }
@@ -237,31 +167,6 @@
     bool deviceAllocated() const override { return device_allocated_; }
 
     void allocateDevice() const override {
-<<<<<<< HEAD
-#if ATLAS_HAVE_CUDA
-        if (device_allocated_) {
-           return;
-        }
-        if (size_) {
-            size_t bytes = sizeof(Value)*size_;
-            if (host_memory_mapped_) {
-                cudaError_t err = cudaHostGetDevicePointer((void**)&device_data_, host_data_, 0);
-                if (err != cudaSuccess) {
-                    throw_AssertionFailed("allocateDevice("+std::string(name())+") : Failed to get device pointer: "+std::string(cudaGetErrorString(err)), Here());
-                }
-                if (atlas::Library::instance().traceMemory()) {
-                    Log::trace() << "allocateDevice(" << name() << ") : cudaHostGetDevicePointer( device_ptr:" << device_data_ << " , host_ptr: " << host_data_ << " ) " << Here() << std::endl;
-                }
-            }
-            else {
-                cudaError_t err = cudaMalloc((void**)&device_data_, bytes);
-                if (err != cudaSuccess) {
-                    throw_AssertionFailed("allocateDevice("+std::string(name())+") Failed to allocate GPU memory: " + std::string(cudaGetErrorString(err)), Here());
-                }
-                if (atlas::Library::instance().traceMemory()) {
-                    Log::trace() << "allocateDevice(" << name() << ") : cudaMalloc( device_ptr:" << device_data_ << " , " << eckit::Bytes(bytes) << " ) " << Here() << std::endl;
-                }
-=======
         if constexpr (ATLAS_HAVE_GPU) {
             if (device_allocated_) {
                 return;
@@ -273,28 +178,11 @@
                 }
                 device_allocated_ = true;
                 accMap();
->>>>>>> e2974add
             }
         }
     }
 
     void deallocateDevice() const override {
-<<<<<<< HEAD
-#if ATLAS_HAVE_CUDA
-        if (device_allocated_) {
-            size_t bytes = sizeof(Value)*size_;
-            accUnmap();
-
-            if (! host_memory_mapped_) {
-                if (atlas::Library::instance().traceMemory()) {
-                    Log::trace() << "deallocateDevice(" << name() << ") : cudaFree( device_ptr:" << device_data_ << " , " << eckit::Bytes(bytes) << " )" << std::endl;
-                }
-
-                cudaError_t err = cudaFree(device_data_);
-                if (err != cudaSuccess) {
-                    throw_AssertionFailed("Failed to deallocateDevice("+std::string(name())+") : " + std::string(cudaGetErrorString(err)), Here());
-                }
-=======
         if constexpr (ATLAS_HAVE_GPU) {
             if (device_allocated_) {
                 accUnmap();
@@ -304,7 +192,6 @@
                 }
                 device_data_ = nullptr;
                 device_allocated_ = false;
->>>>>>> e2974add
             }
         }
     }
@@ -330,15 +217,10 @@
     void accMap() const override {
 #if ATLAS_HAVE_ACC and ATLAS_HAVE_CUDA
         if (not acc_mapped_) {
-<<<<<<< HEAD
-            ATLAS_ASSERT(deviceAllocated(),"Could not accMap("+std::string(name())+") as device data is not allocated"); if (atlas::Library::instance().traceMemory()) {
-                Log::trace() << "accMap("+std::string(name())+") : atlas_acc_map_data( host_ptr:" << host_data_ << " , device_ptr:" << device_data_ << " , " << eckit::Bytes(size_ * sizeof(Value)) << " )" << std::endl;
-=======
             ATLAS_ASSERT(deviceAllocated(),"Could not accMap as device data is not allocated");
             ATLAS_ASSERT(!atlas_acc_is_present(host_data_, size_ * sizeof(Value)));
             if constexpr(ATLAS_ACC_DEBUG) {
                 std::cout << "               + acc_map_data(hostptr:"<<host_data_<<", device:"<<device_data_<<", bytes:"<<footprint()<<")" <<std::endl;
->>>>>>> e2974add
             }
             atlas_acc_map_data((void*)host_data_, (void*)device_data_, size_ * sizeof(Value));
             ATLAS_ASSERT(atlas_acc_is_present(host_data_, size_ * sizeof(Value)));
@@ -355,16 +237,10 @@
     void accUnmap() const override {
 #if ATLAS_HAVE_ACC and ATLAS_HAVE_CUDA
         if (acc_mapped_) {
-<<<<<<< HEAD
-            if (atlas::Library::instance().traceMemory()) {
-                Log::trace() << "accUnmap(" << name() << ") : atlas_acc_unmap_data( host_ptr:" << host_data_ << " )" << std::endl;
-            }
-=======
             if constexpr(ATLAS_ACC_DEBUG) {
                 std::cout << "               - acc_unmap_data(hostptr:"<<host_data_<<", device:"<<device_data_<<", bytes:"<<footprint()<<")" <<std::endl;
             }
             ATLAS_ASSERT(atlas_acc_is_present(host_data_, size_ * sizeof(Value)));
->>>>>>> e2974add
             atlas_acc_unmap_data(host_data_);
             ATLAS_ASSERT(!atlas_acc_is_present(host_data_, size_ * sizeof(Value)));
             acc_mapped_ = false;
@@ -465,82 +341,6 @@
 template <typename Value>
 class WrappedDataStore : public ArrayDataStore {
 public:
-<<<<<<< HEAD
-    WrappedDataStore(Value* host_data, const ArraySpec& spec, const eckit::Parametrisation& param): 
-        host_data_(host_data), contiguous_(true), size_(spec.size()) {
-        init_device();
-        param.get("host_memory_mapped", host_memory_mapped_);
-        contiguous_ = spec.contiguous();
-        if (! host_memory_mapped_ && ! contiguous_) {
-            int break_idx = 0;
-            size_t shp_mult_rhs = spec.shape()[spec.rank() - 1];
-            for (int i = spec.rank() - 1; i > 0; i--) {
-                if (shp_mult_rhs != spec.strides()[i - 1]) {
-                    break_idx = i - 1;
-                    break;
-                }
-                shp_mult_rhs *= spec.shape()[i - 1];
-            }
-            size_t shp_mult_lhs = spec.shape()[0]; 
-            for (int i = 1; i <= break_idx; i++) {
-                shp_mult_lhs *= spec.shape()[i];
-            }
-            if (spec.strides()[spec.rank() - 1] > 1) {
-                memcpy_h2d_pitch_ = 1;
-                memcpy_d2h_pitch_ = spec.strides()[spec.rank() - 1];
-                memcpy_width_ = 1;
-                memcpy_height_ = spec.shape()[0] * spec.device_strides()[0];
-            }
-            else {
-                memcpy_h2d_pitch_ = shp_mult_rhs;
-                memcpy_d2h_pitch_ = spec.strides()[break_idx];
-                memcpy_width_ = shp_mult_rhs;
-                memcpy_height_ = shp_mult_lhs;
-            }
-        }
-    }
-
-    WrappedDataStore(Value* host_data, size_t size, const eckit::Parametrisation& param): 
-        host_data_(host_data), contiguous_(true), size_(size) {
-        init_device();
-    }
-
-    void init_device() {
-#if ATLAS_HAVE_CUDA
-        device_updated_ = false;
-#else
-        device_data_ = host_data_;
-#endif
-    }
-
-    void updateDevice() const override {
-#if ATLAS_HAVE_CUDA
-        if (not device_allocated_) {
-            if (atlas::Library::instance().traceMemory()) {
-                Log::trace() << "updateDevice(" << name() << ") : device not allocated" << std::endl;
-            }
-            allocateDevice();
-        }
-        cudaError_t err = cudaSuccess;
-        if (!host_memory_mapped_) {
-            if (! contiguous_) {
-                if (atlas::Library::instance().traceMemory()) {
-                    Log::trace() << "updateDevice(" << name() << ") : cudaMemcpyHostToDevice2D( device_ptr:" << device_data_ << " , host_ptr:"<< host_data_ << " , " << eckit::Bytes(size_*sizeof(Value)) << " ) " << std::endl;
-                }
-                err = cudaMemcpy2D(device_data_, memcpy_h2d_pitch_ * sizeof(Value),
-                     host_data_, memcpy_d2h_pitch_ * sizeof(Value),
-                     memcpy_width_ * sizeof(Value), memcpy_height_, cudaMemcpyHostToDevice);
-            }
-            else {
-                if (atlas::Library::instance().traceMemory()) {
-                    Log::trace() << "updateDevice(" << name() << ") : cudaMemcpyHostToDevice( device_ptr:" << device_data_ << " , host_ptr:"<< host_data_ << " , " << eckit::Bytes(size_*sizeof(Value)) << " ) " << std::endl;
-                }
-                err = cudaMemcpy(device_data_, host_data_, size_ * sizeof(Value), cudaMemcpyHostToDevice);
-            }
-        }
-        if (err != cudaSuccess) {
-            throw_AssertionFailed("Failed to updateDevice: " + std::string(cudaGetErrorString(err)), Here());
-=======
     WrappedDataStore(Value* host_data, size_t size): host_data_(host_data), size_(size) {
         if constexpr (ATLAS_HAVE_GPU) {
             device_updated_ = false;
@@ -560,40 +360,10 @@
                 throw_AssertionFailed("Failed to updateDevice: "+std::string(hicGetErrorString(err)), Here());
             }
             device_updated_ = true;
->>>>>>> e2974add
         }
     }
 
     void updateHost() const override {
-<<<<<<< HEAD
-#if ATLAS_HAVE_CUDA
-        if (device_allocated_) {
-            cudaError_t err = cudaSuccess;
-            if (host_memory_mapped_) {
-                err = cudaDeviceSynchronize();
-                if (atlas::Library::instance().traceMemory()) {
-                    Log::trace() << "updateHost(" << name() << ") : cudaDeviceSynchronize(" << ")" << std::endl;
-                }
-            }
-            else {
-                if (! contiguous_) {
-                    if (atlas::Library::instance().traceMemory()) {
-                        Log::trace() << "updateHost(" << name() << ") : cudaMemCopyDeviceToHost2D(" << ") " << Here() << std::endl;
-                    }
-                    err = cudaMemcpy2D(host_data_, memcpy_d2h_pitch_ * sizeof(Value),
-                         device_data_,  memcpy_h2d_pitch_ * sizeof(Value),
-                         memcpy_width_ * sizeof(Value), memcpy_height_, cudaMemcpyDeviceToHost);
-                }
-                else {
-                    if (atlas::Library::instance().traceMemory()) {
-                        Log::trace() << "updateHost(" << name() << ") : cudaMemCopyDeviceToHost(" << ") " << Here() << std::endl;
-                    }
-                    err = cudaMemcpy(host_data_, device_data_, size_ * sizeof(Value), cudaMemcpyDeviceToHost);
-                }
-            }
-            if (err != cudaSuccess) {
-                throw_AssertionFailed("Failed to updateHost: " + std::string(cudaGetErrorString(err)), Here());
-=======
         if constexpr (ATLAS_HAVE_GPU) {
             if (device_allocated_) {
                 hicError_t err = hicMemcpy(host_data_, device_data_, size_*sizeof(Value), hicMemcpyDeviceToHost);
@@ -601,7 +371,6 @@
                     throw_AssertionFailed("Failed to updateHost: "+std::string(hicGetErrorString(err)), Here());
                 }
                 host_updated_ = true;
->>>>>>> e2974add
             }
         }
     }
@@ -630,30 +399,6 @@
     bool deviceAllocated() const override { return device_allocated_; }
 
     void allocateDevice() const override {
-<<<<<<< HEAD
-#if ATLAS_HAVE_CUDA
-        if (device_allocated_) {
-           return;
-}
-        if (size_) {
-            if (host_memory_mapped_) {
-                cudaError_t err = cudaHostGetDevicePointer((void**)&device_data_, host_data_, 0);
-                if (err != cudaSuccess) {
-                    throw_AssertionFailed("allocateDevice("+std::string(name())+") : Failed to get device pointer: "+std::string(cudaGetErrorString(err)), Here());
-                }
-                if (atlas::Library::instance().traceMemory()) {
-                    Log::trace() << "allocateDevice(" << name() << ") : cudaHostGetDevicePointer( device_ptr:" << device_data_ << " , host_ptr: " << host_data_ << " ) " << Here() << std::endl;
-                }
-            }
-            else {
-                cudaError_t err = cudaMalloc((void**)&device_data_, sizeof(Value)*size_);
-                if (err != cudaSuccess) {
-                    throw_AssertionFailed("Failed to allocate GPU memory: " + std::string(cudaGetErrorString(err)), Here());
-                }
-                if (atlas::Library::instance().traceMemory()) {
-                    Log::trace() << "allocateDevice(" << name() << ") : cudaMalloc( device_ptr:" << device_data_ << " , host_ptr: " << host_data_ << " ) " << Here() << std::endl;
-                }
-=======
         if constexpr (ATLAS_HAVE_GPU) {
             if (device_allocated_) {
                 return;
@@ -665,23 +410,11 @@
                 }
                 device_allocated_ = true;
                 accMap();
->>>>>>> e2974add
             }
         }
     }
 
     void deallocateDevice() const override {
-<<<<<<< HEAD
-#if ATLAS_HAVE_CUDA
-        if (device_allocated_) {
-            accUnmap();
-            cudaError_t err = cudaSuccess;
-            if (! host_memory_mapped_) {
-                err = cudaFree(device_data_);
-            }
-            if (err != cudaSuccess) {
-                throw_AssertionFailed("Failed to deallocate GPU memory: " + std::string(cudaGetErrorString(err)), Here());
-=======
         if constexpr (ATLAS_HAVE_GPU) {
             if (device_allocated_) {
                 accUnmap();
@@ -691,7 +424,6 @@
                 }
                 device_data_ = nullptr;
                 device_allocated_ = false;
->>>>>>> e2974add
             }
         }
     }
@@ -735,17 +467,12 @@
     }
 
     void accUnmap() const override {
-<<<<<<< HEAD
-#if ATLAS_HAVE_ACC and ATLAS_HAVE_CUDA
-        if (acc_mapped_ and contiguous_) {
-=======
 #if ATLAS_HAVE_ACC
         if (acc_mapped_) {
             ATLAS_ASSERT(atlas_acc_is_present(host_data_, size_ * sizeof(Value)));
             if constexpr(ATLAS_ACC_DEBUG) {
                 std::cout << "               - acc_unmap_data(hostptr:"<<host_data_<<", device:"<<device_data_<<", bytes:"<<size_ * sizeof(Value)<<")" <<std::endl;
             }
->>>>>>> e2974add
             atlas_acc_unmap_data(host_data_);
             ATLAS_ASSERT(!atlas_acc_is_present(host_data_, size_ * sizeof(Value)));
             acc_mapped_ = false;
