--- conflicted
+++ resolved
@@ -233,12 +233,10 @@
      // return LocalView<DATA_TYPE,RANK-1>( LocalView_helper<DATA_TYPE,RANK>::data_+LocalView_helper<DATA_TYPE,RANK>::strides_[0]*i, LocalView_helper<DATA_TYPE,RANK>::shape_+1, LocalView_helper<DATA_TYPE,RANK>::strides_+1 );
    }
 
-<<<<<<< HEAD
     data_view_t& data_view() { return gt_data_view_;}
-=======
+
    size_t rank() const { return RANK; }
    size_t size() const { NOTIMP; return 0; }
->>>>>>> 31a06d4d
 
 private:
     ArrayStrides strides_;
