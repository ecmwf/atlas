--- conflicted
+++ resolved
@@ -26,60 +26,6 @@
 
 namespace atlas {
 namespace array {
-
-//template<unsigned int NDims>
-//struct default_layout {
-
-//    template<typename T>
-//    struct get_layout;
-
-//    template<typename UInt, UInt ... Indices>
-//    struct get_layout<gridtools::gt_integer_sequence<UInt, Indices...> >
-//    {
-//        using type = gridtools::layout_map<Indices...>;
-//    };
-
-//    using type = typename get_layout< typename gridtools::make_gt_integer_sequence<unsigned int, NDims>::type >::type;
-//};
-
-//template <unsigned int NDims>
-//std::array<unsigned int, NDims> get_array_from_vector(std::vector<size_t> const& values) {
-//    std::array<unsigned int, NDims> array;
-//    std::copy(values.begin(), values.end(), array.begin());
-//    return array;
-//}
-
-//template <unsigned int TotalDims, unsigned int Dim, typename = void>
-//struct check_dimension_lengths_impl {
-//  template <typename FirstDim, typename... Dims>
-//  static void apply(ArrayShape const& shape, FirstDim first_dim, Dims... d) {
-//    if (first_dim < shape[Dim]) {
-//      std::stringstream err;
-//      err << "Attempt to resize array with original size for dimension " << Dim << " of " << shape[Dim] << " by "
-//          << first_dim << std::endl;
-//      throw eckit::BadParameter(err.str(), Here());
-//    }
-//    check_dimension_lengths_impl<TotalDims, Dim + 1>::apply(shape, d...);
-//  }
-//};
-
-//template <unsigned int TotalDims, unsigned int Dim>
-//struct check_dimension_lengths_impl<TotalDims, Dim, typename std::enable_if< (Dim == TotalDims-1)>::type > {
-//  template <typename FirstDim>
-//  static void apply(ArrayShape const& shape, FirstDim first_dim) {
-//    if (first_dim < shape[Dim]) {
-//      std::stringstream err;
-//      err << "Attempt to resize array with original size for dimension " << Dim - 1 << " of "
-//          << shape[Dim - 1] << " by " << first_dim << std::endl;
-//      throw eckit::BadParameter(err.str(), Here());
-//    }
-//  }
-//};
-
-//template<typename ... Dims>
-//void check_dimension_lengths(ArrayShape const&  shape, Dims...d) {
-//    check_dimension_lengths_impl<sizeof...(d), 0>::apply(shape, d...);
-//}
 
 template <unsigned int NDims>
 std::array<unsigned int, NDims> get_array_from_vector(std::vector<size_t> const& values) {
@@ -121,7 +67,7 @@
 }
 
 template<unsigned int NDims>
-struct default_layout {
+struct default_layout_t {
 
     template<typename T>
     struct get_layout;
@@ -179,25 +125,6 @@
       }
   };
 
-<<<<<<< HEAD
-=======
-  template <typename Layout>
-  struct get_shapef_component {
-    template <int Idx>
-    struct get_component {
-      GT_FUNCTION
-      constexpr get_component() {}
-
-      template <typename StorageInfoPtr>
-      GT_FUNCTION constexpr static int apply(StorageInfoPtr a) {
-        static_assert((gridtools::is_storage_info<typename std::remove_pointer<StorageInfoPtr>::type>::value),
-                      "Error: not a storage_info");
-        return a->template dim<Layout::template at<Layout::length - Idx - 1>() >();
-      }
-    };
-  };
-
-
   //indirection around C++11 sizeof... since it is buggy for nvcc and cray
   template<typename ...T>
   struct get_pack_size {
@@ -253,7 +180,6 @@
       return ds;
   }
 
->>>>>>> 51204386
 } // namespace array
 } // namespace atlas
 
