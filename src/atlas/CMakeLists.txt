--- conflicted
+++ resolved
@@ -438,24 +438,13 @@
 )
 
 if( ATLAS_GRIDTOOLS_STORAGE_BACKEND_CUDA )
-<<<<<<< HEAD
 ## TODO temporary disabled since I get a linking error of the nvcc intermediate step
 #  use_cuda( source_list
-#    array/gridtools/GridToolsArray.cc
 #    array/gridtools/GridToolsArrayView.cc
 #    array/gridtools/GridToolsIndexView.cc
 #    array/gridtools/GridToolsMakeView.cc
 #    mesh/Connectivity.cc
 #  )
-=======
-  use_cuda( source_list
-#    array/gridtools/GridToolsArray.cc
-    array/gridtools/GridToolsArrayView.cc
-    array/gridtools/GridToolsIndexView.cc
-    array/gridtools/GridToolsMakeView.cc
-    mesh/Connectivity.cc
-  )
->>>>>>> cec91ae7
 endif()
 
 ecbuild_add_library( TARGET atlas
