--- conflicted
+++ resolved
@@ -92,10 +92,6 @@
     proj_st.set("endy", endy_);                ///< original domain endy
     proj_st.set("rim_widthx", rim_widthx_);    ///< xsize of the rim
     proj_st.set("rim_widthy", rim_widthy_);    ///< ysize of the rim
-<<<<<<< HEAD
-    proj_st.set("north_pole", north_pole_);    ///< north_pole
-=======
->>>>>>> 30e5e3f9
     rotation_.spec(proj_st);
     return proj_st;
 }
@@ -105,22 +101,6 @@
 template <typename Rotation>
 VariableResolutionProjectionT<Rotation>::VariableResolutionProjectionT(const eckit::Parametrisation& proj_st):
     ProjectionImpl(), rotation_(proj_st) {
-<<<<<<< HEAD
-    proj_st.get("delta_low", delta_outer = 0.);          ///< resolution of the external regular grid (rim)
-    proj_st.get("delta_hi", delta_inner = 0.);           ///< resolution of the regional model (regular grid)
-    proj_st.get("var_ratio", var_ratio_ = 0.);           ///< power used for the stretching
-    proj_st.get("x_reg_start", x_reg_start_ = 0.);       ///< xstart of the internal regional grid
-    proj_st.get("y_reg_start", y_reg_start_ = 0.);       ///< ystart of the internal regional grid
-    proj_st.get("x_reg_end", x_reg_end_ = 0.);           ///< xend of the regular part of stretched internal grid
-    proj_st.get("y_reg_end", y_reg_end_ = 0.);           ///< yend of the regular part of stretched internal grid
-    proj_st.get("startx", startx_ = 0.);                 ///< original domain startx
-    proj_st.get("endx", endx_ = 0.);                     ///< original domain endx
-    proj_st.get("starty", starty_ = 0.);                 ///< original domain starty
-    proj_st.get("endy", endy_ = 0.);                     ///< original domain endy
-    proj_st.get("rim_widthx", rim_widthx_);              ///< xsize of the rim
-    proj_st.get("rim_widthy", rim_widthy_);              ///< ysize of the rim
-    proj_st.get("north_pole", north_pole_ = {0., 90.});  ///< north_pole
-=======
     proj_st.get("delta_low", delta_outer = 0.);     ///< resolution of the external regular grid (rim)
     proj_st.get("delta_hi", delta_inner = 0.);      ///< resolution of the regional model (regular grid)
     proj_st.get("var_ratio", var_ratio_ = 0.);      ///< power used for the stretching
@@ -134,7 +114,6 @@
     proj_st.get("endy", endy_ = 0.);                ///< original domain endy
     proj_st.get("rim_widthx", rim_widthx_);         ///< xsize of the rim
     proj_st.get("rim_widthy", rim_widthy_);         ///< ysize of the rim
->>>>>>> 30e5e3f9
 
     constexpr float epsilon = std::numeric_limits<float>::epsilon();  ///< value used to check if the values are equal
     constexpr float epstest =
