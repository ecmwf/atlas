/*
 * (C) Copyright 2020 UCAR
 *
 * This software is licensed under the terms of the Apache Licence Version 2.0
 * which can be obtained at http://www.apache.org/licenses/LICENSE-2.0.
 */

#include "CubedSphereEquiAnglProjection.h"

#include <cmath>
#include <iostream>

#include "eckit/config/Parametrisation.h"
#include "eckit/types/FloatCompare.h"
#include "eckit/utils/Hash.h"

#include "atlas/projection/detail/ProjectionFactory.h"
#include "atlas/projection/detail/ProjectionUtilities.h"
#include "atlas/runtime/Exception.h"
#include "atlas/runtime/Log.h"
#include "atlas/util/Config.h"
#include "atlas/util/Constants.h"
#include "atlas/util/CoordinateEnums.h"

namespace {

static constexpr bool debug     = false;  // constexpr so compiler can optimize `if ( debug ) { ... }` out
static constexpr double deg2rad = atlas::util::Constants::degreesToRadians();
static constexpr double rad2deg = atlas::util::Constants::radiansToDegrees();

// Define small number relative to 360.
constexpr double epsilon = std::numeric_limits<double>::epsilon() * 360.;

// Define some "fuzzy" comparison operators.

// a is approximately equal to b.
bool equal(double a, double b) {
    return std::abs(a - b) <= epsilon;
}
// a is less than b.
bool lessThan(double a, double b) {
    return a < b && !equal(a, b);
}
// a is greater than b.
bool greaterThan(double a, double b) {
    return a > b && !equal(a, b);
}
// a is less than or approximately equal to b.
bool lessEqual(double a, double b) {
    return a < b || equal(a, b);
}
// a is greater than or approximately equal to b.
bool greaterEqual(double a, double b) {
    return a > b || equal(a, b);
}


<<<<<<< HEAD

=======
>>>>>>> 7c0300e1
}  // namespace

namespace atlas {
namespace projection {
namespace detail {


// -------------------------------------------------------------------------------------------------

CubedSphereEquiAnglProjection::CubedSphereEquiAnglProjection(const eckit::Parametrisation& params):
    CubedSphereProjectionBase(params) {}

// -------------------------------------------------------------------------------------------------

void CubedSphereEquiAnglProjection::xy2alphabeta(double crd[], idx_t t) const {
<<<<<<< HEAD

=======
>>>>>>> 7c0300e1
    // Get tile centre.
    const auto& xyCentre = getCubedSphereTiles().tileCentre(static_cast<size_t>(t));

    // Check that xy coordinate is within valid "+" shaped halo region.
    const auto inCross = [&](const double crd[]) -> bool {
        return (greaterEqual(crd[XX], xyCentre[XX] - 45.) && lessEqual(crd[XX], xyCentre[XX] + 45.)) ||
               (greaterEqual(crd[YY], xyCentre[YY] - 45.) && lessEqual(crd[YY], xyCentre[YY] + 45.));
    };
    if (!inCross(crd)) {
        auto sStream = std::stringstream();
        sStream << "xy coordinate (" << crd[0] << ", " << crd[1] << ") is not in range for tile " << t << ".";
        ATLAS_THROW_EXCEPTION(sStream.str());
    }

    // Get alphaBeta Jacobian.
<<<<<<< HEAD
    const auto alphabetaJacobian =
        getCubedSphereTiles().tileJacobian(static_cast<size_t>(t)).inverse();

    // Set (alpha, beta) coord.
    const Point2 alphabeta = alphabetaJacobian * (Point2(crd) - xyCentre);
    crd[0] = alphabeta[0];
    crd[1] = alphabeta[1];

    // Define correction.
    const auto correction = [](const double crd[]) -> double {
        return rad2deg * std::atan(std::tan(crd[0] * deg2rad) *
                                   std::tan(crd[1] * deg2rad));
=======
    const auto alphabetaJacobian = getCubedSphereTiles().tileJacobian(static_cast<size_t>(t)).inverse();

    // Set (alpha, beta) coord.
    const Point2 alphabeta = alphabetaJacobian * (Point2(crd) - xyCentre);
    crd[0]                 = alphabeta[0];
    crd[1]                 = alphabeta[1];

    // Define correction.
    const auto correction = [](const double crd[]) -> double {
        return rad2deg * std::atan(std::tan(crd[0] * deg2rad) * std::tan(crd[1] * deg2rad));
>>>>>>> 7c0300e1
    };

    // Correct halo (alpha, beta) coord.
    if (lessThan(crd[0], -45.)) {
        // Left.
        crd[1] = -correction(crd);
    }
    else if (greaterThan(crd[0], 45.)) {
        // Right.
        crd[1] = correction(crd);
    }
    else if (lessThan(crd[1], -45.)) {
        // Bottom.
        crd[0] = -correction(crd);
    }
    else if (greaterThan(crd[1], 45.)) {
        // Top.
        crd[0] = correction(crd);
    }
}

// -------------------------------------------------------------------------------------------------

void CubedSphereEquiAnglProjection::alphabeta2xy(double crd[], idx_t t) const {
<<<<<<< HEAD


    // Define correction.
    const auto correction1 = [](const double crd[]) -> double {
        return rad2deg * std::atan(std::tan(crd[1] * deg2rad) /
                                   std::tan(crd[0] * deg2rad));
    };
    const auto correction2 = [](const double crd[]) -> double {
        return rad2deg * std::atan(std::tan(crd[0] * deg2rad) /
                                   std::tan(crd[1] * deg2rad));
=======
    // Define correction.
    const auto correction1 = [](const double crd[]) -> double {
        return rad2deg * std::atan(std::tan(crd[1] * deg2rad) / std::tan(crd[0] * deg2rad));
    };
    const auto correction2 = [](const double crd[]) -> double {
        return rad2deg * std::atan(std::tan(crd[0] * deg2rad) / std::tan(crd[1] * deg2rad));
>>>>>>> 7c0300e1
    };

    // Correct halo (alpha, beta) coord.
    if (lessThan(crd[0], -45.) && greaterThan(crd[1], crd[0]) && lessEqual(crd[1], -crd[0])) {
        // Left trapezium.
        crd[1] = -correction1(crd);
    }
    else if (greaterThan(crd[0], 45.) && greaterEqual(crd[1], -crd[0]) && lessThan(crd[1], crd[0])) {
        // Right trapezium.
        crd[1] = correction1(crd);
    }
    else if (lessThan(crd[1], -45.) && greaterEqual(crd[0], crd[1]) && lessThan(crd[0], -crd[1])) {
        // Bottom trapezium.
        crd[0] = -correction2(crd);
    }
    else if (greaterThan(crd[1], 45.) && greaterThan(crd[0], -crd[1]) && lessEqual(crd[0], crd[1])) {
        // Top trapezium.
        crd[0] = correction2(crd);
    }

    // Get tile centre.
    const auto& xyCentre = getCubedSphereTiles().tileCentre(static_cast<size_t>(t));

    // Get xy Jacobian.
<<<<<<< HEAD
    const auto xyJacobian =
        getCubedSphereTiles().tileJacobian(static_cast<size_t>(t));

    // Set xy coord.
    const Point2 xy = xyJacobian * Point2(crd) + xyCentre;
    crd[XX] = xy[XX];
    crd[YY] = xy[YY];
=======
    const auto xyJacobian = getCubedSphereTiles().tileJacobian(static_cast<size_t>(t));

    // Set xy coord.
    const Point2 xy = xyJacobian * Point2(crd) + xyCentre;
    crd[XX]         = xy[XX];
    crd[YY]         = xy[YY];
>>>>>>> 7c0300e1
}


// -------------------------------------------------------------------------------------------------

void CubedSphereEquiAnglProjection::lonlat2xy(double crd[]) const {
    if (debug) {
        Log::info() << "equiangular lonlat2xy start : lonlat = " << crd[LON] << " " << crd[LAT] << std::endl;
    }

    idx_t t;
    double ab[2];   // alpha-beta coordinate
    double xyz[3];  // on Cartesian grid

    CubedSphereProjectionBase::lonlat2xy_pre(crd, t, xyz);

    // should be between -45.0 and 45.0
    // now calculate (alpha, beta) in radians.
    ab[0] = std::atan2(xyz[YY], xyz[XX]) * rad2deg;
    ab[1] = std::atan2(-xyz[ZZ], xyz[XX]) * rad2deg;  // I think the minus is here due to the
    // left coordinate system

    if (debug) {
        Log::info() << "equiangular lonlat2xy xyz ab : " << xyz[XX] << " " << xyz[YY] << " " << xyz[ZZ] << " "
                    << ab[LON] << " " << ab[LAT] << std::endl;
    }

    CubedSphereProjectionBase::alphabetat2xy(t, ab, crd);

    if (debug) {
        Log::info() << "equiangular lonlat2xy end : xy = " << crd[LON] << " " << crd[LAT] << std::endl;
    }
}

// -------------------------------------------------------------------------------------------------
// input should be Willems xy coordinate in degrees
//
void CubedSphereEquiAnglProjection::xy2lonlat(double crd[]) const {
    if (debug) {
        Log::info() << "xy2lonlat start xy = " << crd[LON] << " " << crd[LAT] << std::endl;
    }

    static const double rsq3 = 1.0 / std::sqrt(3.0);
    double xyz[3];
    double ab[2];  // alpha-beta coordinate
    idx_t t;       // tile index

    // calculate xy (in degrees) to alpha beta (in radians) and t - tile index.
    CubedSphereProjectionBase::xy2alphabetat(crd, t, ab);

    if (debug) {
        Log::debug() << "equiangular xy2lonlat:: crd t ab  : " << crd[0] << " " << crd[1] << " " << t << " " << ab[0]
                     << " " << ab[1] << std::endl;
    }

    xyz[0] = -rsq3;
    xyz[1] = -rsq3 * std::tan(ab[0] * deg2rad);
    xyz[2] = -rsq3 * std::tan(ab[1] * deg2rad);

    CubedSphereProjectionBase::xy2lonlat_post(xyz, t, crd);

    if (debug) {
        Log::info() << "end of equiangular xy2lonlat lonlat = " << crd[LON] << " " << crd[LAT] << std::endl;
    }
}

// -------------------------------------------------------------------------------------------------

ProjectionImpl::Jacobian CubedSphereEquiAnglProjection::jacobian(const PointLonLat&) const {
    ATLAS_NOTIMPLEMENTED;
}

// -------------------------------------------------------------------------------------------------

CubedSphereEquiAnglProjection::Spec CubedSphereEquiAnglProjection::spec() const {
    // Fill projection specification
    Spec proj;
    proj.set("type", static_type());
    return proj;
}

// -------------------------------------------------------------------------------------------------

void CubedSphereEquiAnglProjection::hash(eckit::Hash& h) const {
    // Add to hash
    h.add(static_type());
    CubedSphereProjectionBase::hash(h);
}

// -------------------------------------------------------------------------------------------------

namespace {
static ProjectionBuilder<CubedSphereEquiAnglProjection> register_1(CubedSphereEquiAnglProjection::static_type());
}

}  // namespace detail
}  // namespace projection
}  // namespace atlas<|MERGE_RESOLUTION|>--- conflicted
+++ resolved
@@ -55,10 +55,6 @@
 }
 
 
-<<<<<<< HEAD
-
-=======
->>>>>>> 7c0300e1
 }  // namespace
 
 namespace atlas {
@@ -74,10 +70,6 @@
 // -------------------------------------------------------------------------------------------------
 
 void CubedSphereEquiAnglProjection::xy2alphabeta(double crd[], idx_t t) const {
-<<<<<<< HEAD
-
-=======
->>>>>>> 7c0300e1
     // Get tile centre.
     const auto& xyCentre = getCubedSphereTiles().tileCentre(static_cast<size_t>(t));
 
@@ -93,20 +85,6 @@
     }
 
     // Get alphaBeta Jacobian.
-<<<<<<< HEAD
-    const auto alphabetaJacobian =
-        getCubedSphereTiles().tileJacobian(static_cast<size_t>(t)).inverse();
-
-    // Set (alpha, beta) coord.
-    const Point2 alphabeta = alphabetaJacobian * (Point2(crd) - xyCentre);
-    crd[0] = alphabeta[0];
-    crd[1] = alphabeta[1];
-
-    // Define correction.
-    const auto correction = [](const double crd[]) -> double {
-        return rad2deg * std::atan(std::tan(crd[0] * deg2rad) *
-                                   std::tan(crd[1] * deg2rad));
-=======
     const auto alphabetaJacobian = getCubedSphereTiles().tileJacobian(static_cast<size_t>(t)).inverse();
 
     // Set (alpha, beta) coord.
@@ -117,7 +95,6 @@
     // Define correction.
     const auto correction = [](const double crd[]) -> double {
         return rad2deg * std::atan(std::tan(crd[0] * deg2rad) * std::tan(crd[1] * deg2rad));
->>>>>>> 7c0300e1
     };
 
     // Correct halo (alpha, beta) coord.
@@ -142,25 +119,12 @@
 // -------------------------------------------------------------------------------------------------
 
 void CubedSphereEquiAnglProjection::alphabeta2xy(double crd[], idx_t t) const {
-<<<<<<< HEAD
-
-
-    // Define correction.
-    const auto correction1 = [](const double crd[]) -> double {
-        return rad2deg * std::atan(std::tan(crd[1] * deg2rad) /
-                                   std::tan(crd[0] * deg2rad));
-    };
-    const auto correction2 = [](const double crd[]) -> double {
-        return rad2deg * std::atan(std::tan(crd[0] * deg2rad) /
-                                   std::tan(crd[1] * deg2rad));
-=======
     // Define correction.
     const auto correction1 = [](const double crd[]) -> double {
         return rad2deg * std::atan(std::tan(crd[1] * deg2rad) / std::tan(crd[0] * deg2rad));
     };
     const auto correction2 = [](const double crd[]) -> double {
         return rad2deg * std::atan(std::tan(crd[0] * deg2rad) / std::tan(crd[1] * deg2rad));
->>>>>>> 7c0300e1
     };
 
     // Correct halo (alpha, beta) coord.
@@ -185,22 +149,12 @@
     const auto& xyCentre = getCubedSphereTiles().tileCentre(static_cast<size_t>(t));
 
     // Get xy Jacobian.
-<<<<<<< HEAD
-    const auto xyJacobian =
-        getCubedSphereTiles().tileJacobian(static_cast<size_t>(t));
-
-    // Set xy coord.
-    const Point2 xy = xyJacobian * Point2(crd) + xyCentre;
-    crd[XX] = xy[XX];
-    crd[YY] = xy[YY];
-=======
     const auto xyJacobian = getCubedSphereTiles().tileJacobian(static_cast<size_t>(t));
 
     // Set xy coord.
     const Point2 xy = xyJacobian * Point2(crd) + xyCentre;
     crd[XX]         = xy[XX];
     crd[YY]         = xy[YY];
->>>>>>> 7c0300e1
 }
 
 
