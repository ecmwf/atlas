--- conflicted
+++ resolved
@@ -263,17 +263,6 @@
 // Class TransLocal
 // --------------------------------------------------------------------------------------------------------------------
 
-<<<<<<< HEAD
-const eckit::linalg::LinearAlgebra& linear_algebra_backend() {
-    if (eckit::linalg::LinearAlgebra::hasBackend("mkl")) {
-        return eckit::linalg::LinearAlgebra::getBackend("mkl");
-    }
-    // Default backend
-    return eckit::linalg::LinearAlgebra::backend();
-}
-
-=======
->>>>>>> d825fad7
 bool TransLocal::warning(const eckit::Configuration& config) const {
     int warning = warning_;
     config.get("warning", warning);
@@ -291,13 +280,8 @@
     fft_cache_(cache.fft().data()),
     fft_cachesize_(cache.fft().size()),
     fftw_(new detail::FFTW_Data),
-<<<<<<< HEAD
-    linalg_(linear_algebra_backend()),
-    warning_(TransParameters(config).warning()) {
-=======
     linalg_backend_(TransParameters{config}.matrix_multiply()),
     warning_(TransParameters{config}.warning()) {
->>>>>>> d825fad7
     ATLAS_TRACE("TransLocal constructor");
     double fft_threshold = 0.0;  // fraction of latitudes of the full grid down to which FFT is used.
     // This threshold needs to be adjusted depending on the dgemm and FFT performance of the machine
@@ -942,14 +926,6 @@
                                  size_t(is) == n_imag * nb_fields * size_sym);
                 }
                 if (nlatsLegReduced_ - nlat0_[jm] > 0) {
-<<<<<<< HEAD
-                    {
-                        eckit::linalg::Matrix A(scalar_sym, nb_fields * n_imag, size_sym);
-                        eckit::linalg::Matrix B(legendre_sym_ + legendre_sym_begin_[jm] + nlat0_[jm] * size_sym,
-                                                size_sym, nlatsLegReduced_ - nlat0_[jm]);
-                        eckit::linalg::Matrix C(scl_fourier_sym, nb_fields * n_imag, nlatsLegReduced_ - nlat0_[jm]);
-                        linalg_.gemm(A, B, C);
-=======
                     ATLAS_TRACE("matrix_multiply (" + std::string(linalg_backend) + ")");
                     {
                         linalg::Matrix A(scalar_sym, nb_fields * n_imag, size_sym);
@@ -957,7 +933,6 @@
                                          nlatsLegReduced_ - nlat0_[jm]);
                         linalg::Matrix C(scl_fourier_sym, nb_fields * n_imag, nlatsLegReduced_ - nlat0_[jm]);
                         linalg::matrix_multiply(A, B, C, linalg_backend);
->>>>>>> d825fad7
                         /*Log::info() << "sym: ";
                         for ( int j = 0; j < size_sym * ( nlatsLegReduced_ - nlat0_[jm] ); j++ ) {
                             Log::info() << legendre_sym_[j + legendre_sym_begin_[jm] + nlat0_[jm] * size_sym] << " ";
@@ -965,19 +940,11 @@
                         Log::info() << std::endl;*/
                     }
                     if (size_asym > 0) {
-<<<<<<< HEAD
-                        eckit::linalg::Matrix A(scalar_asym, nb_fields * n_imag, size_asym);
-                        eckit::linalg::Matrix B(legendre_asym_ + legendre_asym_begin_[jm] + nlat0_[jm] * size_asym,
-                                                size_asym, nlatsLegReduced_ - nlat0_[jm]);
-                        eckit::linalg::Matrix C(scl_fourier_asym, nb_fields * n_imag, nlatsLegReduced_ - nlat0_[jm]);
-                        linalg_.gemm(A, B, C);
-=======
                         linalg::Matrix A(scalar_asym, nb_fields * n_imag, size_asym);
                         linalg::Matrix B(legendre_asym_ + legendre_asym_begin_[jm] + nlat0_[jm] * size_asym, size_asym,
                                          nlatsLegReduced_ - nlat0_[jm]);
                         linalg::Matrix C(scl_fourier_asym, nb_fields * n_imag, nlatsLegReduced_ - nlat0_[jm]);
                         linalg::matrix_multiply(A, B, C, linalg_backend);
->>>>>>> d825fad7
                         /*Log::info() << "asym: ";
                         for ( int j = 0; j < size_asym * ( nlatsLegReduced_ - nlat0_[jm] ); j++ ) {
                             Log::info() << legendre_asym_[j + legendre_asym_begin_[jm] + nlat0_[jm] * size_asym] << " ";
@@ -1100,21 +1067,12 @@
 #if !TRANSLOCAL_DGEMM2
         // dgemm-method 1
         {
-<<<<<<< HEAD
-            ATLAS_TRACE("Inverse Fourier Transform (NoFFT)");
-            eckit::linalg::Matrix A(fourier_, nlons, (truncation_ + 1) * 2);
-            eckit::linalg::Matrix B(scl_fourier, (truncation_ + 1) * 2, nb_fields * nlats);
-            eckit::linalg::Matrix C(gp_fields, nlons, nb_fields * nlats);
-
-            linalg_.gemm(A, B, C);
-=======
             ATLAS_TRACE("Inverse Fourier Transform (NoFFT,matrix_multiply=" + std::string(linalg_backend) + ")");
             linalg::Matrix A(fourier_, nlons, (truncation_ + 1) * 2);
             linalg::Matrix B(scl_fourier, (truncation_ + 1) * 2, nb_fields * nlats);
             linalg::Matrix C(gp_fields, nlons, nb_fields * nlats);
 
             linalg::matrix_multiply(A, B, C, linalg_backend);
->>>>>>> d825fad7
         }
 #else
         // dgemm-method 2
@@ -1124,17 +1082,10 @@
         alloc_aligned(gp, nb_fields * grid_.size());
         {
             ATLAS_TRACE("Fourier dgemm method 2");
-<<<<<<< HEAD
-            eckit::linalg::Matrix A(scl_fourier, nb_fields * nlats, (truncation_ + 1) * 2);
-            eckit::linalg::Matrix B(fourier_, (truncation_ + 1) * 2, nlons);
-            eckit::linalg::Matrix C(gp, nb_fields * nlats, nlons);
-            linalg_.gemm(A, B, C);
-=======
             linalg::Matrix A(scl_fourier, nb_fields * nlats, (truncation_ + 1) * 2);
             linalg::Matrix B(fourier_, (truncation_ + 1) * 2, nlons);
             linalg::Matrix C(gp, nb_fields * nlats, nlons);
             linalg::matrix_multiply(A, B, C, linalg_backend);
->>>>>>> d825fad7
         }
 
         // Transposition in grid point space:
@@ -1234,18 +1185,6 @@
     alloc_aligned(scl_fourier_tp, size_fourier * (truncation));
     alloc_aligned(fouriertp, 2 * (truncation));
     alloc_aligned(gp_opt, nb_fields);
-<<<<<<< HEAD
-
-    {
-        ATLAS_TRACE("Inverse Legendre Transform (GEMM)");
-        for (int jm = 0; jm < truncation; jm++) {
-            const int noff = (2 * truncation + 3 - jm) * jm / 2, ns = truncation - jm + 1;
-            eckit::linalg::Matrix A(
-                eckit::linalg::Matrix(const_cast<double*>(scalar_spectra) + nb_fields * 2 * noff, nb_fields * 2, ns));
-            eckit::linalg::Matrix B(legendre_ + noff * nlats, ns, nlats);
-            eckit::linalg::Matrix C(scl_fourier + jm * size_fourier * nlats, nb_fields * 2, nlats);
-            linalg_.gemm(A, B, C);
-=======
 
     linalg::dense::Backend linalg_backend{linalg_backend_};
 
@@ -1258,17 +1197,12 @@
             linalg::Matrix B(legendre_ + noff * nlats, ns, nlats);
             linalg::Matrix C(scl_fourier + jm * size_fourier * nlats, nb_fields * 2, nlats);
             linalg::matrix_multiply(A, B, C, linalg_backend);
->>>>>>> d825fad7
         }
     }
 
     // loop over all points:
     {
-<<<<<<< HEAD
-        ATLAS_TRACE("Inverse Fourier Transform (NoFFT)");
-=======
         ATLAS_TRACE("Inverse Fourier Transform (NoFFT," + std::string(linalg_backend) + ")");
->>>>>>> d825fad7
         int ip = 0;
         for (const PointLonLat p : grid_.lonlat()) {
             const double lon = p.lon() * util::Constants::degreesToRadians();
@@ -1300,17 +1234,10 @@
             }
             {
                 //ATLAS_TRACE( "opt Fourier dgemm" );
-<<<<<<< HEAD
-                eckit::linalg::Matrix A(fouriertp, 1, (truncation)*2);
-                eckit::linalg::Matrix B(scl_fourier_tp, (truncation)*2, nb_fields);
-                eckit::linalg::Matrix C(gp_opt, 1, nb_fields);
-                linalg_.gemm(A, B, C);
-=======
                 linalg::Matrix A(fouriertp, 1, (truncation)*2);
                 linalg::Matrix B(scl_fourier_tp, (truncation)*2, nb_fields);
                 linalg::Matrix C(gp_opt, 1, nb_fields);
                 linalg::matrix_multiply(A, B, C, linalg_backend);
->>>>>>> d825fad7
                 for (int j = 0; j < nb_fields; j++) {
                     gp_fields[ip + j * grid_.size()] = gp_opt[j];
                 }
@@ -1374,15 +1301,6 @@
         // Legendre transform:
         {
             //ATLAS_TRACE( "opt Legendre dgemm" );
-<<<<<<< HEAD
-            for (int jm = 0; jm <= truncation; jm++) {
-                const int noff = (2 * truncation + 3 - jm) * jm / 2, ns = truncation - jm + 1;
-                eckit::linalg::Matrix A(eckit::linalg::Matrix(
-                    const_cast<double*>(scalar_spectra) + nb_fields * 2 * noff, nb_fields * 2, ns));
-                eckit::linalg::Matrix B(legendre + noff, ns, 1);
-                eckit::linalg::Matrix C(scl_fourier + jm * size_fourier, nb_fields * 2, 1);
-                linalg_.gemm(A, B, C);
-=======
             ATLAS_TRACE("Legendre matrix_multiply (" + std::string(linalg_backend) + ")");
             for (int jm = 0; jm <= truncation; jm++) {
                 const int noff = (2 * truncation + 3 - jm) * jm / 2, ns = truncation - jm + 1;
@@ -1391,7 +1309,6 @@
                 linalg::Matrix B(legendre + noff, ns, 1);
                 linalg::Matrix C(scl_fourier + jm * size_fourier, nb_fields * 2, 1);
                 linalg::matrix_multiply(A, B, C, linalg_backend);
->>>>>>> d825fad7
             }
         }
         {
@@ -1417,19 +1334,11 @@
             fouriertp[idx++] = -2. * std::sin(jm * lon);  // imaginary part
         }
         {
-<<<<<<< HEAD
-            //ATLAS_TRACE( "opt Fourier dgemm" );
-            eckit::linalg::Matrix A(fouriertp, 1, (truncation + 1) * 2);
-            eckit::linalg::Matrix B(scl_fourier_tp, (truncation + 1) * 2, nb_fields);
-            eckit::linalg::Matrix C(gp_opt, 1, nb_fields);
-            linalg_.gemm(A, B, C);
-=======
             ATLAS_TRACE("Fourier matrix_multiply (" + std::string(linalg_backend) + ")");
             linalg::Matrix A(fouriertp, 1, (truncation + 1) * 2);
             linalg::Matrix B(scl_fourier_tp, (truncation + 1) * 2, nb_fields);
             linalg::Matrix C(gp_opt, 1, nb_fields);
             linalg::matrix_multiply(A, B, C, linalg_backend);
->>>>>>> d825fad7
             for (int j = 0; j < nb_fields; j++) {
                 gp_fields[ip + j * grid_.size()] = gp_opt[j];
             }
