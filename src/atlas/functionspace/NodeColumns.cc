/*
 * (C) Copyright 1996-2017 ECMWF.
 *
 * This software is licensed under the terms of the Apache Licence Version 2.0
 * which can be obtained at http://www.apache.org/licenses/LICENSE-2.0.
 * In applying this licence, ECMWF does not waive the privileges and immunities
 * granted to it by virtue of its status as an intergovernmental organisation nor
 * does it submit to any jurisdiction.
 */

#include <algorithm>
#include <cmath>
#include <cstdarg>
#include <limits>

#include "eckit/os/BackTrace.h"
#include "eckit/utils/MD5.h"

#include "atlas/library/config.h"
#include "atlas/mesh/Mesh.h"
#include "atlas/mesh/Nodes.h"
#include "atlas/mesh/actions/BuildParallelFields.h"
#include "atlas/mesh/actions/BuildHalo.h"
#include "atlas/mesh/actions/BuildPeriodicBoundaries.h"
#include "atlas/functionspace/NodeColumns.h"
#include "atlas/mesh/IsGhostNode.h"
#include "atlas/parallel/HaloExchange.h"
#include "atlas/parallel/GatherScatter.h"
#include "atlas/parallel/Checksum.h"
#include "atlas/parallel/omp/omp.h"
#include "atlas/runtime/ErrorHandling.h"
#include "atlas/runtime/Log.h"
#undef atlas_omp_critical_ordered
#define atlas_omp_critical_ordered atlas_omp_critical
#include "atlas/array/ArrayView.h"

#ifdef ATLAS_HAVE_FORTRAN
#define REMOTE_IDX_BASE 1
#else
#define REMOTE_IDX_BASE 0
#endif

namespace atlas {
namespace functionspace {

namespace {

template <typename T>
array::LocalView<T,3> make_leveled_view(const field::Field &field)
{
  if( field.has_levels() )
    return array::LocalView<T,3> ( array::make_storageview<T>(field).data(),
                                   array::make_shape(field.shape(0),field.shape(1),field.stride(1)) );
  else
    return array::LocalView<T,3> ( array::make_storageview<T>(field).data(),
                                   array::make_shape(field.shape(0),1,field.stride(0)) );
}

template <typename T>
array::LocalView<T,2> surface_view(const field::Field &field)
{
  return array::LocalView<T,2> ( array::make_storageview<T>(field).data(),
                                 array::make_shape(field.shape(0),field.stride(0)) );
}

template <typename T>
array::LocalView<T,2> make_leveled_scalar_view(const field::Field &field)
{
  if( field.has_levels() )
    return array::LocalView<T,2> ( array::make_storageview<T>(field).data(),
                                   array::make_shape(field.shape(0),field.shape(1)) );
  else
    return array::LocalView<T,2> ( array::make_storageview<T>(field).data(),
                                   array::make_shape(field.shape(0),1) );
}

template <typename T>
array::LocalView<T,1> make_surface_scalar_view(const field::Field &field)
{
  return array::LocalView<T,1> ( array::make_storageview<T>(field).data(),
                                 array::make_shape(field.size()) );
}


}

NodeColumns::NodeColumns( mesh::Mesh& mesh )
  : mesh_(mesh),
    nodes_(mesh_.nodes()),
    halo_(0),
    nb_nodes_(nodes_.size()),
    nb_nodes_global_(0)
{
  constructor();
}

NodeColumns::NodeColumns( mesh::Mesh& mesh, const mesh::Halo &halo, const eckit::Parametrisation &params )
  : FunctionSpace(),
    mesh_(mesh),
    nodes_(mesh_.nodes()),
    halo_(halo),
    nb_nodes_(nodes_.size()),
    nb_nodes_global_(0)
{
  constructor();
}

NodeColumns::NodeColumns(mesh::Mesh& mesh, const mesh::Halo &halo)
  : FunctionSpace(),
    mesh_(mesh),
    nodes_(mesh_.nodes()),
    halo_(halo),
    nb_nodes_(nodes_.size()),
    nb_nodes_global_(0)
{
  constructor();
}


void NodeColumns::constructor()
{
  mesh::actions::build_nodes_parallel_fields( mesh_.nodes() );
  mesh::actions::build_periodic_boundaries(mesh_);

  gather_scatter_.reset(new parallel::GatherScatter());
  halo_exchange_.reset(new parallel::HaloExchange());
  checksum_.reset(new parallel::Checksum());

  if( halo_.size() > 0)
  {
    mesh::actions::build_halo(mesh_,halo_.size());
    mesh::actions::renumber_nodes_glb_idx(mesh_.nodes());
    std::stringstream ss;
    ss << "nb_nodes_including_halo["<<halo_.size()<<"]";
    mesh_.metadata().get(ss.str(),nb_nodes_);

  }
  if( !nb_nodes_ ) {
    std::stringstream ss;
    ss << "nb_nodes_including_halo["<<halo_.size()<<"]";
    if( ! mesh_.metadata().get(ss.str(),nb_nodes_) ) {
      nb_nodes_ = mesh_.nodes().size();
    }
  }

  field::Field& part = mesh_.nodes().partition();
  field::Field& ridx = mesh_.nodes().remote_index();
  halo_exchange_->setup( array::make_view<int,1>(part).data(),
                         array::make_view<int,1>(ridx).data(),
                         REMOTE_IDX_BASE,nb_nodes_);

  {
    // Create new gather_scatter
    gather_scatter_.reset( new parallel::GatherScatter() );

    field::Field& ridx = mesh_.nodes().remote_index();
    field::Field& part = mesh_.nodes().partition();
    field::Field& gidx = mesh_.nodes().global_index();

    mesh::IsGhostNode is_ghost(mesh_.nodes());
    std::vector<int> mask(mesh_.nodes().size());
    const size_t npts = mask.size();
    atlas_omp_parallel_for( size_t n=0; n<npts; ++n ) {
      mask[n] = is_ghost(n) ? 1 : 0;

      // --> This would add periodic west-bc to the gather, but means that global-sums, means, etc are computed wrong
      //if( mask[j] == 1 && internals::Topology::check(flags(j),internals::Topology::BC) ) {
      //  mask[j] = 0;
      //}
    }
    gather_scatter_->setup(array::make_view<int,1>(part).data(),
                           array::make_view<int,1>(ridx).data(),
                           REMOTE_IDX_BASE,
                           array::make_view<gidx_t,1>(gidx).data(),
                           mask.data(),nb_nodes_);
  }

  {
    // Create new checksum
    checksum_.reset( new parallel::Checksum() );

    field::Field& ridx = mesh_.nodes().remote_index();
    field::Field& part = mesh_.nodes().partition();
    field::Field& gidx = mesh_.nodes().global_index();
    mesh::IsGhostNode is_ghost(mesh_.nodes());
    std::vector<int> mask(mesh_.nodes().size());
    const size_t npts = mask.size();
    atlas_omp_parallel_for( size_t n=0; n<npts; ++n ) {
      mask[n] = is_ghost(n) ? 1 : 0;
    }
    checksum_->setup(array::make_view<int,1>(part).data(),
                           array::make_view<int,1>(ridx).data(),
                           REMOTE_IDX_BASE,
                           array::make_view<gidx_t,1>(gidx).data(),
                           mask.data(),nb_nodes_);
  }

  nb_nodes_global_ = gather_scatter_->glb_dof();
}

NodeColumns::~NodeColumns() {}

size_t NodeColumns::footprint() const {
  size_t size = sizeof(*this);
  // TODO
  return size;
}

size_t NodeColumns::nb_nodes() const
{
  return nb_nodes_;
}

size_t NodeColumns::nb_nodes_global() const
{
  return nb_nodes_global_;
}

std::string NodeColumns::halo_name() const
{
  std::stringstream ss; ss << "nodes_" << halo_.size();
  return ss.str();
}

std::string NodeColumns::gather_scatter_name() const
{
  return "nodes_gather_scatter";
}

std::string NodeColumns::checksum_name() const
{
  return "nodes_checksum";
}


size_t NodeColumns::config_nb_nodes(const eckit::Parametrisation& config) const
{
  size_t size = nb_nodes();
  bool global(false);
  if( config.get("global",global) )
  {
    if( global )
    {
      size_t owner(0);
      config.get("owner",owner);
      size = (parallel::mpi::comm().rank() == owner ? nb_nodes_global() : 0);
    }
  }
  return size;
}

namespace {
void set_field_metadata(const eckit::Parametrisation& config, field::Field& field)
{
  bool global(false);
  if( config.get("global",global) )
  {
    if( global )
    {
      size_t owner(0);
      config.get("owner",owner);
      field.metadata().set("owner",owner);
    }
  }
  field.metadata().set("global",global);
}
}


array::DataType NodeColumns::config_datatype(const eckit::Parametrisation& config) const
{
  array::DataType::kind_t kind;
  if( ! config.get("datatype",kind) ) throw eckit::AssertionFailed("datatype missing",Here());
  return array::DataType(kind);
}

std::string NodeColumns::config_name(const eckit::Parametrisation& config) const
{
  std::string name;
  config.get("name",name);
  return name;
}

size_t NodeColumns::config_levels(const eckit::Parametrisation& config) const
{
  size_t levels(0);
  config.get("levels",levels);
  return levels;
}


field::Field* NodeColumns::createField(
    const std::string& name,
    array::DataType datatype,
    const eckit::Parametrisation& config ) const
{
  size_t nb_nodes = config_nb_nodes(config);
  field::Field* field = field::Field::create(name,datatype,array::make_shape(nb_nodes));
  field->set_functionspace(*this);
  set_field_metadata(config,*field);
  return field;
}

field::Field* NodeColumns::createField(
    const std::string& name,
    array::DataType datatype,
    size_t levels,
    const eckit::Parametrisation& config) const
{
  size_t nb_nodes = config_nb_nodes(config);
  field::Field* field = field::Field::create(name,datatype,array::make_shape(nb_nodes,levels));
  field->set_levels(levels);
  field->set_functionspace(*this);
  set_field_metadata(config,*field);
  return field;
}

field::Field* NodeColumns::createField(
    const std::string& name,
    array::DataType datatype,
    const std::vector<size_t>& variables,
    const eckit::Parametrisation& config ) const
{
  size_t nb_nodes = config_nb_nodes(config);
  std::vector<size_t> shape(1,nb_nodes);
  for( size_t i=0; i<variables.size(); ++i ) shape.push_back(variables[i]);
  field::Field* field = field::Field::create(name,datatype,shape);
  field->set_functionspace(*this);
  set_field_metadata(config,*field);
  return field;
}

field::Field* NodeColumns::createField(
    const std::string& name,
    array::DataType datatype,
    size_t levels,
    const std::vector<size_t>& variables,
    const eckit::Parametrisation& config ) const
{
  size_t nb_nodes = config_nb_nodes(config);
  std::vector<size_t> shape(1,nb_nodes); shape.push_back(levels);
  for( size_t i=0; i<variables.size(); ++i ) shape.push_back(variables[i]);
  field::Field* field = field::Field::create(name,datatype,shape);
  field->set_levels(levels);
  field->set_functionspace(*this);
  set_field_metadata(config,*field);
  return field;
}

field::Field* NodeColumns::createField(
    const std::string& name,
    const field::Field& other,
    const eckit::Parametrisation& config ) const
{
  array::ArrayShape shape = other.shape();
  shape[0] = config_nb_nodes(config);
  field::Field* field = field::Field::create(name,other.datatype(),shape);
  if( other.has_levels() )
    field->set_levels(field->shape(1));
  field->set_functionspace(*this);
  set_field_metadata(config,*field);
  return field;
}

field::Field* NodeColumns::createField(
    const eckit::Parametrisation& config ) const
{
  size_t nb_nodes = config_nb_nodes(config);
  field::Field* field = field::Field::create("",array::DataType::create<double>(),array::make_shape(nb_nodes));
  field->set_functionspace(*this);
  set_field_metadata(config,*field);
  return field;
}

namespace {
template<int RANK>
void dispatch_haloExchange( const field::Field& field, const parallel::HaloExchange& halo_exchange )
{
  if     ( field.datatype() == array::DataType::kind<int>() ) {
    array::ArrayView<int,RANK> view = array::make_view<int,RANK>(field);
    halo_exchange.execute( view );
  }
  else if( field.datatype() == array::DataType::kind<long>() ) {
    array::ArrayView<long,RANK> view = array::make_view<long,RANK>(field);
    halo_exchange.execute( view );
  }
  else if( field.datatype() == array::DataType::kind<float>() ) {
    array::ArrayView<float,RANK> view = array::make_view<float,RANK>(field);
    halo_exchange.execute( view );
  }
  else if( field.datatype() == array::DataType::kind<double>() ) {
    array::ArrayView<double,RANK> view = array::make_view<double,RANK>(field);
    halo_exchange.execute( view );
  }
  else throw eckit::Exception("datatype not supported",Here());
}
}

void NodeColumns::haloExchange( field::FieldSet& fieldset ) const
{
  for( size_t f=0; f<fieldset.size(); ++f ) {
    const field::Field& field = fieldset[f];
    switch( field.rank() ) {
      case 1:
        dispatch_haloExchange<1>(field,halo_exchange());
        break;
      case 2:
        dispatch_haloExchange<2>(field,halo_exchange());
        break;
      case 3:
        dispatch_haloExchange<3>(field,halo_exchange());
        break;
      case 4:
        dispatch_haloExchange<4>(field,halo_exchange());
        break;
      default:
        throw eckit::Exception("Rank not supported", Here());
        break;
    }
  }
}

void NodeColumns::haloExchange( field::Field& field ) const
{
  field::FieldSet fieldset;
  fieldset.add(field);
  haloExchange(fieldset);
}
const parallel::HaloExchange& NodeColumns::halo_exchange() const
{
  return *halo_exchange_;;
}


void NodeColumns::gather( const field::FieldSet& local_fieldset, field::FieldSet& global_fieldset ) const
{
  ASSERT(local_fieldset.size() == global_fieldset.size());

  for( size_t f=0; f<local_fieldset.size(); ++f ) {

    const field::Field& loc = local_fieldset[f];
    field::Field& glb = global_fieldset[f];
    const size_t nb_fields = 1;
    size_t root(0);
    glb.metadata().get("owner",root);

    if     ( loc.datatype() == array::DataType::kind<int>() ) {
      parallel::Field<int const> loc_field( array::make_storageview<int>(loc).data(),loc.stride(0));
      parallel::Field<int      > glb_field( array::make_storageview<int>(glb).data(),glb.stride(0));
      gather().gather( &loc_field, &glb_field, nb_fields, root );
    }
    else if( loc.datatype() == array::DataType::kind<long>() ) {
      parallel::Field<long const> loc_field( array::make_storageview<long>(loc).data(),loc.stride(0));
      parallel::Field<long      > glb_field( array::make_storageview<long>(glb).data(),glb.stride(0));
      gather().gather( &loc_field, &glb_field, nb_fields, root );
    }
    else if( loc.datatype() == array::DataType::kind<float>() ) {
      parallel::Field<float const> loc_field( array::make_storageview<float>(loc).data(),loc.stride(0));
      parallel::Field<float      > glb_field( array::make_storageview<float>(glb).data(),glb.stride(0));
      gather().gather( &loc_field, &glb_field, nb_fields, root );
    }
    else if( loc.datatype() == array::DataType::kind<double>() ) {
      parallel::Field<double const> loc_field( array::make_storageview<double>(loc).data(),loc.stride(0));
      parallel::Field<double      > glb_field( array::make_storageview<double>(glb).data(),glb.stride(0));
      gather().gather( &loc_field, &glb_field, nb_fields, root );
    }
    else throw eckit::Exception("datatype not supported",Here());
  }
}
void NodeColumns::gather( const field::Field& local, field::Field& global ) const
{
  field::FieldSet local_fields;
  field::FieldSet global_fields;
  local_fields.add(local);
  global_fields.add(global);
  gather(local_fields,global_fields);
}
const parallel::GatherScatter& NodeColumns::gather() const
{
  return *gather_scatter_;
}
const parallel::GatherScatter& NodeColumns::scatter() const
{
  return *gather_scatter_;
}


void NodeColumns::scatter( const field::FieldSet& global_fieldset, field::FieldSet& local_fieldset ) const
{
  ASSERT(local_fieldset.size() == global_fieldset.size());

  for( size_t f=0; f<local_fieldset.size(); ++f ) {

    const field::Field& glb = global_fieldset[f];
    field::Field& loc = local_fieldset[f];
    const size_t nb_fields = 1;
    size_t root(0);
    glb.metadata().get("owner",root);

    if     ( loc.datatype() == array::DataType::kind<int>() ) {
      parallel::Field<int const> glb_field( array::make_storageview<int>(glb).data(),glb.stride(0));
      parallel::Field<int      > loc_field( array::make_storageview<int>(loc).data(),loc.stride(0));
      scatter().scatter( &glb_field, &loc_field, nb_fields, root );
    }
    else if( loc.datatype() == array::DataType::kind<long>() ) {
      parallel::Field<long const> glb_field( array::make_storageview<long>(glb).data(),glb.stride(0));
      parallel::Field<long      > loc_field( array::make_storageview<long>(loc).data(),loc.stride(0));
      scatter().scatter( &glb_field, &loc_field, nb_fields, root );
    }
    else if( loc.datatype() == array::DataType::kind<float>() ) {
      parallel::Field<float const> glb_field( array::make_storageview<float>(glb).data(),glb.stride(0));
      parallel::Field<float      > loc_field( array::make_storageview<float>(loc).data(),loc.stride(0));
      scatter().scatter( &glb_field, &loc_field, nb_fields, root );
    }
    else if( loc.datatype() == array::DataType::kind<double>() ) {
      parallel::Field<double const> glb_field( array::make_storageview<double>(glb).data(),glb.stride(0));
      parallel::Field<double      > loc_field( array::make_storageview<double>(loc).data(),loc.stride(0));
      scatter().scatter( &glb_field, &loc_field, nb_fields, root );
    }
    else throw eckit::Exception("datatype not supported",Here());

    glb.metadata().broadcast(loc.metadata(),root);
    loc.metadata().set("global",false);
  }
}

void NodeColumns::scatter( const field::Field& global, field::Field& local ) const
{
  field::FieldSet global_fields;
  field::FieldSet local_fields;
  global_fields.add(global);
  local_fields.add(local);
  scatter(global_fields,local_fields);
}

namespace {
template <typename T>
std::string checksum_3d_field(const parallel::Checksum& checksum, const field::Field& field )
{
  array::LocalView<T,3> values = make_leveled_view<T>(field);
  eckit::SharedPtr<array::Array> surface_field( array::Array::create<T>( array::make_shape(values.shape(0),values.shape(2) ) ) );
  array::ArrayView<T,2> surface = array::make_view<T,2>(*surface_field);
  const size_t npts = values.shape(0);
  atlas_omp_for( size_t n=0; n<npts; ++n ) {
    for( size_t j=0; j<surface.shape(1); ++j )
    {
      surface(n,j) = 0.;
      for( size_t l=0; l<values.shape(1);++l )
        surface(n,j) += values(n,l,j);
    }
  }
  return checksum.execute( surface.data(), surface_field->stride(0) );
}
}

std::string NodeColumns::checksum( const field::FieldSet& fieldset ) const {
  eckit::MD5 md5;
  for( size_t f=0; f<fieldset.size(); ++f ) {
    const field::Field& field=fieldset[f];
    if     ( field.datatype() == array::DataType::kind<int>() )
      md5 << checksum_3d_field<int>(checksum(),field);
    else if( field.datatype() == array::DataType::kind<long>() )
      md5 << checksum_3d_field<long>(checksum(),field);
    else if( field.datatype() == array::DataType::kind<float>() )
      md5 << checksum_3d_field<float>(checksum(),field);
    else if( field.datatype() == array::DataType::kind<double>() )
      md5 << checksum_3d_field<double>(checksum(),field);
    else throw eckit::Exception("datatype not supported",Here());
  }
  return md5;
}
std::string NodeColumns::checksum( const field::Field& field ) const {
  field::FieldSet fieldset;
  fieldset.add(field);
  return checksum(fieldset);
}

const parallel::Checksum& NodeColumns::checksum() const
{
  return *checksum_;
}



//std::string NodesFunctionSpace::checksum( const field::FieldSet& fieldset ) const {
//  const parallel::Checksum& checksum = mesh_.checksum().get(checksum_name());

//  eckit::MD5 md5;
//  for( size_t f=0; f<fieldset.size(); ++f ) {
//    const field::Field& field=fieldset[f];
//    if     ( field.datatype() == array::DataType::kind<int>() )
//      md5 << checksum.execute( field.data<int>(), field.stride(0) );
//    else if( field.datatype() == array::DataType::kind<long>() )
//      md5 << checksum.execute( field.data<long>(), field.stride(0) );
//    else if( field.datatype() == array::DataType::kind<float>() )
//      md5 << checksum.execute( field.data<float>(), field.stride(0) );
//    else if( field.datatype() == array::DataType::kind<double>() )
//      md5 << checksum.execute( field.data<double>(), field.stride(0) );
//    else throw eckit::Exception("datatype not supported",Here());
//  }
//  return md5;
//}
//std::string NodesFunctionSpace::checksum( const field::Field& field ) const {
//  field::FieldSet fieldset;
//  fieldset.add(field);
//  return checksum(fieldset);
//}

namespace { inline double sqr(const double& val) { return val*val; } }

namespace detail { // Collectives implementation



template< typename T >
void dispatch_sum( const NodeColumns& fs, const field::Field& field, T& result, size_t& N )
{
<<<<<<< HEAD
  const mesh::IsGhostNode is_ghost(fs.nodes());
  const array::ArrayView<T,2> arr = leveled_scalar_view<T>( field );
=======
  const internals::IsGhost is_ghost(fs.nodes());
  const array::LocalView<T,2> arr = make_leveled_scalar_view<T>( field );
>>>>>>> c9530428
  T local_sum = 0;
  const size_t npts = std::min(arr.shape(0),fs.nb_nodes());
  atlas_omp_pragma( omp parallel for default(shared) reduction(+:local_sum) )
  for( size_t n=0; n<npts; ++n ) {
    if( ! is_ghost(n) ) {
      for( size_t l=0; l<arr.shape(1); ++l )
        local_sum += arr(n,l);
    }
  }
  parallel::mpi::comm().allReduce(local_sum, result, eckit::mpi::sum());
  N = fs.nb_nodes_global() * arr.shape(1);
}

template< typename T >
void sum( const NodeColumns& fs , const field::Field& field, T& result, size_t& N )
{
  if( field.datatype() == array::DataType::kind<T>() ) {
    return dispatch_sum(fs,field,result,N);
  }
  else
  {
    switch( field.datatype().kind() )
    {
      case array::DataType::KIND_INT32 : {
        int tmp;
        dispatch_sum(fs,field,tmp,N);
        result = tmp;
        return;
      }
      case array::DataType::KIND_INT64 : {
        long tmp;
        dispatch_sum(fs,field,tmp,N);
        result = tmp;
        return;
      }
      case array::DataType::KIND_REAL32 : {
        float tmp;
        dispatch_sum(fs,field,tmp,N);
        result = tmp;
        return;
      }
      case array::DataType::KIND_REAL64 : {
        double tmp;
        dispatch_sum(fs,field,tmp,N);
        result = tmp;
        return;
      }
      default: throw eckit::Exception("datatype not supported",Here());
    }
  }
}



template< typename T >
void dispatch_sum( const NodeColumns& fs, const field::Field& field, std::vector<T>& result, size_t& N )
{
<<<<<<< HEAD
  const array::ArrayView<T,3> arr = leveled_view<T>(field);
  const mesh::IsGhostNode is_ghost(fs.nodes());
=======
  const array::LocalView<T,3> arr = make_leveled_view<T>(field);
  const internals::IsGhost is_ghost(fs.nodes());
>>>>>>> c9530428
  const size_t nvar = arr.shape(2);
  std::vector<T> local_sum(nvar,0);
  result.resize(nvar);

  atlas_omp_parallel
  {
    std::vector<T> local_sum_private(nvar,0);
    const size_t npts = arr.shape(0);
    atlas_omp_for( size_t n=0; n<npts; ++n )
    {
      if( ! is_ghost(n) ) {
        for( size_t l=0; l<arr.shape(1); ++l ) {
          for( size_t j=0; j<arr.shape(2); ++j ) {
            local_sum_private[j] += arr(n,l,j);
          }
        }
      }
    }
    atlas_omp_critical
    {
      for( size_t j=0; j<nvar; ++j ) {
        local_sum[j] += local_sum_private[j];
      }
    }
  }

  parallel::mpi::comm().allReduce(local_sum, result, eckit::mpi::sum());

  N = fs.nb_nodes_global() * arr.shape(1);
}

template< typename T >
void sum( const NodeColumns& fs , const field::Field& field, std::vector<T>& result, size_t& N )
{
  if( field.datatype() == array::DataType::kind<T>() ) {
    return dispatch_sum(fs,field,result,N);
  }
  else
  {
    switch( field.datatype().kind() )
    {
      case array::DataType::KIND_INT32 : {
        std::vector<int> tmp;
        dispatch_sum(fs,field,tmp,N);
        result.assign(tmp.begin(),tmp.end());
        return;
      }
      case array::DataType::KIND_INT64 : {
        std::vector<long> tmp;
        dispatch_sum(fs,field,tmp,N);
        result.assign(tmp.begin(),tmp.end());
        return;
      }
      case array::DataType::KIND_REAL32 : {
        std::vector<float> tmp;
        dispatch_sum(fs,field,tmp,N);
        result.assign(tmp.begin(),tmp.end());
        return;
      }
      case array::DataType::KIND_REAL64 : {
        std::vector<double> tmp;
        dispatch_sum(fs,field,tmp,N);
        result.assign(tmp.begin(),tmp.end());
        return;
      }
      default: throw eckit::Exception("datatype not supported",Here());
    }
  }
}


template< typename T >
void dispatch_sum_per_level( const NodeColumns& fs, const field::Field& field, field::Field& sum, size_t& N )
{
  array::ArrayShape shape;
  shape.reserve(field.rank()-1);
  for( size_t j=1; j<field.rank(); ++j )
    shape.push_back(field.shape(j));
  sum.resize(shape);

<<<<<<< HEAD
  const array::ArrayView<T,3> arr = leveled_view<T>(field);
  array::ArrayView<T,2> sum_per_level( sum.data<T>(), array::make_shape(sum.shape(0),sum.stride(0)) );
  sum_per_level = 0;
  const mesh::IsGhostNode is_ghost(fs.nodes());
=======
  const array::LocalView<T,3> arr = make_leveled_view<T>(field);

  array::LocalView<T,2> sum_per_level(
    array::make_storageview<T>(sum).data(),
    array::make_shape(sum.shape(0),sum.stride(0)) );

  for( size_t l=0; l<sum_per_level.shape(0); ++l ) {
    for( size_t j=0; j<sum_per_level.shape(1); ++j ) {
      sum_per_level(l,j) = 0;
    }
  }

  const internals::IsGhost is_ghost(fs.nodes());
>>>>>>> c9530428

  atlas_omp_parallel
  {
    eckit::SharedPtr<array::Array> sum_per_level_private(
      array::Array::create<T>(sum_per_level.shape(0),sum_per_level.shape(1)));
    array::ArrayView<T,2> sum_per_level_private_view = array::make_view<T,2>(*sum_per_level_private);

    for( size_t l=0; l<sum_per_level_private_view.shape(0); ++l ) {
      for( size_t j=0; j<sum_per_level_private_view.shape(1); ++j ) {
        sum_per_level_private_view(l,j) = 0;
      }
    }

    const size_t npts = arr.shape(0);
    atlas_omp_for( size_t n=0; n<npts; ++n )
    {
      if( ! is_ghost(n) ) {
        for( size_t l=0; l<arr.shape(1); ++l ) {
          for( size_t j=0; j<arr.shape(2); ++j ) {
            sum_per_level_private_view(l,j) += arr(n,l,j);
          }
        }
      }
    }
    atlas_omp_critical
    {
      for( size_t l=0; l<sum_per_level_private->shape(0); ++l ) {
        for( size_t j=0; j<sum_per_level_private->shape(1); ++j ) {
          sum_per_level(l,j) += sum_per_level_private_view(l,j);
        }
      }
    }
  }
  parallel::mpi::comm().allReduceInPlace(sum_per_level.data(), sum.size(), eckit::mpi::sum());
  N = fs.nb_nodes_global();
}

void sum_per_level( const NodeColumns& fs, const field::Field& field, field::Field& sum, size_t& N )
{
  if( field.datatype() != sum.datatype() ) {
    throw eckit::Exception("field::Field and sum are not of same datatype.",Here());
  }
  switch( field.datatype().kind() )
  {
    case array::DataType::KIND_INT32 :
      return dispatch_sum_per_level<int>(fs,field,sum,N);
    case array::DataType::KIND_INT64 :
      return dispatch_sum_per_level<long>(fs,field,sum,N);
    case array::DataType::KIND_REAL32 :
      return dispatch_sum_per_level<float>(fs,field,sum,N);
    case array::DataType::KIND_REAL64 :
      return dispatch_sum_per_level<double>(fs,field,sum,N);
    default: throw eckit::Exception("datatype not supported",Here());
  }
}


template< typename DATATYPE >
void dispatch_order_independent_sum_2d( const NodeColumns& fs , const field::Field& field, DATATYPE& result, size_t& N )
{
  size_t root = 0;
  field::Field::Ptr global( fs.createField("global",field, field::global() ) );
  fs.gather(field,*global);
  result = std::accumulate(array::make_storageview<DATATYPE>(*global).data(),
                           array::make_storageview<DATATYPE>(*global).data()+global->size(),0.);
  parallel::mpi::comm().broadcast(&result, 1, root);
  N = fs.nb_nodes_global();
}

template< typename T >
void dispatch_order_independent_sum( const NodeColumns& fs , const field::Field& field, T& result, size_t& N )
{
  if( field.has_levels() )
  {
    const array::LocalView<T,2> arr = make_leveled_scalar_view<T>(field);

    field::Field::Ptr surface_field( fs.createField<T>("surface") );
    array::LocalView<T,1> surface = make_surface_scalar_view<T>( *surface_field );

    for( size_t n=0; n<arr.shape(0); ++n ) {
      for( size_t l=0; l<arr.shape(1); ++l ) {
          surface(n) += arr(n,l);
      }
    }
    dispatch_order_independent_sum_2d( fs, *surface_field, result, N );
    N *= arr.shape(1);
  }
  else
  {
    dispatch_order_independent_sum_2d( fs, field, result, N );
  }
}

template< typename T >
void order_independent_sum( const NodeColumns& fs , const field::Field& field, T& result, size_t& N )
{
  if( field.datatype() == array::DataType::kind<T>() ) {
    return dispatch_order_independent_sum(fs,field,result,N);
  }
  else
  {
    switch( field.datatype().kind() )
    {
      case array::DataType::KIND_INT32 : {
        int tmp;
        dispatch_order_independent_sum(fs,field,tmp,N);
        result = tmp;
        return;
      }
      case array::DataType::KIND_INT64 : {
        long tmp;
        dispatch_order_independent_sum(fs,field,tmp,N);
        result = tmp;
        return;
      }
      case array::DataType::KIND_REAL32 : {
        float tmp;
        dispatch_order_independent_sum(fs,field,tmp,N);
        result = tmp;
        return;
      }
      case array::DataType::KIND_REAL64 : {
        double tmp;
        dispatch_order_independent_sum(fs,field,tmp,N);
        result = tmp;
        return;
      }
      default: throw eckit::Exception("datatype not supported",Here());
    }
  }
}

template< typename DATATYPE >
void dispatch_order_independent_sum_2d( const NodeColumns& fs, const field::Field& field, std::vector<DATATYPE>& result, size_t& N )
{
  size_t nvar = field.stride(0);
  result.resize(nvar);
  for( size_t j=0; j<nvar; ++j ) result[j] = 0.;
  field::Field::Ptr global( fs.createField("global",field, field::global() ) );
  fs.gather(field,*global);
  if( parallel::mpi::comm().rank() == 0 ) {
    const array::LocalView<DATATYPE,2> glb( array::make_storageview<DATATYPE>(*global).data(),
                                            array::make_shape(global->shape(0),global->stride(0)) );
    for( size_t n=0; n<fs.nb_nodes_global(); ++n ) {
      for( size_t j=0; j<nvar; ++j ) {
        result[j] += glb(n,j);
      }
    }
  }
  size_t root = global->metadata().get<size_t>("owner");
  parallel::mpi::comm().broadcast(result,root);
  N = fs.nb_nodes_global();
}

template< typename T >
void dispatch_order_independent_sum( const NodeColumns& fs, const field::Field& field, std::vector<T>& result, size_t& N )
{
  if( field.has_levels() )
  {
    const size_t nvar = field.stride(1);
    const array::LocalView<T,3> arr = make_leveled_view<T>(field);

    field::Field::Ptr surface_field( fs.createField<T>("surface",array::make_shape(nvar)) );
    array::LocalView<T,2> surface = surface_view<T>( *surface_field );

    for( size_t n=0; n<arr.shape(0); ++n ) {
      for( size_t l=0; l<arr.shape(1); ++l ) {
        for( size_t j=0; j<arr.shape(2); ++j ) {
          surface(n,j) += arr(n,l,j);
        }
      }
    }

    dispatch_order_independent_sum_2d( fs, *surface_field, result, N );
    N *= arr.shape(1);
  }
  else
  {
    dispatch_order_independent_sum_2d( fs, field, result, N );
  }
}

template< typename T >
void order_independent_sum( const NodeColumns& fs, const field::Field& field, std::vector<T>& result, size_t& N )
{
  if( field.datatype() == array::DataType::kind<T>() ) {
    return dispatch_order_independent_sum(fs,field,result,N);
  }
  else
  {
    switch( field.datatype().kind() )
    {
      case array::DataType::KIND_INT32 : {
          std::vector<int> tmp;
          dispatch_order_independent_sum(fs,field,tmp,N);
          result.assign(tmp.begin(),tmp.end());
          return;
      }
      case array::DataType::KIND_INT64 : {
        std::vector<long> tmp;
        dispatch_order_independent_sum(fs,field,tmp,N);
        result.assign(tmp.begin(),tmp.end());
        return;
      }
      case array::DataType::KIND_REAL32 : {
        std::vector<float> tmp;
        dispatch_order_independent_sum(fs,field,tmp,N);
        result.assign(tmp.begin(),tmp.end());
        return;
      }
      case array::DataType::KIND_REAL64 : {
        std::vector<double> tmp;
        dispatch_order_independent_sum(fs,field,tmp,N);
        result.assign(tmp.begin(),tmp.end());
        return;
      }
      default: throw eckit::Exception("datatype not supported",Here());
    }
  }
}


template< typename T >
void dispatch_order_independent_sum_per_level( const NodeColumns& fs, const field::Field& field, field::Field& sumfield, size_t& N )
{
  array::ArrayShape shape;
  shape.reserve(field.rank()-1);
  for( size_t j=1; j<field.rank(); ++j )
    shape.push_back(field.shape(j));
  sumfield.resize(shape);

  array::LocalView<T,2> sum ( array::make_storageview<T>(sumfield).data(),
                              array::make_shape(sumfield.shape(0),sumfield.stride(0)) );
  for( size_t l=0; l<sum.shape(0); ++l ) {
    for( size_t j=0; j<sum.shape(1); ++j ) {
      sum(l,j) = 0.;
    }
  }
  Log::info() << field << std::endl;
  Log::info() << sumfield << std::endl;

  size_t root = 0;
  field::Field::Ptr global( fs.createField("global",field,field::global()) );

  Log::info() << *global << std::endl;

  fs.gather(field,*global);
  if( parallel::mpi::comm().rank() == 0 ) {
    const array::LocalView<T,3> glb = make_leveled_view<T>(*global);

    for( size_t n=0; n<glb.shape(0); ++n ) {
      for( size_t l=0; l<glb.shape(1); ++l ) {
        for( size_t j=0; j<glb.shape(2); ++j ) {
          sum(l,j) += glb(n,l,j);
        }
      }
    }
  }
  parallel::mpi::comm().broadcast( array::make_storageview<T>(sumfield).data(),sumfield.size(),root);
  N = fs.nb_nodes_global();
}

void order_independent_sum_per_level( const NodeColumns& fs, const field::Field& field, field::Field& sum, size_t& N )
{
  if( field.datatype() != sum.datatype() ) {
    throw eckit::Exception("field::Field and sum are not of same datatype.",Here());
  }
  switch( field.datatype().kind() )
  {
    case array::DataType::KIND_INT32 :
      return dispatch_order_independent_sum_per_level<int>(fs,field,sum,N);
    case array::DataType::KIND_INT64 :
      return dispatch_order_independent_sum_per_level<long>(fs,field,sum,N);
    case array::DataType::KIND_REAL32 :
      return dispatch_order_independent_sum_per_level<float>(fs,field,sum,N);
    case array::DataType::KIND_REAL64 :
      return dispatch_order_independent_sum_per_level<double>(fs,field,sum,N);
    default: throw eckit::Exception("datatype not supported",Here());
  }
}

template< typename T >
void dispatch_minimum( const NodeColumns& fs, const field::Field& field, std::vector<T>& min )
{
  const array::LocalView<T,3> arr = make_leveled_view<T>(field);
  const size_t nvar = arr.shape(2);
  min.resize(nvar);
  std::vector<T> local_minimum(nvar,std::numeric_limits<T>::max());
  atlas_omp_parallel
  {
    std::vector<T> local_minimum_private(nvar,std::numeric_limits<T>::max());
    const size_t npts = arr.shape(0);
    atlas_omp_for( size_t n=0; n<npts; ++n ) {
      for( size_t l=0; l<arr.shape(1); ++l ) {
        for( size_t j=0; j<arr.shape(2); ++j ) {
          local_minimum_private[j] = std::min(arr(n,l,j),local_minimum_private[j]);
        }
      }
    }
    atlas_omp_critical
    {
      for( size_t j=0; j<arr.shape(2); ++j ) {
        local_minimum[j] = std::min(local_minimum_private[j],local_minimum[j]);
      }
    }
  }

  parallel::mpi::comm().allReduce(local_minimum, min, eckit::mpi::min());
}

template< typename T >
void minimum( const NodeColumns& fs, const field::Field& field, std::vector<T>& min )
{
  if( field.datatype() == array::DataType::kind<T>() ) {
    return dispatch_minimum(fs,field,min);
  }
  else
  {
    switch( field.datatype().kind() )
    {
      case array::DataType::KIND_INT32 : {
        std::vector<int> tmp;
        dispatch_minimum(fs,field,tmp);
        min.assign(tmp.begin(),tmp.end());
        return;
      }
      case array::DataType::KIND_INT64 : {
        std::vector<long> tmp;
        dispatch_minimum(fs,field,tmp);
        min.assign(tmp.begin(),tmp.end());
        return;
      }
      case array::DataType::KIND_REAL32 : {
        std::vector<float> tmp;
        dispatch_minimum(fs,field,tmp);
        min.assign(tmp.begin(),tmp.end());
        return;
      }
      case array::DataType::KIND_REAL64 : {
        std::vector<double> tmp;
        dispatch_minimum(fs,field,tmp);
        min.assign(tmp.begin(),tmp.end());
        return;
      }
      default: throw eckit::Exception("datatype not supported",Here());
    }
  }
}

template< typename T >
void dispatch_maximum( const NodeColumns& fs, const field::Field& field, std::vector<T>& max )
{
  const array::LocalView<T,3> arr = make_leveled_view<T>(field);
  const size_t nvar = arr.shape(2);
  max.resize(nvar);
  std::vector<T> local_maximum(nvar,-std::numeric_limits<T>::max());
  atlas_omp_parallel
  {
    std::vector<T> local_maximum_private(nvar,-std::numeric_limits<T>::max());
    const size_t npts = arr.shape(0);
    atlas_omp_for( size_t n=0; n<npts; ++n ) {
      for( size_t l=0; l<arr.shape(1); ++l ) {
        for( size_t j=0; j<nvar; ++j ) {
          local_maximum_private[j] = std::max(arr(n,l,j),local_maximum_private[j]);
        }
      }
    }
    atlas_omp_critical
    {
      for( size_t j=0; j<nvar; ++j ) {
        local_maximum[j] = std::max(local_maximum_private[j],local_maximum[j]);
      }
    }
  }
  parallel::mpi::comm().allReduce(local_maximum, max, eckit::mpi::max());
}

template< typename T >
void maximum( const NodeColumns& fs, const field::Field& field, std::vector<T>& max )
{
  if( field.datatype() == array::DataType::kind<T>() ) {
    return dispatch_maximum(fs,field,max);
  }
  else
  {
    switch( field.datatype().kind() )
    {
      case array::DataType::KIND_INT32 : {
        std::vector<int> tmp;
        dispatch_maximum(fs,field,tmp);
        max.assign(tmp.begin(),tmp.end());
        return;
      }
      case array::DataType::KIND_INT64 : {
        std::vector<long> tmp;
        dispatch_maximum(fs,field,tmp);
        max.assign(tmp.begin(),tmp.end());
        return;
      }
      case array::DataType::KIND_REAL32 : {
        std::vector<float> tmp;
        dispatch_maximum(fs,field,tmp);
        max.assign(tmp.begin(),tmp.end());
        return;
      }
      case array::DataType::KIND_REAL64 : {
        std::vector<double> tmp;
        dispatch_maximum(fs,field,tmp);
        max.assign(tmp.begin(),tmp.end());
        return;
      }
      default: throw eckit::Exception("datatype not supported",Here());
    }
  }
}

template< typename T >
void minimum( const NodeColumns& fs, const field::Field& field, T& min )
{
  std::vector<T> v;
  minimum(fs,field,v);
  min = v[0];
}

template< typename T >
void maximum( const NodeColumns& fs, const field::Field& field, T& max )
{
  std::vector<T> v;
  maximum(fs,field,v);
  max = v[0];
}

template< typename T >
void dispatch_minimum_per_level( const NodeColumns& fs, const field::Field& field, field::Field& min_field )
{
  array::ArrayShape shape;
  shape.reserve(field.rank()-1);
  for( size_t j=1; j<field.rank(); ++j )
    shape.push_back(field.shape(j));
  min_field.resize(shape);
  const size_t nvar = field.stride(1);
  array::LocalView<T,2> min(
      array::make_storageview<T>(min_field).data(),
      array::make_shape(min_field.shape(0),min_field.stride(0)) );

  for( size_t l=0; l<min.shape(0); ++l ) {
    for( size_t j=0; j<min.shape(1); ++j ) {
      min(l,j) = std::numeric_limits<T>::max();
    }
  }

  const array::LocalView<T,3> arr = make_leveled_view<T>(field);
  atlas_omp_parallel
  {
    eckit::SharedPtr<array::Array> min_private( array::Array::create<T>(min.shape(0),min.shape(1)));
    array::ArrayView<T,2> min_private_view = array::make_view<T,2>(*min_private);
    for( size_t l=0; l<min.shape(0); ++l ) {
      for( size_t j=0; j<min.shape(1); ++j ) {
        min_private_view(l,j) = std::numeric_limits<T>::max();
      }
    }

    const size_t npts = arr.shape(0);
    atlas_omp_for( size_t n=0; n<npts; ++n ) {
      for( size_t l=0; l<arr.shape(1); ++l ) {
        for( size_t j=0; j<nvar; ++j ) {
          min_private_view(l,j) = std::min(arr(n,l,j),min_private_view(l,j));
        }
      }
    }
    atlas_omp_critical
    {
      for( size_t l=0; l<arr.shape(1); ++l ) {
        for( size_t j=0; j<nvar; ++j ) {
          min(l,j) = std::min(min_private_view(l,j),min(l,j));
        }
      }
    }
  }
  parallel::mpi::comm().allReduceInPlace(min.data(),min_field.size(),eckit::mpi::min());
}

void minimum_per_level( const NodeColumns& fs, const field::Field& field, field::Field& min )
{
  if( field.datatype() != min.datatype() ) {
    throw eckit::Exception("field::Field and min are not of same datatype.",Here());
  }
  switch( field.datatype().kind() )
  {
    case array::DataType::KIND_INT32 :
      return dispatch_minimum_per_level<int>(fs,field,min);
    case array::DataType::KIND_INT64 :
      return dispatch_minimum_per_level<long>(fs,field,min);
    case array::DataType::KIND_REAL32 :
      return dispatch_minimum_per_level<float>(fs,field,min);
    case array::DataType::KIND_REAL64 :
      return dispatch_minimum_per_level<double>(fs,field,min);
    default: throw eckit::Exception("datatype not supported",Here());
  }
}

template< typename T >
void dispatch_maximum_per_level( const NodeColumns& fs, const field::Field& field, field::Field& max_field )
{
  array::ArrayShape shape;
  shape.reserve(field.rank()-1);
  for( size_t j=1; j<field.rank(); ++j )
    shape.push_back(field.shape(j));
  max_field.resize(shape);
  const size_t nvar = field.stride(1);
  array::LocalView<T,2> max (
      array::make_storageview<T>(max_field).data(),
      array::make_shape(max_field.shape(0),max_field.stride(0)) );

  for( size_t l=0; l<max.shape(0); ++l ) {
    for( size_t j=0; j<max.shape(1); ++j ) {
      max(l,j) = -std::numeric_limits<T>::max();
    }
  }

  const array::LocalView<T,3> arr = make_leveled_view<T>(field);
  atlas_omp_parallel
  {
    eckit::SharedPtr<array::Array> max_private( array::Array::create<T>(max.shape(0),max.shape(1)) );
    array::ArrayView<T,2> max_private_view = array::make_view<T,2>(*max_private);

    for( size_t l=0; l<max_private_view.shape(0); ++l ) {
      for( size_t j=0; j<max_private_view.shape(1); ++j ) {
        max_private_view(l,j) = -std::numeric_limits<T>::max();
      }
    }

    const size_t npts = arr.shape(0);
    atlas_omp_for( size_t n=0; n<npts; ++n ) {
      for( size_t l=0; l<arr.shape(1); ++l ) {
        for( size_t j=0; j<nvar; ++j ) {
          max_private_view(l,j) = std::max(arr(n,l,j),max_private_view(l,j));
        }
      }
    }
    atlas_omp_critical
    {
      for( size_t l=0; l<arr.shape(1); ++l ) {
        for( size_t j=0; j<nvar; ++j ) {
          max(l,j) = std::max(max_private_view(l,j),max(l,j));
        }
      }
    }
  }
  parallel::mpi::comm().allReduceInPlace(max.data(),max_field.size(),eckit::mpi::max());
}

void maximum_per_level( const NodeColumns& fs, const field::Field& field, field::Field& max )
{
  if( field.datatype() != max.datatype() ) {
    throw eckit::Exception("field::Field and max are not of same datatype.",Here());
  }
  switch( field.datatype().kind() )
  {
    case array::DataType::KIND_INT32 :
      return dispatch_maximum_per_level<int>(fs,field,max);
    case array::DataType::KIND_INT64 :
      return dispatch_maximum_per_level<long>(fs,field,max);
    case array::DataType::KIND_REAL32 :
      return dispatch_maximum_per_level<float>(fs,field,max);
    case array::DataType::KIND_REAL64 :
      return dispatch_maximum_per_level<double>(fs,field,max);
    default: throw eckit::Exception("datatype not supported",Here());
  }
}


template< typename T >
void dispatch_minimum_and_location( const NodeColumns& fs, const field::Field& field, std::vector<T>& min, std::vector<gidx_t>& glb_idx, std::vector<size_t>& level )
{
  array::LocalView<T,3> arr = make_leveled_view<T>(field);
  size_t nvar = arr.shape(2);
  min.resize(nvar);
  glb_idx.resize(nvar);
  level.resize(nvar);
  std::vector<T> local_minimum(nvar,std::numeric_limits<T>::max());
  std::vector<size_t> loc_node(nvar);
  std::vector<size_t> loc_level(nvar);
  atlas_omp_parallel
  {
    std::vector<T> local_minimum_private(nvar,std::numeric_limits<T>::max());
    std::vector<size_t> loc_node_private(nvar);
    std::vector<size_t> loc_level_private(nvar);
    const size_t npts = arr.shape(0);
    atlas_omp_for( size_t n=0; n<npts; ++n ) {
      for( size_t l=0; l<arr.shape(1); ++l ) {
        for( size_t j=0; j<nvar; ++j ) {
          if( arr(n,l,j) < local_minimum_private[j] ) {
            local_minimum_private[j] = arr(n,l,j);
            loc_node_private[j] = n;
            loc_level_private[j] = l;
          }
        }
      }
    }
    atlas_omp_critical_ordered
    {
      for( size_t l=0; l<arr.shape(1); ++l ) {
        for( size_t j=0; j<nvar; ++j ) {
          if( local_minimum_private[j] < local_minimum[j] ) {
            local_minimum[j] = local_minimum_private[j];
            loc_node[j] = loc_node_private[j];
            loc_level[j] = loc_level_private[j];
          }
        }
      }
    }
  }
  std::vector< std::pair<T,int> > min_and_gidx_loc(nvar);
  std::vector< std::pair<T,int> > min_and_level_loc(nvar);
  std::vector< std::pair<T,int> > min_and_gidx_glb(nvar);
  std::vector< std::pair<T,int> > min_and_level_glb(nvar);
  const array::ArrayView<gidx_t,1> global_index = array::make_view<gidx_t,1>(fs.nodes().global_index());
  for( size_t j=0; j<nvar; ++j ) {
    gidx_t glb_idx = global_index(loc_node[j]);
    ASSERT( glb_idx < std::numeric_limits<int>::max() ); // pairs with 64bit integer for second not implemented
    min_and_gidx_loc[j] = std::make_pair(local_minimum[j],glb_idx);
    min_and_level_loc[j] = std::make_pair(local_minimum[j],loc_level[j]);
  }

  parallel::mpi::comm().allReduce(min_and_gidx_loc, min_and_gidx_glb, eckit::mpi::minloc());
  parallel::mpi::comm().allReduce(min_and_level_loc,min_and_level_glb,eckit::mpi::minloc());

  for( size_t j=0; j<nvar; ++j ) {
    min[j]     = min_and_gidx_glb[j].first;
    glb_idx[j] = min_and_gidx_glb[j].second;
    level[j]   = min_and_level_glb[j].second;
  }

}

template< typename T >
void minimum_and_location( const NodeColumns& fs, const field::Field& field, std::vector<T>& min, std::vector<gidx_t>& glb_idx, std::vector<size_t>& level )
{
  if( field.datatype() == array::DataType::kind<T>() ) {
    return dispatch_minimum_and_location(fs,field,min,glb_idx,level);
  }
  else
  {
    switch( field.datatype().kind() )
    {
      case array::DataType::KIND_INT32 : {
        std::vector<int> tmp;
        dispatch_minimum_and_location(fs,field,tmp,glb_idx,level);
        min.assign(tmp.begin(),tmp.end());
        return;
      }
      case array::DataType::KIND_INT64 : {
        std::vector<long> tmp;
        dispatch_minimum_and_location(fs,field,tmp,glb_idx,level);
        min.assign(tmp.begin(),tmp.end());
        return;
      }
      case array::DataType::KIND_REAL32 : {
        std::vector<float> tmp;
        dispatch_minimum_and_location(fs,field,tmp,glb_idx,level);
        min.assign(tmp.begin(),tmp.end());
        return;
      }
      case array::DataType::KIND_REAL64 : {
        std::vector<double> tmp;
        dispatch_minimum_and_location(fs,field,tmp,glb_idx,level);
        min.assign(tmp.begin(),tmp.end());
        return;
      }
      default: throw eckit::Exception("datatype not supported",Here());
    }
  }
}


template< typename T >
void dispatch_maximum_and_location( const NodeColumns& fs, const field::Field& field, std::vector<T>& max, std::vector<gidx_t>& glb_idx, std::vector<size_t>& level )
{
  array::LocalView<T,3> arr = make_leveled_view<T>(field);
  size_t nvar = arr.shape(2);
  max.resize(nvar);
  glb_idx.resize(nvar);
  level.resize(nvar);
  std::vector<T> local_maximum(nvar,-std::numeric_limits<T>::max());
  std::vector<size_t> loc_node(nvar);
  std::vector<size_t> loc_level(nvar);
  atlas_omp_parallel
  {
    std::vector<T> local_maximum_private(nvar,-std::numeric_limits<T>::max());
    std::vector<size_t> loc_node_private(nvar);
    std::vector<size_t> loc_level_private(nvar);
    const size_t npts = arr.shape(0);
    atlas_omp_for( size_t n=0; n<npts; ++n ) {
      for( size_t l=0; l<arr.shape(1); ++l ) {
        for( size_t j=0; j<nvar; ++j ) {
          if( arr(n,l,j) > local_maximum_private[j] ) {
            local_maximum_private[j] = arr(n,l,j);
            loc_node_private[j] = n;
            loc_level_private[j] = l;
          }
        }
      }
    }
    atlas_omp_critical_ordered
    {
      for( size_t l=0; l<arr.shape(1); ++l ) {
        for( size_t j=0; j<nvar; ++j ) {
          if( local_maximum_private[j] > local_maximum[j] ) {
            local_maximum[j] = local_maximum_private[j];
            loc_node[j] = loc_node_private[j];
            loc_level[j] = loc_level_private[j];
          }
        }
      }
    }
  }
  std::vector< std::pair<T,int> > max_and_gidx_loc(nvar);
  std::vector< std::pair<T,int> > max_and_level_loc(nvar);
  std::vector< std::pair<T,int> > max_and_gidx_glb(nvar);
  std::vector< std::pair<T,int> > max_and_level_glb(nvar);
  const array::ArrayView<gidx_t,1> global_index = array::make_view<gidx_t,1>( fs.nodes().global_index() );
  for( size_t j=0; j<nvar; ++j ) {
    gidx_t glb_idx = global_index(loc_node[j]);
    ASSERT( glb_idx < std::numeric_limits<int>::max() ); // pairs with 64bit integer for second not implemented
    max_and_gidx_loc[j] = std::make_pair(local_maximum[j],glb_idx);
    max_and_level_loc[j] = std::make_pair(local_maximum[j],loc_level[j]);
  }

  parallel::mpi::comm().allReduce(max_and_gidx_loc, max_and_gidx_glb, eckit::mpi::maxloc());
  parallel::mpi::comm().allReduce(max_and_level_loc,max_and_level_glb,eckit::mpi::maxloc());

  for( size_t j=0; j<nvar; ++j ) {
    max[j]     = max_and_gidx_glb[j].first;
    glb_idx[j] = max_and_gidx_glb[j].second;
    level[j]   = max_and_level_glb[j].second;
  }
}

template< typename T >
void maximum_and_location( const NodeColumns& fs, const field::Field& field, std::vector<T>& max, std::vector<gidx_t>& glb_idx, std::vector<size_t>& level )
{
  if( field.datatype() == array::DataType::kind<T>() ) {
    return dispatch_maximum_and_location(fs,field,max,glb_idx,level);
  }
  else
  {
    switch( field.datatype().kind() )
    {
      case array::DataType::KIND_INT32 : {
        std::vector<int> tmp;
        dispatch_maximum_and_location(fs,field,tmp,glb_idx,level);
        max.assign(tmp.begin(),tmp.end());
        return;
      }
      case array::DataType::KIND_INT64 : {
        std::vector<long> tmp;
        dispatch_maximum_and_location(fs,field,tmp,glb_idx,level);
        max.assign(tmp.begin(),tmp.end());
        return;
      }
      case array::DataType::KIND_REAL32 : {
        std::vector<float> tmp;
        dispatch_maximum_and_location(fs,field,tmp,glb_idx,level);
        max.assign(tmp.begin(),tmp.end());
        return;
      }
      case array::DataType::KIND_REAL64 : {
        std::vector<double> tmp;
        dispatch_maximum_and_location(fs,field,tmp,glb_idx,level);
        max.assign(tmp.begin(),tmp.end());
        return;
      }
      default: throw eckit::Exception("datatype not supported",Here());
    }
  }
}

template< typename T >
void minimum_and_location( const NodeColumns& fs, const field::Field& field, std::vector<T>& min, std::vector<gidx_t>& glb_idx)
{
  std::vector<size_t> level;
  minimum_and_location(fs,field,min,glb_idx,level);
}

template< typename T >
void maximum_and_location( const NodeColumns& fs, const field::Field& field, std::vector<T>& max, std::vector<gidx_t>& glb_idx)
{
  std::vector<size_t> level;
  maximum_and_location(fs,field,max,glb_idx,level);
}

template< typename T >
void minimum_and_location( const NodeColumns& fs, const field::Field& field, T& min, gidx_t& glb_idx, size_t& level)
{
  std::vector<T> minv;
  std::vector<gidx_t> gidxv;
  std::vector<size_t> levelv;
  minimum_and_location(fs,field,minv,gidxv,levelv);
  min = minv[0];
  glb_idx = gidxv[0];
  level = levelv[0];
}

template< typename T >
void maximum_and_location( const NodeColumns& fs, const field::Field& field, T& max, gidx_t& glb_idx, size_t& level)
{
  std::vector<T> maxv;
  std::vector<gidx_t> gidxv;
  std::vector<size_t> levelv;
  maximum_and_location(fs,field,maxv,gidxv,levelv);
  max = maxv[0];
  glb_idx = gidxv[0];
  level = levelv[0];
}

template< typename T >
void minimum_and_location( const NodeColumns& fs, const field::Field& field, T& min, gidx_t& glb_idx)
{
  size_t level;
  minimum_and_location(fs,field,min,glb_idx,level);
}

template< typename T >
void maximum_and_location( const NodeColumns& fs, const field::Field& field, T& max, gidx_t& glb_idx)
{
  size_t level;
  maximum_and_location(fs,field,max,glb_idx,level);
}

template< typename T >
void dispatch_minimum_and_location_per_level( const NodeColumns& fs, const field::Field& field, field::Field& min_field, field::Field& glb_idx_field )
{
  const array::LocalView<T,3> arr = make_leveled_view<T>(field);
  array::ArrayShape shape;
  shape.reserve(field.rank()-1);
  for( size_t j=1; j<field.rank(); ++j )
    shape.push_back(field.shape(j));
  min_field.resize(shape);
  glb_idx_field.resize(shape);
  const size_t nvar = arr.shape(2);
  array::LocalView<T,2> min(
      array::make_storageview<T>(min_field).data(),
      array::make_shape(min_field.shape(0),min_field.stride(0)) );

  for( size_t l=0; l<min.shape(0); ++l ) {
    for( size_t j=0; j<min.shape(1); ++j ) {
      min(l,j) = std::numeric_limits<T>::max();
    }
  }

  array::LocalView<gidx_t,2> glb_idx(
    array::make_storageview<gidx_t>(glb_idx_field).data(),
    array::make_shape(glb_idx_field.shape(0),glb_idx_field.stride(0)) );


  atlas_omp_parallel
  {
    eckit::SharedPtr<array::Array> min_private( array::Array::create<T>(min.shape(0),min.shape(1)) );
    array::ArrayView<T,2> min_private_view = array::make_view<T,2>(*min_private);

    for( size_t l=0; l<min_private_view.shape(0); ++l ) {
      for( size_t j=0; j<min_private_view.shape(1); ++j ) {
        min_private_view(l,j) = std::numeric_limits<T>::max();
      }
    }

    eckit::SharedPtr<array::Array> glb_idx_private( array::Array::create<gidx_t>(glb_idx.shape(0),glb_idx.shape(1)) );
    array::ArrayView<gidx_t,2> glb_idx_private_view = array::make_view<gidx_t,2>(*glb_idx_private);
    const size_t npts = arr.shape(0);
    atlas_omp_for( size_t n=0; n<npts; ++n ) {
      for( size_t l=0; l<arr.shape(1); ++l ) {
        for( size_t j=0; j<nvar; ++j ) {
          if( arr(n,l,j) < min(l,j) ) {
            min_private_view(l,j) = arr(n,l,j);
            glb_idx_private_view(l,j) = n;
          }
        }
      }
    }
    atlas_omp_critical_ordered
    {
      for( size_t l=0; l<arr.shape(1); ++l ) {
        for( size_t j=0; j<nvar; ++j ) {
          if( min_private_view(l,j) < min(l,j) ) {
            min(l,j) = min_private_view(l,j);
            glb_idx(l,j) = glb_idx_private_view(l,j);
          }
        }
      }
    }
  }
  const size_t nlev = arr.shape(1);
  std::vector< std::pair<T,int> > min_and_gidx_loc(nlev*nvar);
  std::vector< std::pair<T,int> > min_and_gidx_glb(nlev*nvar);
  const array::ArrayView<gidx_t,1> global_index = array::make_view<gidx_t,1>( fs.nodes().global_index() );
  atlas_omp_parallel_for( size_t l=0; l<nlev; ++l ) {
    for( size_t j=0; j<nvar; ++j ) {
      gidx_t gidx = global_index(glb_idx(l,j));
      ASSERT( gidx < std::numeric_limits<int>::max() ); // pairs with 64bit integer for second not implemented
      min_and_gidx_loc[j+nvar*l] = std::make_pair(min(l,j),gidx);
    }
  }

  parallel::mpi::comm().allReduce(min_and_gidx_loc,min_and_gidx_glb,eckit::mpi::minloc());

  atlas_omp_parallel_for( size_t l=0; l<nlev; ++l ) {
    for( size_t j=0; j<nvar; ++j ) {
      min(l,j)     = min_and_gidx_glb[j+l*nvar].first;
      glb_idx(l,j) = min_and_gidx_glb[j+l*nvar].second;
    }
  }
}

void minimum_and_location_per_level( const NodeColumns& fs, const field::Field& field, field::Field& min, field::Field& glb_idx )
{
  if( field.datatype() != min.datatype() ) {
    throw eckit::Exception("field::Field and min are not of same datatype.",Here());
  }
  if( glb_idx.datatype() != array::DataType::kind<gidx_t>() ) {
    throw eckit::Exception("glb_idx field::Field is not of correct datatype",Here());
  }
  switch( field.datatype().kind() )
  {
    case array::DataType::KIND_INT32 :
      return dispatch_minimum_and_location_per_level<int>(fs,field,min,glb_idx);
    case array::DataType::KIND_INT64 :
      return dispatch_minimum_and_location_per_level<long>(fs,field,min,glb_idx);
    case array::DataType::KIND_REAL32 :
      return dispatch_minimum_and_location_per_level<float>(fs,field,min,glb_idx);
    case array::DataType::KIND_REAL64 :
      return dispatch_minimum_and_location_per_level<double>(fs,field,min,glb_idx);
    default: throw eckit::Exception("datatype not supported",Here());
  }
}


template< typename T >
void dispatch_maximum_and_location_per_level( const NodeColumns& fs, const field::Field& field, field::Field& max_field, field::Field& glb_idx_field )
{
  const array::LocalView<T,3> arr = make_leveled_view<T>(field);
  array::ArrayShape shape;
  shape.reserve(field.rank()-1);
  for( size_t j=1; j<field.rank(); ++j )
    shape.push_back(field.shape(j));
  max_field.resize(shape);
  glb_idx_field.resize(shape);
  const size_t nvar = arr.shape(2);
  array::LocalView<T,2> max(
      array::make_storageview<T>(max_field).data(),
      array::make_shape(max_field.shape(0),max_field.stride(0)) );

  for( size_t l=0; l<max.shape(0); ++l ) {
    for( size_t j=0; j<max.shape(1); ++j ) {
      max(l,j) = -std::numeric_limits<T>::max();
    }
  }

  array::LocalView<gidx_t,2> glb_idx(
      array::make_storageview<gidx_t>(glb_idx_field).data(),
      array::make_shape(glb_idx_field.shape(0),glb_idx_field.stride(0)) );

  atlas_omp_parallel
  {
    eckit::SharedPtr<array::Array> max_private( array::Array::create<T>(max.shape(0),max.shape(1)) );
    array::ArrayView<T,2> max_private_view = array::make_view<T,2>(*max_private);

    for( size_t l=0; l<max_private_view.shape(0); ++l ) {
      for( size_t j=0; j<max_private_view.shape(1); ++j ) {
        max_private_view(l,j) = -std::numeric_limits<T>::max();
      }
    }

    eckit::SharedPtr<array::Array> glb_idx_private( array::Array::create<gidx_t>(glb_idx.shape(0),glb_idx.shape(1)) );
    array::ArrayView<gidx_t,2> glb_idx_private_view = array::make_view<gidx_t,2>(*glb_idx_private);
    const size_t npts = arr.shape(0);
    atlas_omp_for( size_t n=0; n<npts; ++n ) {
      for( size_t l=0; l<arr.shape(1); ++l ) {
        for( size_t j=0; j<nvar; ++j ) {
          if( arr(n,l,j) > max(l,j) ) {
            max_private_view(l,j) = arr(n,l,j);
            glb_idx_private_view(l,j) = n;
          }
        }
      }
    }
    atlas_omp_critical_ordered
    {
      for( size_t l=0; l<arr.shape(1); ++l ) {
        for( size_t j=0; j<nvar; ++j ) {
          if( max_private_view(l,j) > max(l,j) ) {
            max(l,j) = max_private_view(l,j);
            glb_idx(l,j) = glb_idx_private_view(l,j);
          }
        }
      }
    }
  }

  const size_t nlev = arr.shape(1);
  std::vector< std::pair<T,int> > max_and_gidx_loc(nlev*nvar);
  std::vector< std::pair<T,int> > max_and_gidx_glb(nlev*nvar);
  const array::ArrayView<gidx_t,1> global_index = array::make_view<gidx_t,1>( fs.nodes().global_index() );
  atlas_omp_parallel_for( size_t l=0; l<nlev; ++l ) {
    for( size_t j=0; j<nvar; ++j ) {
      gidx_t gidx = global_index(glb_idx(l,j));
      ASSERT( gidx < std::numeric_limits<int>::max() ); // pairs with 64bit integer for second not implemented
      max_and_gidx_loc[j+nvar*l] = std::make_pair(max(l,j),gidx);
    }
  }

  parallel::mpi::comm().allReduce(max_and_gidx_loc,max_and_gidx_glb,eckit::mpi::maxloc());

  atlas_omp_parallel_for( size_t l=0; l<nlev; ++l ) {
    for( size_t j=0; j<nvar; ++j ) {
      max(l,j)     = max_and_gidx_glb[j+l*nvar].first;
      glb_idx(l,j) = max_and_gidx_glb[j+l*nvar].second;
    }
  }
}

void maximum_and_location_per_level( const NodeColumns& fs, const field::Field& field, field::Field& max, field::Field& glb_idx )
{
  if( field.datatype() != max.datatype() ) {
    throw eckit::Exception("field::Field and max are not of same datatype.",Here());
  }
  if( glb_idx.datatype() != array::DataType::kind<gidx_t>() ) {
    throw eckit::Exception("glb_idx field::Field is not of correct datatype",Here());
  }
  switch( field.datatype().kind() )
  {
    case array::DataType::KIND_INT32 :
      return dispatch_maximum_and_location_per_level<int>(fs,field,max,glb_idx);
    case array::DataType::KIND_INT64 :
      return dispatch_maximum_and_location_per_level<long>(fs,field,max,glb_idx);
    case array::DataType::KIND_REAL32 :
      return dispatch_maximum_and_location_per_level<float>(fs,field,max,glb_idx);
    case array::DataType::KIND_REAL64 :
      return dispatch_maximum_and_location_per_level<double>(fs,field,max,glb_idx);
    default: throw eckit::Exception("datatype not supported",Here());
  }
}


template< typename T >
void mean( const NodeColumns& fs, const field::Field& field, T& result, size_t& N )
{
  sum(fs,field,result,N);
  result /= static_cast<double>(N);
}

template< typename T >
void mean( const NodeColumns& fs, const field::Field& field, std::vector<T>& result, size_t& N )
{
  sum(fs,field,result,N);
  for( size_t j=0; j<result.size(); ++j ) {
    result[j] /= static_cast<double>(N);
  }
}

template< typename T >
void dispatch_mean_per_level( const NodeColumns& fs, const field::Field& field, field::Field& mean, size_t& N )
{
  dispatch_sum_per_level<T>(fs,field,mean,N);
  T* rawdata = array::make_storageview<T>(mean).data();
  for( size_t j=0; j<mean.size(); ++j ) {
    rawdata[j] /= static_cast<double>(N);
  }
}


void mean_per_level( const NodeColumns& fs, const field::Field& field, field::Field& mean, size_t& N )
{
  if( field.datatype() != mean.datatype() ) {
    throw eckit::Exception("field::Field and sum are not of same datatype.",Here());
  }
  switch( field.datatype().kind() )
  {
    case array::DataType::KIND_INT32 :
      return dispatch_mean_per_level<int>(fs,field,mean,N);
    case array::DataType::KIND_INT64 :
      return dispatch_mean_per_level<long>(fs,field,mean,N);
    case array::DataType::KIND_REAL32 :
      return dispatch_mean_per_level<float>(fs,field,mean,N);
    case array::DataType::KIND_REAL64 :
      return dispatch_mean_per_level<double>(fs,field,mean,N);
    default: throw eckit::Exception("datatype not supported",Here());
  }
}

template< typename T >
void mean_and_standard_deviation( const NodeColumns& fs, const field::Field& field, T& mu, T& sigma, size_t& N )
{
  mean(fs,field,mu,N);
  field::Field::Ptr squared_diff_field( fs.createField("sqr_diff",field) );
  array::LocalView<T,2> squared_diff = make_leveled_scalar_view<T>( *squared_diff_field );
  array::LocalView<T,2> values = make_leveled_scalar_view<T>( field );

  const size_t npts = std::min(values.shape(0),fs.nb_nodes());
  atlas_omp_parallel_for( size_t n=0; n<npts; ++n ) {
    for( size_t l=0; l<values.shape(1); ++l ) {
      squared_diff(n,l) = sqr( values(n,l) - mu );
    }
  }
  mean(fs,*squared_diff_field,sigma,N);
  sigma = std::sqrt(sigma);
}

template< typename T >
void mean_and_standard_deviation( const NodeColumns& fs, const field::Field& field, std::vector<T>& mu, std::vector<T>& sigma, size_t& N )
{
  mean(fs,field,mu,N);
  field::Field::Ptr squared_diff_field( fs.createField("sqr_diff",field) );
  array::LocalView<T,3> squared_diff = make_leveled_view<T>( *squared_diff_field );
  array::LocalView<T,3> values = make_leveled_view<T>( field );

  const size_t npts = values.shape(0);
  atlas_omp_parallel_for( size_t n=0; n<npts; ++n ) {
    for( size_t l=0; l<values.shape(1); ++l ) {
      for( size_t j=0; j<values.shape(2); ++j ) {
        squared_diff(n,l,j) = sqr( values(n,l,j) - mu[j] );
      }
    }
  }
  mean(fs,*squared_diff_field,sigma,N);
  for( size_t j=0; j<sigma.size(); ++j ) {
    sigma[j] = std::sqrt(sigma[j]);
  }
}

template< typename T >
void dispatch_mean_and_standard_deviation_per_level( const NodeColumns& fs, const field::Field& field, field::Field& mean, field::Field& stddev, size_t& N )
{
  dispatch_mean_per_level<T>(fs,field,mean,N);
  field::Field::Ptr squared_diff_field( fs.createField("sqr_diff",field) );
  array::LocalView<T,3> squared_diff = make_leveled_view<T>( *squared_diff_field );
  array::LocalView<T,3> values = make_leveled_view<T>( field );
  array::LocalView<T,2> mu( array::make_storageview<T>(mean).data(), array::make_shape(values.shape(1),values.shape(2)) );

  const size_t npts = values.shape(0);
  atlas_omp_parallel_for( size_t n=0; n<npts; ++n ) {
    for( size_t l=0; l<values.shape(1); ++l ) {
      for( size_t j=0; j<values.shape(2); ++j ) {
        squared_diff(n,l,j) = sqr( values(n,l,j) - mu(l,j) );
      }
    }
  }
  dispatch_mean_per_level<T>(fs,*squared_diff_field,stddev,N);
  T* sigma = array::make_storageview<T>(stddev).data();
  const size_t size = stddev.size();
  atlas_omp_parallel_for( size_t j=0; j<size; ++j ) {
    sigma[j] = std::sqrt(sigma[j]);
  }
}


void mean_and_standard_deviation_per_level( const NodeColumns& fs, const field::Field& field, field::Field& mean, field::Field& stddev, size_t& N )
{
  if( field.datatype() != mean.datatype() ) {
    throw eckit::Exception("field::Field and mean are not of same datatype.",Here());
  }
  if( field.datatype() != stddev.datatype() ) {
    throw eckit::Exception("field::Field and stddev are not of same datatype.",Here());
  }
  switch( field.datatype().kind() )
  {
    case array::DataType::KIND_INT32 :
      return dispatch_mean_and_standard_deviation_per_level<int>(fs,field,mean,stddev,N);
    case array::DataType::KIND_INT64 :
      return dispatch_mean_and_standard_deviation_per_level<long>(fs,field,mean,stddev,N);
    case array::DataType::KIND_REAL32 :
      return dispatch_mean_and_standard_deviation_per_level<float>(fs,field,mean,stddev,N);
    case array::DataType::KIND_REAL64 :
      return dispatch_mean_and_standard_deviation_per_level<double>(fs,field,mean,stddev,N);
    default: throw eckit::Exception("datatype not supported",Here());
  }
}


} // end collectives implementation

template<> void NodeColumns::sum( const field::Field& field, int&    result, size_t& N ) const { return detail::sum(*this,field,result,N); }
template<> void NodeColumns::sum( const field::Field& field, long&   result, size_t& N ) const { return detail::sum(*this,field,result,N); }
template<> void NodeColumns::sum( const field::Field& field, float&  result, size_t& N ) const { return detail::sum(*this,field,result,N); }
template<> void NodeColumns::sum( const field::Field& field, double& result, size_t& N ) const { return detail::sum(*this,field,result,N); }

template<> void NodeColumns::sum( const field::Field& field, std::vector<int>&    result, size_t& N ) const { return detail::sum(*this,field,result,N); }
template<> void NodeColumns::sum( const field::Field& field, std::vector<long>&   result, size_t& N ) const { return detail::sum(*this,field,result,N); }
template<> void NodeColumns::sum( const field::Field& field, std::vector<float>&  result, size_t& N ) const { return detail::sum(*this,field,result,N); }
template<> void NodeColumns::sum( const field::Field& field, std::vector<double>& result, size_t& N ) const { return detail::sum(*this,field,result,N); }


template<> void NodeColumns::orderIndependentSum( const field::Field& field, int&    result, size_t& N ) const { return detail::order_independent_sum(*this,field,result,N); }
template<> void NodeColumns::orderIndependentSum( const field::Field& field, long&   result, size_t& N ) const { return detail::order_independent_sum(*this,field,result,N); }
template<> void NodeColumns::orderIndependentSum( const field::Field& field, float&  result, size_t& N ) const { return detail::order_independent_sum(*this,field,result,N); }
template<> void NodeColumns::orderIndependentSum( const field::Field& field, double& result, size_t& N ) const { return detail::order_independent_sum(*this,field,result,N); }

template<> void NodeColumns::orderIndependentSum( const field::Field& field, std::vector<int>&    result, size_t& N ) const { return detail::order_independent_sum(*this,field,result,N); }
template<> void NodeColumns::orderIndependentSum( const field::Field& field, std::vector<long>&   result, size_t& N ) const { return detail::order_independent_sum(*this,field,result,N); }
template<> void NodeColumns::orderIndependentSum( const field::Field& field, std::vector<float>&  result, size_t& N ) const { return detail::order_independent_sum(*this,field,result,N); }
template<> void NodeColumns::orderIndependentSum( const field::Field& field, std::vector<double>& result, size_t& N ) const { return detail::order_independent_sum(*this,field,result,N); }

template<> void NodeColumns::minimum( const field::Field& field, int&    min ) const { return detail::minimum(*this,field,min); }
template<> void NodeColumns::minimum( const field::Field& field, long&   min ) const { return detail::minimum(*this,field,min); }
template<> void NodeColumns::minimum( const field::Field& field, float&  min ) const { return detail::minimum(*this,field,min); }
template<> void NodeColumns::minimum( const field::Field& field, double& min ) const { return detail::minimum(*this,field,min); }

template<> void NodeColumns::maximum( const field::Field& field, int&    max ) const { return detail::maximum(*this,field,max); }
template<> void NodeColumns::maximum( const field::Field& field, long&   max ) const { return detail::maximum(*this,field,max); }
template<> void NodeColumns::maximum( const field::Field& field, float&  max ) const { return detail::maximum(*this,field,max); }
template<> void NodeColumns::maximum( const field::Field& field, double& max ) const { return detail::maximum(*this,field,max); }

template<> void NodeColumns::minimum( const field::Field& field, std::vector<int>&    min ) const { return detail::minimum(*this,field,min); }
template<> void NodeColumns::minimum( const field::Field& field, std::vector<long>&   min ) const { return detail::minimum(*this,field,min); }
template<> void NodeColumns::minimum( const field::Field& field, std::vector<float>&  min ) const { return detail::minimum(*this,field,min); }
template<> void NodeColumns::minimum( const field::Field& field, std::vector<double>& min ) const { return detail::minimum(*this,field,min); }

template<> void NodeColumns::maximum( const field::Field& field, std::vector<int>&    max ) const { return detail::maximum(*this,field,max); }
template<> void NodeColumns::maximum( const field::Field& field, std::vector<long>&   max ) const { return detail::maximum(*this,field,max); }
template<> void NodeColumns::maximum( const field::Field& field, std::vector<float>&  max ) const { return detail::maximum(*this,field,max); }
template<> void NodeColumns::maximum( const field::Field& field, std::vector<double>& max ) const { return detail::maximum(*this,field,max); }

template<> void NodeColumns::maximumAndLocation( const field::Field& field, int&    max, gidx_t& glb_idx ) const { return detail::maximum_and_location(*this,field,max,glb_idx); }
template<> void NodeColumns::maximumAndLocation( const field::Field& field, long&   max, gidx_t& glb_idx ) const { return detail::maximum_and_location(*this,field,max,glb_idx); }
template<> void NodeColumns::maximumAndLocation( const field::Field& field, float&  max, gidx_t& glb_idx ) const { return detail::maximum_and_location(*this,field,max,glb_idx); }
template<> void NodeColumns::maximumAndLocation( const field::Field& field, double& max, gidx_t& glb_idx ) const { return detail::maximum_and_location(*this,field,max,glb_idx); }

template<> void NodeColumns::minimumAndLocation( const field::Field& field, int&    min, gidx_t& glb_idx ) const { return detail::minimum_and_location(*this,field,min,glb_idx); }
template<> void NodeColumns::minimumAndLocation( const field::Field& field, long&   min, gidx_t& glb_idx ) const { return detail::minimum_and_location(*this,field,min,glb_idx); }
template<> void NodeColumns::minimumAndLocation( const field::Field& field, float&  min, gidx_t& glb_idx ) const { return detail::minimum_and_location(*this,field,min,glb_idx); }
template<> void NodeColumns::minimumAndLocation( const field::Field& field, double& min, gidx_t& glb_idx ) const { return detail::minimum_and_location(*this,field,min,glb_idx); }

template<> void NodeColumns::maximumAndLocation( const field::Field& field, std::vector<int>&    max, std::vector<gidx_t>& glb_idx ) const { return detail::maximum_and_location(*this,field,max,glb_idx); }
template<> void NodeColumns::maximumAndLocation( const field::Field& field, std::vector<long>&   max, std::vector<gidx_t>& glb_idx ) const { return detail::maximum_and_location(*this,field,max,glb_idx); }
template<> void NodeColumns::maximumAndLocation( const field::Field& field, std::vector<float>&  max, std::vector<gidx_t>& glb_idx ) const { return detail::maximum_and_location(*this,field,max,glb_idx); }
template<> void NodeColumns::maximumAndLocation( const field::Field& field, std::vector<double>& max, std::vector<gidx_t>& glb_idx ) const { return detail::maximum_and_location(*this,field,max,glb_idx); }

template<> void NodeColumns::minimumAndLocation( const field::Field& field, std::vector<int>&    min, std::vector<gidx_t>& glb_idx ) const { return detail::minimum_and_location(*this,field,min,glb_idx); }
template<> void NodeColumns::minimumAndLocation( const field::Field& field, std::vector<long>&   min, std::vector<gidx_t>& glb_idx ) const { return detail::minimum_and_location(*this,field,min,glb_idx); }
template<> void NodeColumns::minimumAndLocation( const field::Field& field, std::vector<float>&  min, std::vector<gidx_t>& glb_idx ) const { return detail::minimum_and_location(*this,field,min,glb_idx); }
template<> void NodeColumns::minimumAndLocation( const field::Field& field, std::vector<double>& min, std::vector<gidx_t>& glb_idx ) const { return detail::minimum_and_location(*this,field,min,glb_idx); }


template<> void NodeColumns::minimumAndLocation( const field::Field& field, int&    min, gidx_t& glb_idx, size_t& level ) const { return detail::minimum_and_location(*this,field,min,glb_idx,level); }
template<> void NodeColumns::minimumAndLocation( const field::Field& field, long&   min, gidx_t& glb_idx, size_t& level ) const { return detail::minimum_and_location(*this,field,min,glb_idx,level); }
template<> void NodeColumns::minimumAndLocation( const field::Field& field, float&  min, gidx_t& glb_idx, size_t& level ) const { return detail::minimum_and_location(*this,field,min,glb_idx,level); }
template<> void NodeColumns::minimumAndLocation( const field::Field& field, double& min, gidx_t& glb_idx, size_t& level ) const { return detail::minimum_and_location(*this,field,min,glb_idx,level); }

template<> void NodeColumns::maximumAndLocation( const field::Field& field, int&    max, gidx_t& glb_idx, size_t& level ) const { return detail::maximum_and_location(*this,field,max,glb_idx,level); }
template<> void NodeColumns::maximumAndLocation( const field::Field& field, long&   max, gidx_t& glb_idx, size_t& level ) const { return detail::maximum_and_location(*this,field,max,glb_idx,level); }
template<> void NodeColumns::maximumAndLocation( const field::Field& field, float&  max, gidx_t& glb_idx, size_t& level ) const { return detail::maximum_and_location(*this,field,max,glb_idx,level); }
template<> void NodeColumns::maximumAndLocation( const field::Field& field, double& max, gidx_t& glb_idx, size_t& level ) const { return detail::maximum_and_location(*this,field,max,glb_idx,level); }

template<> void NodeColumns::minimumAndLocation( const field::Field& field, std::vector<int>&    min, std::vector<gidx_t>& glb_idx, std::vector<size_t>& level ) const { return detail::minimum_and_location(*this,field,min,glb_idx,level); }
template<> void NodeColumns::minimumAndLocation( const field::Field& field, std::vector<long>&   min, std::vector<gidx_t>& glb_idx, std::vector<size_t>& level ) const { return detail::minimum_and_location(*this,field,min,glb_idx,level); }
template<> void NodeColumns::minimumAndLocation( const field::Field& field, std::vector<float>&  min, std::vector<gidx_t>& glb_idx, std::vector<size_t>& level ) const { return detail::minimum_and_location(*this,field,min,glb_idx,level); }
template<> void NodeColumns::minimumAndLocation( const field::Field& field, std::vector<double>& min, std::vector<gidx_t>& glb_idx, std::vector<size_t>& level ) const { return detail::minimum_and_location(*this,field,min,glb_idx,level); }

template<> void NodeColumns::maximumAndLocation( const field::Field& field, std::vector<int>&    max, std::vector<gidx_t>& glb_idx, std::vector<size_t>& level ) const { return detail::maximum_and_location(*this,field,max,glb_idx,level); }
template<> void NodeColumns::maximumAndLocation( const field::Field& field, std::vector<long>&   max, std::vector<gidx_t>& glb_idx, std::vector<size_t>& level ) const { return detail::maximum_and_location(*this,field,max,glb_idx,level); }
template<> void NodeColumns::maximumAndLocation( const field::Field& field, std::vector<float>&  max, std::vector<gidx_t>& glb_idx, std::vector<size_t>& level ) const { return detail::maximum_and_location(*this,field,max,glb_idx,level); }
template<> void NodeColumns::maximumAndLocation( const field::Field& field, std::vector<double>& max, std::vector<gidx_t>& glb_idx, std::vector<size_t>& level ) const { return detail::maximum_and_location(*this,field,max,glb_idx,level); }



template<> void NodeColumns::mean( const field::Field& field, float&  result, size_t& N ) const { return detail::mean(*this,field,result,N); }
template<> void NodeColumns::mean( const field::Field& field, double& result, size_t& N ) const { return detail::mean(*this,field,result,N); }

template<> void NodeColumns::mean( const field::Field& field, std::vector<float>&  result, size_t& N ) const { return detail::mean(*this,field,result,N); }
template<> void NodeColumns::mean( const field::Field& field, std::vector<double>& result, size_t& N ) const { return detail::mean(*this,field,result,N); }

template<> void NodeColumns::meanAndStandardDeviation( const field::Field& field, float&  mu, float&  sigma, size_t& N ) const { return detail::mean_and_standard_deviation(*this,field,mu,sigma,N); }
template<> void NodeColumns::meanAndStandardDeviation( const field::Field& field, double& mu, double& sigma, size_t& N ) const { return detail::mean_and_standard_deviation(*this,field,mu,sigma,N); }

template<> void NodeColumns::meanAndStandardDeviation( const field::Field& field, std::vector<float>&  mu, std::vector<float>&  sigma, size_t& N ) const { return detail::mean_and_standard_deviation(*this,field,mu,sigma,N); }
template<> void NodeColumns::meanAndStandardDeviation( const field::Field& field, std::vector<double>& mu, std::vector<double>& sigma, size_t& N ) const { return detail::mean_and_standard_deviation(*this,field,mu,sigma,N); }


void NodeColumns::sumPerLevel(const field::Field &field, field::Field &sum, size_t &N) const { return detail::sum_per_level(*this,field,sum,N); }

void NodeColumns::orderIndependentSumPerLevel(const field::Field &field, field::Field &sum, size_t &N) const { return detail::order_independent_sum_per_level(*this,field,sum,N); }

void NodeColumns::minimumPerLevel(const field::Field &field, field::Field &min) const { return detail::minimum_per_level(*this,field,min); }

void NodeColumns::maximumPerLevel(const field::Field &field, field::Field &max) const { return detail::maximum_per_level(*this,field,max);}

void NodeColumns::minimumAndLocationPerLevel(const field::Field &field, field::Field &min, field::Field &glb_idx) const { detail::minimum_and_location_per_level(*this,field,min,glb_idx); }

void NodeColumns::maximumAndLocationPerLevel(const field::Field &field, field::Field &max, field::Field &glb_idx) const { detail::maximum_and_location_per_level(*this,field,max,glb_idx); }

void NodeColumns::meanPerLevel(const field::Field &field, field::Field &mean, size_t &N) const { return detail::mean_per_level(*this,field,mean,N); }

void NodeColumns::meanAndStandardDeviationPerLevel(const field::Field &field, field::Field &mean, field::Field &stddev, size_t &N) const { return detail::mean_and_standard_deviation_per_level(*this,field,mean,stddev,N); }

} // namespace functionspace
} // namespace atlas
<|MERGE_RESOLUTION|>--- conflicted
+++ resolved
@@ -615,13 +615,8 @@
 template< typename T >
 void dispatch_sum( const NodeColumns& fs, const field::Field& field, T& result, size_t& N )
 {
-<<<<<<< HEAD
   const mesh::IsGhostNode is_ghost(fs.nodes());
-  const array::ArrayView<T,2> arr = leveled_scalar_view<T>( field );
-=======
-  const internals::IsGhost is_ghost(fs.nodes());
   const array::LocalView<T,2> arr = make_leveled_scalar_view<T>( field );
->>>>>>> c9530428
   T local_sum = 0;
   const size_t npts = std::min(arr.shape(0),fs.nb_nodes());
   atlas_omp_pragma( omp parallel for default(shared) reduction(+:local_sum) )
@@ -679,13 +674,8 @@
 template< typename T >
 void dispatch_sum( const NodeColumns& fs, const field::Field& field, std::vector<T>& result, size_t& N )
 {
-<<<<<<< HEAD
-  const array::ArrayView<T,3> arr = leveled_view<T>(field);
+  const array::LocalView<T,3> arr = make_leveled_view<T>(field);
   const mesh::IsGhostNode is_ghost(fs.nodes());
-=======
-  const array::LocalView<T,3> arr = make_leveled_view<T>(field);
-  const internals::IsGhost is_ghost(fs.nodes());
->>>>>>> c9530428
   const size_t nvar = arr.shape(2);
   std::vector<T> local_sum(nvar,0);
   result.resize(nvar);
@@ -760,18 +750,14 @@
 template< typename T >
 void dispatch_sum_per_level( const NodeColumns& fs, const field::Field& field, field::Field& sum, size_t& N )
 {
+  mesh::IsGhostNode is_ghost(fs.nodes());
+
   array::ArrayShape shape;
   shape.reserve(field.rank()-1);
   for( size_t j=1; j<field.rank(); ++j )
     shape.push_back(field.shape(j));
   sum.resize(shape);
 
-<<<<<<< HEAD
-  const array::ArrayView<T,3> arr = leveled_view<T>(field);
-  array::ArrayView<T,2> sum_per_level( sum.data<T>(), array::make_shape(sum.shape(0),sum.stride(0)) );
-  sum_per_level = 0;
-  const mesh::IsGhostNode is_ghost(fs.nodes());
-=======
   const array::LocalView<T,3> arr = make_leveled_view<T>(field);
 
   array::LocalView<T,2> sum_per_level(
@@ -784,8 +770,6 @@
     }
   }
 
-  const internals::IsGhost is_ghost(fs.nodes());
->>>>>>> c9530428
 
   atlas_omp_parallel
   {
