--- conflicted
+++ resolved
@@ -441,19 +441,9 @@
 std::string StructuredColumns::checksum(
     const field::Field& field) const
 {
-<<<<<<< HEAD
-    // FieldSet fieldset;
-    // fieldset.add(field);
-    // return checksum(fieldset);
-    eckit::Log::warning() << "Only local checksum implemented" << std::endl;
-    std::stringstream resultss;
-    resultss << util::checksum(field.data<double>(),field.size());
-    return resultss.str();
-=======
     field::FieldSet fieldset;
     fieldset.add(field);
     return checksum(fieldset);
->>>>>>> c9530428
 }
 // ----------------------------------------------------------------------------
 
