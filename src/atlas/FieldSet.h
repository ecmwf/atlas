--- conflicted
+++ resolved
@@ -90,57 +90,13 @@
 
   std::vector< std::string > field_names() const;
 
-<<<<<<< HEAD
-  void add_field(Field::Ptr field)
-  {
-    index_[field->name()] = fields_.size();
-    fields_.push_back( field );
-  }
-=======
   void add_field(Field& field);
->>>>>>> 124a4c5a
 
   bool has_field(const std::string& name) const;
 
-<<<<<<< HEAD
-  void add_field(Field& field)
-  {
-    ASSERT( !has_field(field.name()) );
-
-    index_[field.name()] = fields_.size();
-    fields_.push_back( Field::Ptr(&field) );
-    gridset_.push_back( field.grid().self() );
-  }
-
-  bool has_field(const std::string& name) const
-  {
-    return index_.count(name);
-  }
-
-
-  Field& field(const std::string& name)
-  {
-    return const_cast< Field& >(field(name));
-  }
-
-
-  const Field& field(const std::string& name) const
-  {
-    if (!has_field(name))
-    {
-      const std::string msg("Could not find field \"" + name + "\" in fieldset \"" + name_ + "\"");
-      throw eckit::OutOfRange(msg,Here());
-    }
-    return *fields_[ index_.at(name) ];
-  }
-
+  const Field& field(const std::string& name) const;
+  
 private: // methods
-=======
-  Field& field(const std::string& name) const;
-
-private:
-  // internal utilities
->>>>>>> 124a4c5a
 
   /// @todo to be removed
   Field::Ptr create_field(eckit::grib::GribHandle&);
