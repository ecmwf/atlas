--- conflicted
+++ resolved
@@ -68,11 +68,7 @@
 
   // This option creates elements that connect east to west at greenwich meridian
   // when true, instead of creating periodic ghost-points at east boundary when false
-<<<<<<< HEAD
-  options.set("three_dimensional", bool( Resource<bool>("-3d;atlas.meshgen.three_dimensional", false ) ) );
-=======
   options.set("three_dimensional",bool(Resource<bool>("--three_dimensional;atlas.meshgen.three_dimensional",false ) ));
->>>>>>> 124a4c5a
 
   // This option sets number of parts the mesh will be split in
   options.set("nb_parts",1);
