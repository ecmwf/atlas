/*
 * (C) Copyright 2013 ECMWF.
 *
 * This software is licensed under the terms of the Apache Licence Version 2.0
 * which can be obtained at http://www.apache.org/licenses/LICENSE-2.0.
 * In applying this licence, ECMWF does not waive the privileges and immunities
 * granted to it by virtue of its status as an intergovernmental organisation
 * nor does it submit to any jurisdiction.
 */
#include <algorithm>
#include <cmath>
#include <iomanip>
#include <limits>
#include <memory>
#include <numeric>
#include <vector>

#include "eckit/types/FloatCompare.h"
#include "eckit/utils/Hash.h"

#include "atlas/array.h"
#include "atlas/array/ArrayView.h"
#include "atlas/array/MakeView.h"
#include "atlas/field/Field.h"
#include "atlas/grid/Distribution.h"
#include "atlas/grid/Partitioner.h"
#include "atlas/grid/StructuredGrid.h"
#include "atlas/library/config.h"
#include "atlas/mesh/ElementType.h"
#include "atlas/mesh/Elements.h"
#include "atlas/mesh/HybridElements.h"
#include "atlas/mesh/Mesh.h"
#include "atlas/mesh/Nodes.h"
#include "atlas/meshgenerator/detail/MeshGeneratorFactory.h"
#include "atlas/meshgenerator/detail/StructuredMeshGenerator.h"
#include "atlas/parallel/mpi/mpi.h"
#include "atlas/runtime/Log.h"
#include "atlas/runtime/Trace.h"
#include "atlas/util/CoordinateEnums.h"

#define DEBUG_OUTPUT 0

using namespace atlas::array;
using atlas::Mesh;
using Topology = atlas::mesh::Nodes::Topology;

namespace atlas {
namespace meshgenerator {

namespace {
static double to_rad = M_PI / 180.;
static double to_deg = 180. * M_1_PI;
}  // namespace

struct Region {
    int north;
    int south;
    std::unique_ptr<array::Array> elems;
    int ntriags;
    int nquads;
    int nnodes;
    std::vector<idx_t> lat_begin;
    std::vector<idx_t> lat_end;
    std::vector<idx_t> nb_lat_elems;
};

StructuredMeshGenerator::StructuredMeshGenerator( const eckit::Parametrisation& p ) {

    std::cout << "StructuredMeshGenerator::config parameterisation" <<
       dynamic_cast<const eckit::Configuration &>(p) << std::endl;

    configure_defaults();

    bool include_pole;
    if ( p.get( "include_pole", include_pole ) ) {
        options.set( "include_pole", include_pole );
    }

    bool patch_pole;
    if ( p.get( "patch_pole", patch_pole ) ) {
        options.set( "patch_pole", patch_pole );
    }

    bool patch_quads;
    if ( p.get( "patch_quads", patch_quads ) ) {
        options.set( "patch_quads", patch_quads );
    }

    bool unique_pole;
    if ( p.get( "unique_pole", unique_pole ) ) {
        options.set( "unique_pole", unique_pole );
    }

    bool force_include_pole;
    if ( p.get( "force_include_north_pole", force_include_pole ) ) {
        options.set( "force_include_north_pole", force_include_pole );
    }
    if ( p.get( "force_include_south_pole", force_include_pole ) ) {
        options.set( "force_include_south_pole", force_include_pole );
    }

    bool three_dimensional;
    if ( p.get( "three_dimensional", three_dimensional ) || p.get( "3d", three_dimensional ) ) {
        options.set( "3d", three_dimensional );
    }

    size_t nb_parts;
    if ( p.get( "nb_parts", nb_parts ) ) {
        options.set( "nb_parts", nb_parts );
    }

    size_t part;
    if ( p.get( "part", part ) ) {
        options.set( "part", part );
    }

    double angle;
    if ( p.get( "angle", angle ) ) {
        options.set( "angle", angle );
    }

    bool triangulate;
    if ( p.get( "triangulate", triangulate ) ) {
        options.set( "triangulate", triangulate );
    }

    bool ghost_at_end;
    if ( p.get( "ghost_at_end", ghost_at_end ) ) {
        options.set( "ghost_at_end", ghost_at_end );
    }

    std::string partitioner;
    if ( p.get( "partitioner", partitioner ) ) {
        if ( not grid::Partitioner::exists( partitioner ) ) {
            Log::warning() << "Atlas does not have support for partitioner " << partitioner << ". "
                           << "Defaulting to use partitioner EqualRegions" << std::endl;
            partitioner = "equal_regions";
        }
    }
     else if ( grid::Partitioner::exists( "trans" ) ) {
        partitioner = "trans";
    } else {
        partitioner = "equal_regions";
    }
<<<<<<< HEAD
    std::cout << "StructuredMeshGenerator::partitioner = " << partitioner << std::endl;
    options.set( "partitioner", partitioner );


    
=======
    options.set( "partitioner", partitioner );
>>>>>>> 85e89595
}

void StructuredMeshGenerator::configure_defaults() {
    // This option creates a point at the pole when true
    options.set( "include_pole", false );

    // This option sets the part that will be generated
    options.set( "patch_pole", true );

    // This option disregards multiple poles in grid (e.g. lonlat up to poles) and
    // connects elements
    // to the first node only. Note this option will only be looked at in case
    // other option
    // "3d"==true
    options.set( "unique_pole", true );

    // This option creates elements that connect east to west at greenwich
    // meridian
    // when true, instead of creating periodic ghost-points at east boundary when
    // false
    options.set( "3d", false );

    // This option sets number of parts the mesh will be split in
    options.set( "nb_parts", mpi::size() );

    // This option sets the part that will be generated
    options.set( "part", mpi::rank() );

    // Experimental option. This is what makes tripolar grid patched with quads
    options.set( "patch_quads", false );

    // This option sets the maximum angle deviation for a quadrilateral element
    // angle = 30  -->  minimises number of triangles
    // angle = 0   -->  maximises number of triangles
    options.set( "angle", 0. );

    options.set( "triangulate", false );

    options.set( "ghost_at_end", true );
}

void StructuredMeshGenerator::generate( const Grid& grid, Mesh& mesh ) const {
    ATLAS_ASSERT( !mesh.generated() );

    const StructuredGrid rg = StructuredGrid( grid );
    if ( !rg ) {
        throw_Exception( "Structured can only work with a Structured grid", Here() );
    }

    idx_t nb_parts = options.getInt( "nb_parts" );

    std::string partitioner_type = "equal_regions";
    options.get( "partitioner", partitioner_type );

    if ( partitioner_type == "trans" ) {
        if ( rg.ny() % 2 == 1 ) {
            partitioner_type = "equal_regions";  // Odd number of latitudes
        }
        if ( nb_parts != mpi::size() ) {
            partitioner_type = "equal_regions";
        }
    }
    if ( nb_parts == 1 ) {
        partitioner_type = "serial";
    }

    grid::Partitioner partitioner( partitioner_type, nb_parts );
    grid::Distribution distribution( partitioner.partition( grid ) );
    generate( grid, distribution, mesh );
}

void StructuredMeshGenerator::hash( eckit::Hash& h ) const {
    h.add( "Structured" );
    options.hash( h );
}

void StructuredMeshGenerator::generate( const Grid& grid, const grid::Distribution& distribution, Mesh& mesh ) const {
    ATLAS_TRACE();

    const StructuredGrid rg = StructuredGrid( grid );
    if ( !rg ) {
        throw_Exception( "Grid could not be cast to a Structured", Here() );
    }

    ATLAS_ASSERT( !mesh.generated() );

    if ( grid.size() != idx_t( distribution.size() ) ) {
        std::stringstream msg;
        msg << "Number of points in grid (" << grid.size()
            << ") different from "
               "number of points in grid distribution ("
            << distribution.size() << ")";
        throw_AssertionFailed( msg.str(), Here() );
    }

    idx_t mypart = options.getInt( "part" );

// show distribution
#if DEBUG_OUTPUT
    int inode                       = 0;
    const atlas::vector<int>& parts = distribution;
    Log::info() << "Partition : " << std::endl;
    for ( size_t ilat = 0; ilat < rg.ny(); ilat++ ) {
        for ( size_t ilon = 0; ilon < rg.nx( ilat ); ilon++ ) {
            Log::info() << std::setw( 3 ) << distribution.partition( inode );
            inode++;
        }
        Log::info() << std::endl;
    }
#endif

    // clone some grid properties
    setGrid( mesh, rg, distribution );

    Region region;
    generate_region( rg, distribution, mypart, region );

    generate_mesh( rg, distribution, region, mesh );
}

void StructuredMeshGenerator::generate_region( const StructuredGrid& rg, const grid::Distribution& distribution,
                                               int mypart, Region& region ) const {
    ATLAS_TRACE();

    double max_angle        = options.getDouble( "angle" );
    bool triangulate_quads  = options.getBool( "triangulate" );
    bool three_dimensional  = options.getBool( "3d" );
    bool has_north_pole     = eckit::types::is_approximately_equal( rg.y().front(), 90. );
    bool has_south_pole     = eckit::types::is_approximately_equal( rg.y().back(), -90. );
    bool unique_pole        = options.getBool( "unique_pole" ) && three_dimensional && has_north_pole && has_south_pole;
    bool periodic_east_west = rg.periodic();

    int n;
    /*
Find min and max latitudes used by this part.
*/
    n               = 0;
    idx_t lat_north = -1;
    for ( idx_t jlat = 0; jlat < rg.ny(); ++jlat ) {
        for ( idx_t jlon = 0; jlon < rg.nx( jlat ); ++jlon ) {
            if ( distribution.partition( n ) == mypart ) {
                lat_north = jlat;
                goto end_north;
            }
            ++n;
        }
    }
end_north:

    n               = rg.size() - 1;
    idx_t lat_south = -1;
    for ( idx_t jlat = rg.ny() - 1; jlat >= 0; --jlat ) {
        for ( idx_t jlon = rg.nx( jlat ) - 1; jlon >= 0; --jlon ) {
            if ( distribution.partition( n ) == mypart ) {
                lat_south = jlat;
                goto end_south;
            }
            --n;
        }
    }
end_south:

    std::vector<idx_t> offset( rg.ny(), 0 );

    n = 0;
    for ( idx_t jlat = 0; jlat < rg.ny(); ++jlat ) {
        offset.at( jlat ) = n;
        n += rg.nx( jlat );
    }

    /*
We need to connect to next region
*/
    if ( lat_north - 1 >= 0 && rg.nx( lat_north - 1 ) > 0 ) {
        --lat_north;
    }
    if ( idx_t( lat_south + 1 ) <= rg.ny() - 1 && rg.nx( lat_south + 1 ) > 0 ) {
        ++lat_south;
    }
    region.lat_begin.resize( rg.ny(), -1 );
    region.lat_end.resize( rg.ny(), -1 );
    region.nb_lat_elems.resize( rg.ny(), 0 );
    region.north = lat_north;
    region.south = lat_south;

    array::ArrayShape shape = array::make_shape( region.south - region.north, 4 * rg.nxmax(), 4 );

    region.elems.reset( array::Array::create<int>( shape ) );

    int nelems     = 0;
    region.nquads  = 0;
    region.ntriags = 0;

    array::ArrayView<int, 3> elemview = array::make_view<int, 3>( *region.elems );
    elemview.assign( -1 );

    for ( idx_t jlat = lat_north; jlat < lat_south; ++jlat ) {
        //    std::stringstream filename; filename << "/tmp/debug/"<<jlat;

        idx_t ilat, latN, latS;
        idx_t ipN1, ipN2, ipS1, ipS2;
        double xN1, xN2, yN, xS1, xS2, yS;
        double dN1S2, dS1N2;  // dN2S2;
        bool try_make_triangle_up, try_make_triangle_down, try_make_quad;
        bool add_triag, add_quad;

        ilat = jlat - region.north;

        auto lat_elems_view = elemview.slice( ilat, Range::all(), Range::all() );

        latN = jlat;
        latS = jlat + 1;
        yN   = rg.y( latN );
        yS   = rg.y( latS );

        idx_t beginN, beginS, endN, endS;

        beginN = 0;
        endN   = rg.nx( latN ) - ( periodic_east_west ? 0 : 1 );
        if ( eckit::types::is_approximately_equal( yN, 90. ) && unique_pole ) {
            endN = beginN;
        }

        beginS = 0;
        endS   = rg.nx( latS ) - ( periodic_east_west ? 0 : 1 );
        if ( eckit::types::is_approximately_equal( yS, -90. ) && unique_pole ) {
            endS = beginS;
        }

        ipN1 = beginN;
        ipS1 = beginS;
        ipN2 = std::min( ipN1 + 1, endN );
        ipS2 = std::min( ipS1 + 1, endS );

        idx_t jelem = 0;
        int pE      = distribution.partition( offset.at( latN ) );

#if DEBUG_OUTPUT
        Log::info() << "=================\n";
        Log::info() << "latN, latS : " << latN << ", " << latS << '\n';
#endif

        while ( true ) {
            if ( ipN1 == endN && ipS1 == endS ) {
                break;
            }

#if DEBUG_OUTPUT
            Log::info() << "-------\n";
#endif

            // ATLAS_ASSERT(offset.at(latN)+ipN1 < parts.size());
            // ATLAS_ASSERT(offset.at(latS)+ipS1 < parts.size());

            int pN1, pS1, pN2, pS2;
            if ( ipN1 != rg.nx( latN ) ) {
                pN1 = distribution.partition( offset.at( latN ) + ipN1 );
            }
            else {
                pN1 = distribution.partition( offset.at( latN ) );
            }
            if ( ipS1 != rg.nx( latS ) ) {
                pS1 = distribution.partition( offset.at( latS ) + ipS1 );
            }
            else {
                pS1 = distribution.partition( offset.at( latS ) );
            }

            if ( ipN2 == rg.nx( latN ) ) {
                pN2 = distribution.partition( offset.at( latN ) );
            }
            else {
                pN2 = distribution.partition( offset.at( latN ) + ipN2 );
            }
            if ( ipS2 == rg.nx( latS ) ) {
                pS2 = distribution.partition( offset.at( latS ) );
            }
            else {
                pS2 = distribution.partition( offset.at( latS ) + ipS2 );
            }

            // Log::info()  << ipN1 << "("<<pN1<<") " << ipN2 <<"("<<pN2<<")" <<  std::endl;
            // Log::info()  << ipS1 << "("<<pS2<<") " << ipS2 <<"("<<pS2<<")" <<  std::endl;

#if DEBUG_OUTPUT
            Log::info() << ipN1 << "(" << pN1 << ") " << ipN2 << "(" << pN2 << ")" << std::endl;
            Log::info() << ipS1 << "(" << pS2 << ") " << ipS2 << "(" << pS2 << ")" << std::endl;
#endif

            xN1 = rg.x( ipN1, latN ) * to_rad;
            xN2 = rg.x( ipN2, latN ) * to_rad;
            xS1 = rg.x( ipS1, latS ) * to_rad;
            xS2 = rg.x( ipS2, latS ) * to_rad;

#if DEBUG_OUTPUT
            Log::info() << "-------\n";
#endif
            // Log::info()  << "  access  " <<
            // region.elems.stride(0)*(jlat-region.north) +
            // region.elems.stride(1)*jelem + 5 << std::endl;
            //      Log::info()  << ipN1 << "("<< xN1 << ")  " << ipN2 <<  "("<< xN2
            //      << ")  " << std::endl;
            //      Log::info()  << ipS1 << "("<< xS1 << ")  " << ipS2 <<  "("<< xS2
            //      << ")  " << std::endl;
            try_make_triangle_up   = false;
            try_make_triangle_down = false;
            try_make_quad          = false;

            // ------------------------------------------------
            // START RULES
            // ------------------------------------------------

            const double dxN    = std::abs( xN2 - xN1 );
            const double dxS    = std::abs( xS2 - xS1 );
            const double dx     = std::min( dxN, dxS );
            const double alpha1 = ( dx == 0. ? 0. : std::atan2( ( xN1 - xS1 ), dx ) * to_deg );
            const double alpha2 = ( dx == 0. ? 0. : std::atan2( ( xN2 - xS2 ), dx ) * to_deg );
            if ( std::abs( alpha1 ) <= max_angle && std::abs( alpha2 ) <= max_angle ) {
                if ( triangulate_quads ) {
                    if ( false )  // std::abs(alpha1) < 1 && std::abs(alpha2) < 1)
                    {
                        try_make_triangle_up   = ( jlat + ipN1 ) % 2;
                        try_make_triangle_down = ( jlat + ipN1 + 1 ) % 2;
                    }
                    else {
                        dN1S2 = std::abs( xN1 - xS2 );
                        dS1N2 = std::abs( xS1 - xN2 );
                        // dN2S2 = std::abs(xN2-xS2);
                        // Log::info()  << "  dN1S2 " << dN1S2 << "   dS1N2 " << dS1N2 << "
                        // dN2S2 " << dN2S2 << std::endl;
                        if ( dN1S2 == dS1N2 ) {
                            try_make_triangle_up   = ( jlat + ipN1 ) % 2;
                            try_make_triangle_down = ( jlat + ipN1 + 1 ) % 2;
                        }
                        else if ( dN1S2 < dS1N2 ) {
                            if ( ipS1 != ipS2 ) {
                                try_make_triangle_up = true;
                            }
                            else {
                                try_make_triangle_down = true;
                            }
                        }
                        else if ( dN1S2 > dS1N2 ) {
                            if ( ipN1 != ipN2 ) {
                                try_make_triangle_down = true;
                            }
                            else {
                                try_make_triangle_up = true;
                            }
                        }
                        else {
                            throw_Exception( "Should not be here", Here() );
                        }
                    }
                }
                else {
                    if ( ipN1 == ipN2 ) {
                        try_make_triangle_up = true;
                    }
                    else if ( ipS1 == ipS2 ) {
                        try_make_triangle_down = true;
                    }
                    else {
                        try_make_quad = true;
                    }

                    //          try_make_quad          = true;
                }
            }
            else {
                dN1S2 = std::abs( xN1 - xS2 );
                dS1N2 = std::abs( xS1 - xN2 );
                // dN2S2 = std::abs(xN2-xS2);
                // Log::info()  << "  dN1S2 " << dN1S2 << "   dS1N2 " << dS1N2 << "
                // dN2S2 " << dN2S2 << std::endl;
                if ( ( dN1S2 <= dS1N2 ) && ( ipS1 != ipS2 ) ) {
                    try_make_triangle_up = true;
                }
                else if ( ( dN1S2 >= dS1N2 ) && ( ipN1 != ipN2 ) ) {
                    try_make_triangle_down = true;
                }
                else {
                    if ( ipN1 == ipN2 ) {
                        try_make_triangle_up = true;
                    }
                    else if ( ipS1 == ipS2 ) {
                        try_make_triangle_down = true;
                    }
                    else {
                        ATLAS_DEBUG_VAR( dN1S2 );
                        ATLAS_DEBUG_VAR( dS1N2 );
                        ATLAS_DEBUG_VAR( jlat );
                        Log::info() << ipN1 << "(" << xN1 << ")  " << ipN2 << "(" << xN2 << ")  " << std::endl;
                        Log::info() << ipS1 << "(" << xS1 << ")  " << ipS2 << "(" << xS2 << ")  " << std::endl;
                        throw_Exception( "Should not try to make a quadrilateral!", Here() );
                    }
                }
            }
            // ------------------------------------------------
            // END RULES
            // ------------------------------------------------

#if DEBUG_OUTPUT
            ATLAS_DEBUG_VAR( jelem );
#endif

            auto elem = lat_elems_view.slice( jelem, Range::all() );

            if ( try_make_quad ) {
// add quadrilateral
#if DEBUG_OUTPUT
                Log::info() << "          " << ipN1 << "  " << ipN2 << '\n';
                Log::info() << "          " << ipS1 << "  " << ipS2 << '\n';
#endif
                elem( 0 ) = ipN1;
                elem( 1 ) = ipS1;
                elem( 2 ) = ipS2;
                elem( 3 ) = ipN2;
                add_quad  = false;
                std::array<int, 4> np{pN1, pN2, pS1, pS2};
                std::array<int, 4> pcnts;
                for ( int j = 0; j < 4; ++j ) {
                    pcnts[j] = static_cast<int>( std::count( np.begin(), np.end(), np[j] ) );
                }
                if ( pcnts[0] > 2 ) {  // 3 or more of pN1
                    pE = pN1;
                    if ( latS == rg.ny() - 1 ) {
                        pE = pS1;
                    }
                }
                else if ( pcnts[2] > 2 ) {  // 3 or more of pS1
                    pE = pS1;
                    if ( latN == 0 ) {
                        pE = pN1;
                    }
                }
                else {
                    std::array<int, 4>::iterator p_max = std::max_element( pcnts.begin(), pcnts.end() );
                    if ( *p_max > 2 ) {  // 3 or 4 points belong to same part
                        pE = np[std::distance( np.begin(), p_max )];
                    }
                    else {  // 3 or 4 points don't belong to mypart
                        pE = pN1;
                        if ( latS == rg.ny() - 1 ) {
                            pE = pS1;
                        }
                    }
                }
                add_quad = ( pE == mypart );
                if ( add_quad ) {
                    ++region.nquads;
                    ++jelem;
                    ++nelems;

                    if ( region.lat_begin.at( latN ) == -1 ) {
                        region.lat_begin.at( latN ) = ipN1;
                    }
                    if ( region.lat_begin.at( latS ) == -1 ) {
                        region.lat_begin.at( latS ) = ipS1;
                    }
                    region.lat_begin.at( latN ) = std::min<int>( region.lat_begin.at( latN ), ipN1 );
                    region.lat_begin.at( latS ) = std::min<int>( region.lat_begin.at( latS ), ipS1 );
                    region.lat_end.at( latN )   = std::max<int>( region.lat_end.at( latN ), ipN2 );
                    region.lat_end.at( latS )   = std::max<int>( region.lat_end.at( latS ), ipS2 );
                }
                else {
#if DEBUG_OUTPUT
                    Log::info() << "Quad belongs to other partition" << std::endl;
#endif
                }
                ipN1 = ipN2;
                ipS1 = ipS2;
            }
            else if ( try_make_triangle_down )  // make triangle down
            {
// triangle without ip3
#if DEBUG_OUTPUT
                Log::info() << "          " << ipN1 << "  " << ipN2 << '\n';
                Log::info() << "          " << ipS1 << '\n';
#endif
                elem( 0 ) = ipN1;
                elem( 1 ) = ipS1;
                elem( 2 ) = -1;
                elem( 3 ) = ipN2;

                pE = pN1;
                if ( latS == rg.ny() - 1 ) {
                    pE = pS1;
                }
                add_triag = ( mypart == pE );

                if ( add_triag ) {
                    ++region.ntriags;
                    ++jelem;
                    ++nelems;

                    if ( region.lat_begin.at( latN ) == -1 ) {
                        region.lat_begin.at( latN ) = ipN1;
                    }
                    if ( region.lat_begin.at( latS ) == -1 ) {
                        region.lat_begin.at( latS ) = ipS1;
                    }
                    region.lat_begin.at( latN ) = std::min<int>( region.lat_begin.at( latN ), ipN1 );
                    region.lat_begin.at( latS ) = std::min<int>( region.lat_begin.at( latS ), ipS1 );
                    region.lat_end.at( latN )   = std::max<int>( region.lat_end.at( latN ), ipN2 );
                    region.lat_end.at( latS )   = std::max<int>( region.lat_end.at( latS ), ipS1 );
                }
                else {
#if DEBUG_OUTPUT
                    Log::info() << "Downward Triag belongs to other partition" << std::endl;
#endif
                }
                ipN1 = ipN2;
                // and ipS1=ipS1;
            }
            else if ( try_make_triangle_up )  // make triangle up
            {
// triangle without ip4
#if DEBUG_OUTPUT
                Log::info() << "          " << ipN1 << " (" << pN1 << ")" << '\n';
                Log::info() << "          " << ipS1 << " (" << pS1 << ")"
                            << "  " << ipS2 << " (" << pS2 << ")" << '\n';
#endif
                elem( 0 ) = ipN1;
                elem( 1 ) = ipS1;
                elem( 2 ) = ipS2;
                elem( 3 ) = -1;

                if ( pS1 == pE && pN1 != pE ) {
                    if ( xN1 < 0.5 * ( xS1 + xS2 ) ) {
                        pE = pN1;
                    }  // else pE of previous element
                }
                else {
                    pE = pN1;
                }
                if ( ipN1 == rg.nx( latN ) ) {
                    pE = pS1;
                }
                if ( latS == rg.ny() - 1 ) {
                    pE = pS1;
                }

                add_triag = ( mypart == pE );

                if ( add_triag ) {
                    ++region.ntriags;
                    ++jelem;
                    ++nelems;

                    if ( region.lat_begin.at( latN ) == -1 ) {
                        region.lat_begin.at( latN ) = ipN1;
                    }
                    if ( region.lat_begin.at( latS ) == -1 ) {
                        region.lat_begin.at( latS ) = ipS1;
                    }
                    region.lat_begin.at( latN ) = std::min( region.lat_begin.at( latN ), ipN1 );
                    region.lat_begin.at( latS ) = std::min( region.lat_begin.at( latS ), ipS1 );
                    region.lat_end.at( latN )   = std::max( region.lat_end.at( latN ), ipN1 );
                    region.lat_end.at( latS )   = std::max( region.lat_end.at( latS ), ipS2 );
                }
                else {
#if DEBUG_OUTPUT
                    Log::info() << "Upward Triag belongs to other partition" << std::endl;
#endif
                }
                ipS1 = ipS2;
                // and ipN1=ipN1;
            }
            else {
                throw_Exception( "Could not detect which element to create", Here() );
            }
            ipN2 = std::min( endN, ipN1 + 1 );
            ipS2 = std::min( endS, ipS1 + 1 );
        }
        region.nb_lat_elems.at( jlat ) = jelem;
#if DEBUG_OUTPUT
        ATLAS_DEBUG_VAR( region.nb_lat_elems.at( jlat ) );
#endif
        if ( region.nb_lat_elems.at( jlat ) == 0 && latN == region.north ) {
            ++region.north;
        }
        if ( region.nb_lat_elems.at( jlat ) == 0 && latS == region.south ) {
            --region.south;
        }
        //    region.lat_end.at(latN) = std::min(region.lat_end.at(latN),
        //    int(rg.nx(latN)-1));
        //    region.lat_end.at(latS) = std::min(region.lat_end.at(latS),
        //    int(rg.nx(latS)-1));
        if ( yN == 90 && unique_pole ) {
            region.lat_end.at( latN ) = rg.nx( latN ) - 1;
        }
        if ( yS == -90 && unique_pole ) {
            region.lat_end.at( latS ) = rg.nx( latS ) - 1;
        }

        if ( region.nb_lat_elems.at( jlat ) > 0 ) {
            region.lat_end.at( latN ) = std::max( region.lat_end.at( latN ), region.lat_begin.at( latN ) );
            region.lat_end.at( latS ) = std::max( region.lat_end.at( latS ), region.lat_begin.at( latS ) );
        }
    }  // for jlat

    //  Log::info()  << "nb_triags = " << region.ntriags << std::endl;
    //  Log::info()  << "nb_quads = " << region.nquads << std::endl;
    //  Log::info()  << "nb_elems = " << nelems << std::endl;

    int nb_region_nodes = 0;
    for ( int jlat = region.north; jlat <= region.south; ++jlat ) {
        n                           = offset.at( jlat );
        region.lat_begin.at( jlat ) = std::max<idx_t>( 0, region.lat_begin.at( jlat ) );
        for ( idx_t jlon = 0; jlon < rg.nx( jlat ); ++jlon ) {
            if ( distribution.partition( n ) == mypart ) {
                region.lat_begin.at( jlat ) = std::min( region.lat_begin.at( jlat ), jlon );
                region.lat_end.at( jlat )   = std::max( region.lat_end.at( jlat ), jlon );
            }
            ++n;
        }
        nb_region_nodes += region.lat_end.at( jlat ) - region.lat_begin.at( jlat ) + 1;

        // Count extra periodic node
        // if( periodic_east_west && size_t(region.lat_end.at(jlat)) == rg.nx(jlat)
        // - 1) ++nb_region_nodes;
    }

    region.nnodes = nb_region_nodes;
    if ( region.nnodes == 0 ) {
        throw_Exception(
            "Trying to generate mesh with too many partitions. Reduce "
            "the number of partitions.",
            Here() );
    }
#if DEBUG_OUTPUT
    ATLAS_DEBUG( "End of generate_region()" );
#endif
}

namespace {
struct GhostNode {
    GhostNode( int _jlat, int _jlon, int _jnode ) {
        jlat  = _jlat;
        jlon  = _jlon;
        jnode = _jnode;
    }
    int jlat;
    int jlon;
    int jnode;
};
}  // namespace

void StructuredMeshGenerator::generate_mesh( const StructuredGrid& rg, const grid::Distribution& distribution,
                                             const Region& region, Mesh& mesh ) const {
    ATLAS_TRACE();

    ATLAS_ASSERT( !mesh.generated() );

    int mypart = options.getInt( "part" );
    int nparts = options.getInt( "nb_parts" );
    int n, l;
    const int y_numbering = ( rg.y().front() < rg.y().back() ) ? +1 : -1;
    double y_north        = y_numbering < 0 ? rg.y().front() : rg.y().back();
    double y_south        = y_numbering < 0 ? rg.y().back() : rg.y().front();
    idx_t nx_north        = y_numbering < 0 ? rg.nx().front() : rg.nx().back();
    idx_t nx_south        = y_numbering < 0 ? rg.nx().back() : rg.nx().front();

    std::vector<int> part_north( nx_north );
    std::vector<int> part_south( nx_south );
    if ( y_numbering < 0 ) {
        distribution.partition( 0, nx_north, part_north );
        distribution.partition( rg.size() - nx_south, rg.size(), part_south );
    }
    else {
        distribution.partition( 0, nx_south, part_south );
        distribution.partition( rg.size() - nx_north, rg.size(), part_north );
    }
    bool mypart_at_north = std::any_of( part_north.begin(), part_north.end(), [&]( int p ) { return p == mypart; } );
    bool mypart_at_south = std::any_of( part_south.begin(), part_south.end(), [&]( int p ) { return p == mypart; } );

    bool three_dimensional             = options.getBool( "3d" );
    bool periodic_east_west            = rg.periodic();
    bool include_periodic_ghost_points = periodic_east_west && !three_dimensional;
    bool remove_periodic_ghost_points  = periodic_east_west && three_dimensional;

    bool has_point_at_north_pole = y_north == 90 && nx_north > 0;
    bool has_point_at_south_pole = y_south == -90 && nx_south > 0;
    bool possible_north_pole     = !has_point_at_north_pole && rg.domain().containsNorthPole() && mypart_at_north;
    bool possible_south_pole     = !has_point_at_south_pole && rg.domain().containsSouthPole() && mypart_at_south;

    bool force_include_north_pole( options.has( "force_include_north_pole" ) &&
                                   options.getBool( "force_include_north_pole" ) );
    bool force_include_south_pole( options.has( "force_include_south_pole" ) &&
                                   options.getBool( "force_include_south_pole" ) );

    bool include_north_pole = ( possible_north_pole && options.getBool( "include_pole" ) ) || force_include_north_pole;
    bool include_south_pole = ( possible_south_pole && options.getBool( "include_pole" ) ) || force_include_south_pole;
    bool patch_north_pole   = possible_north_pole && options.getBool( "patch_pole" ) && nx_north > 0;
    bool patch_south_pole   = possible_south_pole && options.getBool( "patch_pole" ) && nx_south > 0;
    bool patch_quads        = options.getBool( "patch_quads" );

    int nnewnodes = ( !has_point_at_north_pole && include_north_pole ? 1 : 0 ) +
                    ( !has_point_at_south_pole && include_south_pole ? 1 : 0 );

    if ( three_dimensional && nparts != 1 ) {
        throw_Exception( "Cannot generate three_dimensional mesh in parallel", Here() );
    }
    int nnodes  = region.nnodes;
    int ntriags = region.ntriags;
    int nquads  = region.nquads;

    if ( include_north_pole ) {
        ++nnodes;
        ntriags += nx_north - ( periodic_east_west ? 0 : 1 );
    }
    else if ( patch_north_pole ) {
        if ( patch_quads ) {
            nquads += ( nx_north + 1 ) / 2;
        }
        else {
            ntriags += nx_north - 2;
        }
    }
    if ( include_south_pole ) {
        ++nnodes;
        ntriags += nx_south - ( periodic_east_west ? 0 : 1 );
    }
    else if ( patch_south_pole ) {
        if ( patch_quads ) {
            nquads += ( nx_south + 1 ) / 2;
        }
        else {
            ntriags += nx_south - 2;
        }
    }

    size_t node_numbering_size = nnodes;
    if ( remove_periodic_ghost_points ) {
        for ( idx_t jlat = 0; jlat < rg.ny(); ++jlat ) {
            if ( region.lat_end[jlat] >= rg.nx( jlat ) ) {
                --nnodes;
            }
        }
    }
    ATLAS_ASSERT( nnodes >= nnewnodes );

#if DEBUG_OUTPUT
    ATLAS_DEBUG_VAR( include_periodic_ghost_points );
    ATLAS_DEBUG_VAR( include_north_pole );
    ATLAS_DEBUG_VAR( include_south_pole );
    ATLAS_DEBUG_VAR( three_dimensional );
    ATLAS_DEBUG_VAR( patch_north_pole );
    ATLAS_DEBUG_VAR( patch_south_pole );
    ATLAS_DEBUG_VAR( rg.size() );
    ATLAS_DEBUG_VAR( nnodes );
    ATLAS_DEBUG_VAR( ntriags );
    ATLAS_DEBUG_VAR( nquads );
    ATLAS_DEBUG_VAR( options.getBool( "ghost_at_end" ) );
#endif

    std::vector<int> offset_glb( rg.ny() );
    std::vector<int> offset_loc( region.south - region.north + 1, 0 );

    n = 0;
    for ( idx_t jlat = 0; jlat < rg.ny(); ++jlat ) {
        offset_glb.at( jlat ) = n;
        n += rg.nx( jlat );
    }

    std::vector<int> periodic_glb( rg.ny() );

    if ( include_periodic_ghost_points ) {
        for ( idx_t jlat = 0; jlat < rg.ny(); ++jlat ) {
            if ( rg.nx( jlat ) > 0 ) {
                periodic_glb.at( jlat ) = n;
                ++n;
            }
        }
    }
    else {
        for ( idx_t jlat = 0; jlat < rg.ny(); ++jlat ) {
            if ( rg.nx( jlat ) > 0 ) {
                periodic_glb.at( jlat ) = offset_glb.at( jlat ) + rg.nx( jlat ) - 1;
            }
        }
    }
    int max_glb_idx = n;

    mesh.nodes().resize( nnodes );
    mesh::Nodes& nodes = mesh.nodes();

    auto xy      = array::make_view<double, 2>( nodes.xy() );
    auto lonlat  = array::make_view<double, 2>( nodes.lonlat() );
    auto glb_idx = array::make_view<gidx_t, 1>( nodes.global_index() );
    auto part    = array::make_view<int, 1>( nodes.partition() );
    auto ghost   = array::make_view<int, 1>( nodes.ghost() );
    auto flags   = array::make_view<int, 1>( nodes.flags() );
    auto halo    = array::make_view<int, 1>( nodes.halo() );


    std::vector<idx_t> node_numbering( node_numbering_size, -1 );
    if ( options.getBool( "ghost_at_end" ) ) {
        std::vector<GhostNode> ghost_nodes;
        ghost_nodes.reserve( nnodes );
        idx_t node_number = 0;
        idx_t jnode       = 0;
        l                 = 0;
        ATLAS_ASSERT( region.south >= region.north );
        for ( int jlat = region.north; jlat <= region.south; ++jlat ) {
            int ilat              = jlat - region.north;
            offset_loc.at( ilat ) = l;
            l += region.lat_end.at( jlat ) - region.lat_begin.at( jlat ) + 1;

            if ( region.lat_end.at( jlat ) < region.lat_begin.at( jlat ) ) {
                ATLAS_DEBUG_VAR( jlat );
                ATLAS_DEBUG_VAR( region.lat_begin[jlat] );
                ATLAS_DEBUG_VAR( region.lat_end[jlat] );
            }
            for ( idx_t jlon = region.lat_begin.at( jlat ); jlon <= region.lat_end.at( jlat ); ++jlon ) {
                if ( jlon < rg.nx( jlat ) ) {
                    n = offset_glb.at( jlat ) + jlon;
                    if ( distribution.partition( n ) == mypart ) {
                        node_numbering.at( jnode ) = node_number;
                        ++node_number;
                    }
                    else {
                        ghost_nodes.emplace_back( jlat, jlon, jnode );
                    }
                    ++jnode;
                }
                else if ( include_periodic_ghost_points )  // add periodic point
                {
                    //#warning TODO: use commented approach
                    part( jnode ) = mypart;
                    // part(jnode)      = parts.at( offset_glb.at(jlat) );
                    ghost( jnode ) = 1;
                    halo( jnode )  = 0;
                    ghost_nodes.emplace_back( jlat, rg.nx( jlat ), jnode );
                    ++jnode;
                }
                else {
                    --l;
                }
            }
        }
        for ( size_t jghost = 0; jghost < ghost_nodes.size(); ++jghost ) {
            node_numbering.at( ghost_nodes.at( jghost ).jnode ) = node_number;
            ++node_number;
        }
        if ( include_north_pole ) {
            node_numbering.at( jnode ) = jnode;
            ++jnode;
        }
        if ( include_south_pole ) {
            node_numbering.at( jnode ) = jnode;
            ++jnode;
        }
        ATLAS_ASSERT( jnode == nnodes );
    }
    else  // No renumbering
    {
        for ( idx_t jnode = 0; jnode < nnodes; ++jnode ) {
            node_numbering.at( jnode ) = jnode;
        }
    }

    idx_t jnode = 0;
    l           = 0;
    for ( idx_t jlat = region.north; jlat <= region.south; ++jlat ) {
        idx_t ilat            = jlat - region.north;
        offset_loc.at( ilat ) = l;
        l += region.lat_end.at( jlat ) - region.lat_begin.at( jlat ) + 1;

        double y = rg.y( jlat );
        for ( idx_t jlon = region.lat_begin.at( jlat ); jlon <= region.lat_end.at( jlat ); ++jlon ) {
            if ( jlon < rg.nx( jlat ) ) {
                idx_t inode = node_numbering.at( jnode );
                n           = offset_glb.at( jlat ) + jlon;

                double x = rg.x( jlon, jlat );
                // std::cout << "jlat = " << jlat << "; jlon = " << jlon << "; x = " <<
                // x << std::endl;

                xy( inode, XX ) = x;
                xy( inode, YY ) = y;

                // geographic coordinates by using projection
                double crd[] = {x, y};
                rg.projection().xy2lonlat( crd );
                lonlat( inode, LON ) = crd[LON];
                lonlat( inode, LAT ) = crd[LAT];

                glb_idx( inode ) = n + 1;
                part( inode )    = distribution.partition( n );
                ghost( inode )   = 0;
                halo( inode )    = 0;
                Topology::reset( flags( inode ) );
                Topology::set( flags( inode ), Topology::BC );
                if ( jlat == 0 ) {
                    if ( y_numbering < 0 && !include_north_pole ) {
                        Topology::set( flags( inode ), Topology::NORTH );
                    }
                    if ( y_numbering > 0 && !include_south_pole ) {
                        Topology::set( flags( inode ), Topology::SOUTH );
                    }
                }
                if ( jlat == rg.ny() - 1 ) {
                    if ( y_numbering < 0 && !include_south_pole ) {
                        Topology::set( flags( inode ), Topology::SOUTH );
                    }
                    if ( y_numbering > 0 && !include_north_pole ) {
                        Topology::set( flags( inode ), Topology::NORTH );
                    }
                }
                if ( jlon == 0 && include_periodic_ghost_points ) {
                    Topology::set( flags( inode ), Topology::WEST );
                }
                if ( part( inode ) != mypart ) {
                    Topology::set( flags( inode ), Topology::GHOST );
                    ghost( inode ) = 1;
                }
                ++jnode;
            }
            else if ( include_periodic_ghost_points )  // add periodic point
            {
                idx_t inode = node_numbering.at( jnode );
                // int inode_left = node_numbering.at(jnode-1);
                double x = rg.x( rg.nx( jlat ), jlat );

                xy( inode, XX ) = x;
                xy( inode, YY ) = y;

                // geographic coordinates by using projection
                double crd[] = {x, y};
                rg.projection().xy2lonlat( crd );
                lonlat( inode, LON ) = crd[LON];
                lonlat( inode, LAT ) = crd[LAT];

                glb_idx( inode ) = periodic_glb.at( jlat ) + 1;
                //#warning TODO: use commented approach
                //        part(inode)      = parts.at( offset_glb.at(jlat) );
                part( inode )  = mypart;  // The actual part will be fixed later
                ghost( inode ) = 1;
                halo( inode )  = 0;
                Topology::reset( flags( inode ) );
                Topology::set( flags( inode ), Topology::BC | Topology::EAST );
                Topology::set( flags( inode ), Topology::GHOST );
                if ( jlat == 0 ) {
                    if ( y_numbering < 0 && !include_north_pole ) {
                        Topology::set( flags( inode ), Topology::NORTH );
                    }
                    if ( y_numbering > 0 && !include_south_pole ) {
                        Topology::set( flags( inode ), Topology::SOUTH );
                    }
                }
                if ( jlat == rg.ny() - 1 ) {
                    if ( y_numbering < 0 && !include_south_pole ) {
                        Topology::set( flags( inode ), Topology::SOUTH );
                    }
                    if ( y_numbering > 0 && !include_north_pole ) {
                        Topology::set( flags( inode ), Topology::NORTH );
                    }
                }
                ++jnode;
            }
            else {
                --l;
            }
        }
    }

    idx_t jnorth = -1;
    if ( include_north_pole ) {
        idx_t inode     = node_numbering.at( jnode );
        jnorth          = jnode;
        double y        = 90.;
        double x        = 180.;
        xy( inode, XX ) = x;
        xy( inode, YY ) = y;

        // geographic coordinates by using projection
        double crd[] = {x, y};
        rg.projection().xy2lonlat( crd );
        lonlat( inode, LON ) = crd[LON];
        lonlat( inode, LAT ) = crd[LAT];

        glb_idx( inode ) = periodic_glb.at( rg.ny() - 1 ) + 2;
        part( inode )    = mypart;
        ghost( inode )   = 0;
        halo( inode )    = 0;
        Topology::reset( flags( inode ) );
        Topology::set( flags( inode ), Topology::NORTH );
        ++jnode;
    }

    idx_t jsouth = -1;
    if ( include_south_pole ) {
        idx_t inode     = node_numbering.at( jnode );
        jsouth          = jnode;
        double y        = -90.;
        double x        = 180.;
        xy( inode, XX ) = x;
        xy( inode, YY ) = y;

        // geographic coordinates by using projection
        double crd[] = {x, y};
        rg.projection().xy2lonlat( crd );
        lonlat( inode, LON ) = crd[LON];
        lonlat( inode, LAT ) = crd[LAT];

        glb_idx( inode ) = periodic_glb.at( rg.ny() - 1 ) + 3;
        part( inode )    = mypart;
        ghost( inode )   = 0;
        halo( inode )    = 0;
        Topology::reset( flags( inode ) );
        Topology::set( flags( inode ), Topology::SOUTH );
        ++jnode;
    }

    mesh.metadata().set<size_t>( "nb_nodes_including_halo[0]", nodes.size() );
    nodes.metadata().set<size_t>( "NbRealPts", size_t( nnodes - nnewnodes ) );
    nodes.metadata().set<size_t>( "NbVirtualPts", size_t( nnewnodes ) );
    nodes.global_index().metadata().set( "human_readable", true );
    nodes.global_index().metadata().set( "min", 1 );
    nodes.global_index().metadata().set( "max", max_glb_idx );

    // Now handle elements
    // -------------------

    mesh.cells().add( new mesh::temporary::Quadrilateral(), nquads );
    mesh.cells().add( new mesh::temporary::Triangle(), ntriags );

    mesh::HybridElements::Connectivity& node_connectivity = mesh.cells().node_connectivity();
    array::ArrayView<gidx_t, 1> cells_glb_idx             = array::make_view<gidx_t, 1>( mesh.cells().global_index() );
    array::ArrayView<int, 1> cells_part                   = array::make_view<int, 1>( mesh.cells().partition() );
    array::ArrayView<int, 1> cells_flags                  = array::make_view<int, 1>( mesh.cells().flags() );

    /*
     * label all patch cells a non-patch
     */
    cells_flags.assign( 0 );

    /*
     * Fill in connectivity tables with global node indices first
     */
    idx_t jcell;
    idx_t jquad       = 0;
    idx_t jtriag      = 0;
    idx_t quad_begin  = mesh.cells().elements( 0 ).begin();
    idx_t triag_begin = mesh.cells().elements( 1 ).begin();
    idx_t quad_nodes[4];
    idx_t triag_nodes[3];

    auto fix_quad_orientation = []( idx_t nodes[] ) {
        idx_t tmp;
        tmp      = nodes[0];
        nodes[0] = nodes[1];
        nodes[1] = tmp;
        tmp      = nodes[2];
        nodes[2] = nodes[3];
        nodes[3] = tmp;
    };
    auto fix_triag_orientation = []( idx_t nodes[] ) {
        idx_t tmp;
        tmp      = nodes[0];
        nodes[0] = nodes[1];
        nodes[1] = tmp;
    };


    for ( idx_t jlat = region.north; jlat < region.south; ++jlat ) {
        idx_t ilat  = jlat - region.north;
        idx_t jlatN = jlat;
        idx_t jlatS = jlat + 1;
        idx_t ilatN = ilat;
        idx_t ilatS = ilat + 1;
        for ( idx_t jelem = 0; jelem < region.nb_lat_elems.at( jlat ); ++jelem ) {
            const auto elem = array::make_view<int, 3>( *region.elems ).slice( ilat, jelem, Range::all() );

            if ( elem( 2 ) >= 0 && elem( 3 ) >= 0 )  // This is a quad
            {
                quad_nodes[0] = node_numbering.at( offset_loc.at( ilatN ) + elem( 0 ) - region.lat_begin.at( jlatN ) );
                quad_nodes[1] = node_numbering.at( offset_loc.at( ilatS ) + elem( 1 ) - region.lat_begin.at( jlatS ) );
                quad_nodes[2] = node_numbering.at( offset_loc.at( ilatS ) + elem( 2 ) - region.lat_begin.at( jlatS ) );
                quad_nodes[3] = node_numbering.at( offset_loc.at( ilatN ) + elem( 3 ) - region.lat_begin.at( jlatN ) );

                if ( three_dimensional && periodic_east_west ) {
                    if ( elem( 2 ) == rg.nx( jlatS ) ) {
                        quad_nodes[2] = node_numbering.at( offset_loc.at( ilatS ) );
                    }
                    if ( elem( 3 ) == rg.nx( jlatN ) ) {
                        quad_nodes[3] = node_numbering.at( offset_loc.at( ilatN ) );
                    }
                }

                if ( y_numbering > 0 ) {
                    fix_quad_orientation( quad_nodes );
                }

                jcell = quad_begin + jquad++;
                node_connectivity.set( jcell, quad_nodes );
                cells_glb_idx( jcell ) = jcell + 1;
                cells_part( jcell )    = mypart;
            }
            else  // This is a triag
            {
                if ( elem( 3 ) < 0 )  // This is a triangle pointing up
                {
                    triag_nodes[0] =
                        node_numbering.at( offset_loc.at( ilatN ) + elem( 0 ) - region.lat_begin.at( jlatN ) );
                    triag_nodes[1] =
                        node_numbering.at( offset_loc.at( ilatS ) + elem( 1 ) - region.lat_begin.at( jlatS ) );
                    triag_nodes[2] =
                        node_numbering.at( offset_loc.at( ilatS ) + elem( 2 ) - region.lat_begin.at( jlatS ) );
                    if ( three_dimensional && periodic_east_west ) {
                        if ( elem( 0 ) == rg.nx( jlatN ) ) {
                            triag_nodes[0] = node_numbering.at( offset_loc.at( ilatN ) );
                        }
                        if ( elem( 2 ) == rg.nx( jlatS ) ) {
                            triag_nodes[2] = node_numbering.at( offset_loc.at( ilatS ) );
                        }
                    }
                    if ( y_numbering > 0 ) {
                        fix_triag_orientation( triag_nodes );
                    }
                }
                else  // This is a triangle pointing down
                {
                    triag_nodes[0] =
                        node_numbering.at( offset_loc.at( ilatN ) + elem( 0 ) - region.lat_begin.at( jlatN ) );
                    triag_nodes[1] =
                        node_numbering.at( offset_loc.at( ilatS ) + elem( 1 ) - region.lat_begin.at( jlatS ) );
                    triag_nodes[2] =
                        node_numbering.at( offset_loc.at( ilatN ) + elem( 3 ) - region.lat_begin.at( jlatN ) );
                    if ( three_dimensional && periodic_east_west ) {
                        if ( elem( 1 ) == rg.nx( jlatS ) ) {
                            triag_nodes[1] = node_numbering.at( offset_loc.at( ilatS ) );
                        }
                        if ( elem( 3 ) == rg.nx( jlatN ) ) {
                            triag_nodes[2] = node_numbering.at( offset_loc.at( ilatN ) );
                        }
                    }
                    if ( y_numbering > 0 ) {
                        fix_triag_orientation( triag_nodes );
                    }
                }
                jcell = triag_begin + jtriag++;
                node_connectivity.set( jcell, triag_nodes );
                cells_glb_idx( jcell ) = jcell + 1;
                cells_part( jcell )    = mypart;
            }
        }
    }

    if ( include_north_pole ) {
        idx_t ilat = 0;
        idx_t ip1  = 0;
        idx_t nlon = rg.nx( 0 ) - ( periodic_east_west ? 0 : 1 );
        for ( idx_t ip2 = 0; ip2 < nlon; ++ip2 ) {
            jcell     = triag_begin + jtriag++;
            idx_t ip3 = ip2 + 1;
            if ( three_dimensional && ip3 == rg.nx( 0 ) ) {
                ip3 = 0;
            }
            triag_nodes[0] = node_numbering.at( jnorth + ip1 );
            triag_nodes[1] = node_numbering.at( offset_loc.at( ilat ) + ip2 );
            triag_nodes[2] = node_numbering.at( offset_loc.at( ilat ) + ip3 );
            if ( y_numbering > 0 ) {
                fix_triag_orientation( triag_nodes );
            }
            node_connectivity.set( jcell, triag_nodes );
            cells_glb_idx( jcell ) = jcell + 1;
            cells_part( jcell )    = mypart;
        }
    }
    else if ( patch_north_pole ) {
        idx_t jlat = y_numbering < 0 ? 0 : rg.ny() - 1;
        idx_t ilat = y_numbering < 0 ? 0 : std::abs( region.south - region.north );

        if ( patch_quads ) {
            idx_t ip1, ip2, ip3, ip4;

            idx_t jforward  = 0;
            idx_t jbackward = rg.nx( jlat ) - 1;

            while ( true ) {
                ip1 = jforward;
                ip2 = jforward + 1;
                ip3 = jbackward - 1;
                ip4 = jbackward;

                quad_nodes[0] = node_numbering.at( offset_loc.at( ilat ) + ip1 );
                quad_nodes[1] = node_numbering.at( offset_loc.at( ilat ) + ip2 );
                quad_nodes[2] = node_numbering.at( offset_loc.at( ilat ) + ip3 );
                quad_nodes[3] = node_numbering.at( offset_loc.at( ilat ) + ip4 );

                jcell = quad_begin + jquad++;
                node_connectivity.set( jcell, quad_nodes );

                cells_glb_idx( jcell ) = jcell + 1;
                cells_part( jcell )    = mypart;
                Topology::set( cells_flags( jcell ), Topology::PATCH );

                if ( jcell == cells_glb_idx.size() - 1 ) {
                }
                if ( jforward + 1 == jbackward ) {
                    break;
                }
                ++jforward;
                --jbackward;
            }
        }
        else {
            idx_t ip1, ip2, ip3;

            idx_t jforward  = 0;
            idx_t jbackward = rg.nx( jlat ) - 1;
            bool forward    = true;

            while ( true ) {
                if ( forward ) {
                    ip1 = jforward;
                    ip2 = jforward + 1;
                    ip3 = jbackward;
                }
                else {
                    ip1 = jforward;
                    ip2 = jbackward - 1;
                    ip3 = jbackward;
                }

                triag_nodes[0] = node_numbering.at( offset_loc.at( ilat ) + ip1 );
                triag_nodes[1] = node_numbering.at( offset_loc.at( ilat ) + ip2 );
                triag_nodes[2] = node_numbering.at( offset_loc.at( ilat ) + ip3 );
                //            if ( y_numbering > 0 ) {
                //                fix_triag_orientation( triag_nodes );
                //            }

                jcell = triag_begin + jtriag++;
                node_connectivity.set( jcell, triag_nodes );

                cells_glb_idx( jcell ) = jcell + 1;
                cells_part( jcell )    = mypart;
                Topology::set( cells_flags( jcell ), Topology::PATCH );

                if ( jbackward == jforward + 2 ) {
                    break;
                }

                if ( forward ) {
                    ++jforward;
                    forward = false;
                }
                else {
                    --jbackward;
                    forward = true;
                }
            }
        }
    }

    if ( include_south_pole ) {
        idx_t jlat = y_numbering > 0 ? 0 : rg.ny() - 1;
        idx_t ilat = y_numbering > 0 ? 0 : std::abs( region.south - region.north );
        idx_t ip1  = 0;
        idx_t nlon = rg.nx( jlat ) + 1 - ( periodic_east_west ? 0 : 1 );
        for ( idx_t ip2 = 1; ip2 < nlon; ++ip2 ) {
            jcell          = triag_begin + jtriag++;
            int ip3        = ip2 - 1;
            triag_nodes[0] = node_numbering.at( jsouth + ip1 );
            triag_nodes[1] = node_numbering.at( offset_loc.at( ilat ) + ip2 );
            triag_nodes[2] = node_numbering.at( offset_loc.at( ilat ) + ip3 );
            if ( three_dimensional && ip2 == rg.nx( jlat ) ) {
                triag_nodes[1] = node_numbering.at( offset_loc.at( ilat ) + 0 );
            }
            if ( y_numbering > 0 ) {
                fix_triag_orientation( triag_nodes );
            }

            node_connectivity.set( jcell, triag_nodes );
            cells_glb_idx( jcell ) = jcell + 1;
            cells_part( jcell )    = mypart;
        }
    }
    else if ( patch_south_pole ) {
        idx_t jlat = y_numbering > 0 ? 0 : rg.ny() - 1;
        idx_t ilat = y_numbering > 0 ? 0 : std::abs( region.south - region.north );

        if ( patch_quads ) {
            idx_t ip1, ip2, ip3, ip4;

            idx_t jforward  = 0;
            idx_t jbackward = rg.nx( jlat ) - 1;

            while ( true ) {
                ip1 = jbackward;
                ip2 = jbackward - 1;
                ip3 = jforward + 1;
                ip4 = jforward;

                quad_nodes[0] = node_numbering.at( offset_loc.at( ilat ) + ip1 );
                quad_nodes[1] = node_numbering.at( offset_loc.at( ilat ) + ip2 );
                quad_nodes[2] = node_numbering.at( offset_loc.at( ilat ) + ip3 );
                quad_nodes[3] = node_numbering.at( offset_loc.at( ilat ) + ip4 );

                jcell = quad_begin + jquad++;
                node_connectivity.set( jcell, quad_nodes );

                cells_glb_idx( jcell ) = jcell + 1;
                cells_part( jcell )    = mypart;
                Topology::set( cells_flags( jcell ), Topology::PATCH );

                if ( jcell == cells_glb_idx.size() - 1 ) {
                }
                if ( jforward + 1 == jbackward ) {
                    break;
                }
                ++jforward;
                --jbackward;
            }
        }
        else {
            idx_t ip1, ip2, ip3;

            idx_t jforward  = 0;
            idx_t jbackward = rg.nx( jlat ) - 1;
            bool forward    = true;

            while ( true ) {
                if ( forward ) {
                    ip1 = jbackward;
                    ip2 = jforward + 1;
                    ip3 = jforward;
                }
                else {
                    ip1 = jbackward;
                    ip2 = jbackward - 1;
                    ip3 = jforward;
                }

                triag_nodes[0] = node_numbering.at( offset_loc.at( ilat ) + ip1 );
                triag_nodes[1] = node_numbering.at( offset_loc.at( ilat ) + ip2 );
                triag_nodes[2] = node_numbering.at( offset_loc.at( ilat ) + ip3 );
                //            if ( y_numbering > 0 ) {
                //                fix_triag_orientation( triag_nodes );
                //            }

                jcell = triag_begin + jtriag++;
                node_connectivity.set( jcell, triag_nodes );

                cells_glb_idx( jcell ) = jcell + 1;
                cells_part( jcell )    = mypart;
                Topology::set( cells_flags( jcell ), Topology::PATCH );

                if ( jbackward == jforward + 2 ) {
                    break;
                }

                if ( forward ) {
                    ++jforward;
                    forward = false;
                }
                else {
                    --jbackward;
                    forward = true;
                }
            }
        }
    }
    generateGlobalElementNumbering( mesh );
}

namespace {
static MeshGeneratorBuilder<StructuredMeshGenerator> __Structured( "structured" );
}  // namespace

}  // namespace meshgenerator
}  // namespace atlas<|MERGE_RESOLUTION|>--- conflicted
+++ resolved
@@ -130,27 +130,32 @@
     }
 
     std::string partitioner;
+    if ( grid::Partitioner::exists( "trans" ) ) {
+        partitioner = "trans";
+    }
+    else {
+        partitioner = "equal_regions";
+    }
+    options.set( "partitioner", partitioner );
+
     if ( p.get( "partitioner", partitioner ) ) {
         if ( not grid::Partitioner::exists( partitioner ) ) {
             Log::warning() << "Atlas does not have support for partitioner " << partitioner << ". "
                            << "Defaulting to use partitioner EqualRegions" << std::endl;
             partitioner = "equal_regions";
         }
+        options.set( "partitioner", partitioner );
     }
      else if ( grid::Partitioner::exists( "trans" ) ) {
         partitioner = "trans";
     } else {
         partitioner = "equal_regions";
     }
-<<<<<<< HEAD
     std::cout << "StructuredMeshGenerator::partitioner = " << partitioner << std::endl;
     options.set( "partitioner", partitioner );
 
 
     
-=======
-    options.set( "partitioner", partitioner );
->>>>>>> 85e89595
 }
 
 void StructuredMeshGenerator::configure_defaults() {
