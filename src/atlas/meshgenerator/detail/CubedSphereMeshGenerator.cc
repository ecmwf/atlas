--- conflicted
+++ resolved
@@ -275,11 +275,7 @@
 
     // Projection and jacobian.
     const auto& csProjection = csGrid.cubedSphereProjection();
-<<<<<<< HEAD
-    const auto jacobian            = NeighbourJacobian(csGrid);
-=======
     const auto jacobian      = NeighbourJacobian(csGrid);
->>>>>>> 7c0300e1
 
     // Get partition information.
     const int nParts   = options.get<int>("nb_parts");
