/*
 * (C) Crown Copyright 2021 Met Office
 *
 * This software is licensed under the terms of the Apache Licence Version 2.0
 * which can be obtained at http://www.apache.org/licenses/LICENSE-2.0.
 */

#include "atlas/meshgenerator/detail/cubedsphere/CubedSphereUtility.h"
#include "atlas/grid/CubedSphereGrid.h"
#include "atlas/grid/Iterator.h"
#include "atlas/projection/detail/CubedSphereProjectionBase.h"

namespace atlas {
namespace meshgenerator {
namespace detail {
namespace cubedsphere {


// -----------------------------------------------------------------------------
// Projection cast
// -----------------------------------------------------------------------------

const CubedSphereProjectionBase* castProjection( const ProjectionImpl* projectionPtr ) {
    const auto* const csProjectionPtr = dynamic_cast<const CubedSphereProjectionBase*>( projectionPtr );

    if ( !csProjectionPtr ) {
        throw_Exception( "Cannot cast ProjectionImpl* to CubedSphereProjectionBase*.", Here() );
    }
    return csProjectionPtr;
}

// -----------------------------------------------------------------------------
// Jacobian2 class
// -----------------------------------------------------------------------------

Jacobian2::Jacobian2( double df0_by_dx0, double df0_by_dx1, double df1_by_dx0, double df1_by_dx1 ) :
    df0_by_dx0_( df0_by_dx0 ), df0_by_dx1_( df0_by_dx1 ), df1_by_dx0_( df1_by_dx0 ), df1_by_dx1_( df1_by_dx1 ) {}

Jacobian2::Jacobian2( const Point2& f00, const Point2& f10, const Point2& f01, double dx0, double dx1 ) :
    Jacobian2( ( f10[0] - f00[0] ) / dx0, ( f01[0] - f00[0] ) / dx1, ( f10[1] - f00[1] ) / dx0,
               ( f01[1] - f00[1] ) / dx1 ) {}

Jacobian2::Jacobian2( const Point2& f00, const Point2& f10, const Point2& f01 ) : Jacobian2( f00, f10, f01, 1., 1. ) {}

double Jacobian2::det() const {
    return df0_by_dx0_ * df1_by_dx1_ - df0_by_dx1_ * df1_by_dx0_;
}

Jacobian2 Jacobian2::operator*( double a ) const {
    return Jacobian2( df0_by_dx0_ * a, df0_by_dx1_ * a, df1_by_dx0_ * a, df1_by_dx1_ * a );
}

Point2 Jacobian2::operator*( const Point2& dx ) const {
    return Point2( dx[0] * df0_by_dx0_ + df0_by_dx1_ * dx[1], dx[0] * df1_by_dx0_ + df1_by_dx1_ * dx[1] );
}

Jacobian2 Jacobian2::operator*( const Jacobian2& Jb ) const {
    return Jacobian2( df0_by_dx0_ * Jb.df0_by_dx0_ + df0_by_dx1_ * Jb.df1_by_dx0_,
                      df0_by_dx0_ * Jb.df0_by_dx1_ + df0_by_dx1_ * Jb.df1_by_dx1_,
                      df1_by_dx0_ * Jb.df0_by_dx0_ + df1_by_dx1_ * Jb.df1_by_dx0_,
                      df1_by_dx0_ * Jb.df0_by_dx1_ + df1_by_dx1_ * Jb.df1_by_dx1_ );
}

Jacobian2 Jacobian2::inverse() const {
    return Jacobian2( df1_by_dx1_, -df0_by_dx1_, -df1_by_dx0_, df0_by_dx0_ ) * ( 1. / det() );
}

Jacobian2 Jacobian2::sign() const {
    const double smallNumber = det() * std::numeric_limits<double>::epsilon();
    const auto signValue     = [&]( double number ) -> double {
        return std::abs( number ) < smallNumber ? 0. : number < 0. ? -1. : 1.;
    };
    return Jacobian2( signValue( df0_by_dx0_ ), signValue( df0_by_dx1_ ), signValue( df1_by_dx0_ ),
                      signValue( df1_by_dx1_ ) );
}


// -----------------------------------------------------------------------------
// NeighbourJacobian class
// -----------------------------------------------------------------------------

NeighbourJacobian::NeighbourJacobian( const CubedSphereGrid& csGrid ) {
    // N must be greater than 2.
    if ( csGrid.N() < 2 ) {
        throw_Exception( "Jacobians can only be calculated for N > 1 .", Here() );
    }

    // Assumes cell centre staggering.
    if ( csGrid.stagger() != "C" ) {
        throw_Exception( "NeighbourJacobian class only works for cell-centre grid", Here() );
    }

    // Get projection.
    csProjection_ = castProjection( csGrid.projection().get() );

    // Get tiles.
    const auto& csTiles = csProjection_->getCubedSphereTiles();

    // Get grid size.
    N_ = csGrid.N();


    // Get cell width.
    const double cellWidth = 90. / N_;

    // Get xy of points (i = 0, j = 0), (i = 1, j = 0) and (i = 0, j = 1) on tiles.
    std::array<PointXY, 6> xy00;
    std::array<PointXY, 6> xy10;
    std::array<PointXY, 6> xy01;

    // Loop over grid points.
    auto tijIt = csGrid.tij().begin();
    for ( const PointXY& xy : csGrid.xy() ) {
        const auto t  = static_cast<size_t>( ( *tijIt ).t() );
        const idx_t i = ( *tijIt ).i();
        const idx_t j = ( *tijIt ).j();


        if ( i == 0 && j == 0 ) {
            xy00[t] = xy;
        }
        else if ( i == 1 && j == 0 ) {
            xy10[t] = xy;
        }
        else if ( i == 0 && j == 1 ) {
            xy01[t] = xy;
        }
        ++tijIt;
    }

    for ( size_t t = 0; t < 6; ++t ) {
        // Calculate tile Jacobians.
        dxy_by_dij_[t] = Jacobian2( xy00[t], xy10[t], xy01[t] );

        // Rescale by cell width (gains an extra couple of decimal places of precision).
        dxy_by_dij_[t] = dxy_by_dij_[t].sign() * cellWidth;

        // Get inverse.
        dij_by_dxy_[t] = dxy_by_dij_[t].inverse();

        // Set xy00. Grid point needs moving to (i = 0, j = 0).
        xy00_[t] = xy00[t] + dxy_by_dij_[t] * PointIJ( -0.5, -0.5 );

        // Get other three corners so we can work out xy min/max.
        const PointXY xyN0 = xy00_[t] + dxy_by_dij_[t] * PointIJ( N_, 0 );
        const PointXY xyNN = xy00_[t] + dxy_by_dij_[t] * PointIJ( N_, N_ );
        const PointXY xy0N = xy00_[t] + dxy_by_dij_[t] * PointIJ( 0, N_ );

        // Get xy min/max.
        std::tie( xyMin_[t].x(), xyMax_[t].x() ) = std::minmax( {xy00_[t].x(), xyN0.x(), xyNN.x(), xy0N.x()} );
        std::tie( xyMin_[t].y(), xyMax_[t].y() ) = std::minmax( {xy00_[t].y(), xyN0.y(), xyNN.y(), xy0N.y()} );

        // Round to nearest degree.
        xyMin_[t].x() = std::round( xyMin_[t].x() );
        xyMax_[t].x() = std::round( xyMax_[t].x() );
        xyMin_[t].y() = std::round( xyMin_[t].y() );
        xyMax_[t].y() = std::round( xyMax_[t].y() );

        // Neighbour assignment lambda.
        const auto neighbourAssignment = [&]( TileEdge::k k ) -> void {
            // Shift points in to neighbouring tiles.
            PointIJ ijDisplacement;
            switch ( k ) {
                case TileEdge::LEFT: {
                    ijDisplacement = PointIJ( -2, 0 );
                    break;
                }
                case TileEdge::BOTTOM: {
                    ijDisplacement = PointIJ( 0, -2 );
                    break;
                }
                case TileEdge::RIGHT: {
                    ijDisplacement = PointIJ( N_, 0 );
                    break;
                }
                case TileEdge::TOP: {
                    ijDisplacement = PointIJ( 0, N_ );
                    break;
                }
                case TileEdge::UNDEFINED: {
                    throw_Exception( "Undefined tile edge.", Here() );
                }
            }

            // Convert displacement from ij to xy.
            const PointXY xyDisplacement = dxy_by_dij_[t] * ijDisplacement;

            // Get neighbour xy points in xy space local to tile.
            const PointXY xy00Local = xy00[t] + xyDisplacement;
            const PointXY xy10Local = xy10[t] + xyDisplacement;
            const PointXY xy01Local = xy01[t] + xyDisplacement;

            // Convert from local xy to global xy.
            const PointXY xy00Global = csTiles.tileCubePeriodicity( xy00Local, static_cast<idx_t>( t ) );
            const PointXY xy10Global = csTiles.tileCubePeriodicity( xy10Local, static_cast<idx_t>( t ) );
            const PointXY xy01Global = csTiles.tileCubePeriodicity( xy01Local, static_cast<idx_t>( t ) );

            // Get neighbour tile ID.
            neighbours_[t].t_[k] = csTiles.indexFromXY( xy00Global.data() );

            // Set Jacobian of global xy with respect to local ij.
            auto dxyGlobal_by_dij = Jacobian2( xy00Global, xy10Global, xy01Global );

            // Rescale by cell width (gains an extra couple of decimal places of precision).
            dxyGlobal_by_dij = dxyGlobal_by_dij.sign() * cellWidth;

            // Chain rule to get Jacobian with respect to local xy.
            neighbours_[t].dxyGlobal_by_dxyLocal_[k] = dxyGlobal_by_dij * dij_by_dxy_[t];

            // Set local xy00
            neighbours_[t].xy00Local_[k] = xy00Local;

            // Set global xy00
            neighbours_[t].xy00Global_[k] = xy00Global;
        };

        // Assign neighbours (good job we put it all in a lambda!).
        neighbourAssignment( TileEdge::LEFT );
        neighbourAssignment( TileEdge::BOTTOM );
        neighbourAssignment( TileEdge::RIGHT );
        neighbourAssignment( TileEdge::TOP );
    }
}

PointXY NeighbourJacobian::xy( const PointIJ& ij, idx_t t ) const {
    // Get jacobian.
    const Jacobian2& jac = dxy_by_dij_[static_cast<size_t>( t )];
    const PointXY& xy00  = xy00_[static_cast<size_t>( t )];

    // Return ij
    return xy00 + jac * ij;
}

PointIJ NeighbourJacobian::ij( const PointXY& xy, idx_t t ) const {
    // Get jacobian.
    const Jacobian2& jac = dij_by_dxy_[static_cast<size_t>( t )];
    const PointXY& xy00  = xy00_[static_cast<size_t>( t )];

    // Return ij
    return jac * ( xy - xy00 );
}

PointTXY NeighbourJacobian::xyLocalToGlobal( const PointXY& xyLocal, idx_t tLocal ) const {
    // The tileCubePeriodicity method fails when extrapolating along an unowned
    // tile edge. This method explicitly places an xy point on to a neighbouring
    // tile to avoid this. Once the correct xy position has been found,
    // tileCubePeriodicity will correcty find the "owned" xy position of a point
    // on an unowned tile edge.

    // Declare result.
    PointXY xyGlobal;
    idx_t tGlobal;

    // Get ij.
    const PointIJ ijLocal = ij( xyLocal, tLocal );

    // Get tiles.
    const auto& csTiles = csProjection_->getCubedSphereTiles();

    if ( ijInterior( ijLocal ) ) {
        // We're within the tile boundary (possibly on an edge).

        // Return local values if not on edge.
<<<<<<< HEAD
        if ( !ijEdge( ijLocal ) )
            return PointTXY( tLocal, xyLocal );
=======
        if ( !ijEdge( ijLocal ) ) {
            return PointTXY( tLocal, xyLocal );
        }
>>>>>>> 67bc726d

        // We're on an edge. Will need to check with Tiles class.
        xyGlobal = xyLocal;
        tGlobal  = tLocal;
    }
    else {
        // We're outside the tile boundary.
        // Figure out which tile xy is on.
        TileEdge::k k;
        if ( ijLocal.iNode() < 0 ) {
            k = TileEdge::LEFT;
        }
        else if ( ijLocal.jNode() < 0 ) {
            k = TileEdge::BOTTOM;
        }
        else if ( ijLocal.iNode() > N_ ) {
            k = TileEdge::RIGHT;
        }
        else if ( ijLocal.jNode() > N_ ) {
            k = TileEdge::TOP;
        }
        else {
            throw_Exception( "Cannot determine neighbour tile.", Here() );
        }

        // Get reference points and jacobian.
        const PointXY& xy00Local_  = neighbours_[static_cast<size_t>( tLocal )].xy00Local_[k];
        const PointXY& xy00Global_ = neighbours_[static_cast<size_t>( tLocal )].xy00Global_[k];
        const Jacobian2& jac       = neighbours_[static_cast<size_t>( tLocal )].dxyGlobal_by_dxyLocal_[k];

        // Get t.
        tGlobal = neighbours_[static_cast<size_t>( tLocal )].t_[k];

        // Calculate global xy.
        xyGlobal = xy00Global_ + jac * ( xyLocal - xy00Local_ );
    }

    // Need to be very careful with floating point comparisons used in projection
    // class. Move point on to edge if it is very close.
    xyGlobal = snapToEdge( xyGlobal, tGlobal );

    // Correct for edge-ownership rules.
    xyGlobal = csTiles.tileCubePeriodicity( xyGlobal, tGlobal );
    tGlobal  = csTiles.indexFromXY( xyGlobal.data() );

    return PointTXY( tGlobal, xyGlobal );
}

PointTIJ NeighbourJacobian::ijLocalToGlobal( const PointIJ& ijLocal, idx_t tLocal ) const {
    // Use xyLocalToGlobal method to take care of this.

    // Get global xyt.
    PointTXY txyGlobal = xyLocalToGlobal( xy( ijLocal, tLocal ), tLocal );

    // convert to ijt
    return PointTIJ( txyGlobal.t(), ij( txyGlobal.xy(), txyGlobal.t() ) );
}

bool NeighbourJacobian::ijInterior( const PointIJ& ij ) const {
    return ij.iNode() >= 0 && ij.iNode() <= N_ && ij.jNode() >= 0 && ij.jNode() <= N_;
}

bool NeighbourJacobian::ijEdge( const PointIJ& ij ) const {
    return ijInterior( ij ) && ( ij.iNode() == 0 || ij.iNode() == N_ || ij.jNode() == 0 || ij.jNode() == N_ );
}

bool NeighbourJacobian::ijCross( const PointIJ& ij ) const {
    const bool inCorner = ( ij.iNode() < 0 && ij.jNode() < 0 ) ||    // bottom-left corner.
                          ( ij.iNode() > N_ && ij.jNode() < 0 ) ||   // bottom-right corner.
                          ( ij.iNode() > N_ && ij.jNode() > N_ ) ||  // top-right corner.
                          ( ij.iNode() < 0 && ij.jNode() > N_ );     // top-left corner.
    return !inCorner;
}

PointXY NeighbourJacobian::snapToEdge( const PointXY& xy, idx_t t ) const {
    const auto nudgeValue = []( double a, double b ) -> double {
        // Set tolerance to machine epsilon * 360 degrees.
        constexpr double tol = 360. * std::numeric_limits<double>::epsilon();

        // If a is nearly equal to b, return b. Otherwise return a.
        return std::abs( a - b ) <= tol ? b : a;
    };

    // If point is near edge, place it exactly on edge.
    const PointXY& xyMin = xyMin_[static_cast<size_t>( t )];
    const PointXY& xyMax = xyMax_[static_cast<size_t>( t )];
    return PointXY( nudgeValue( nudgeValue( xy.x(), xyMin.x() ), xyMax.x() ),
                    nudgeValue( nudgeValue( xy.y(), xyMin.y() ), xyMax.y() ) );
}

}  // namespace cubedsphere
}  // namespace detail
}  // namespace meshgenerator
}  // namespace atlas<|MERGE_RESOLUTION|>--- conflicted
+++ resolved
@@ -261,14 +261,9 @@
         // We're within the tile boundary (possibly on an edge).
 
         // Return local values if not on edge.
-<<<<<<< HEAD
-        if ( !ijEdge( ijLocal ) )
-            return PointTXY( tLocal, xyLocal );
-=======
         if ( !ijEdge( ijLocal ) ) {
             return PointTXY( tLocal, xyLocal );
         }
->>>>>>> 67bc726d
 
         // We're on an edge. Will need to check with Tiles class.
         xyGlobal = xyLocal;
