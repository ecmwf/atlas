/*
 * (C) Copyright 1996-2017 ECMWF.
 *
 * This software is licensed under the terms of the Apache Licence Version 2.0
 * which can be obtained at http://www.apache.org/licenses/LICENSE-2.0.
 * In applying this licence, ECMWF does not waive the privileges and immunities
 * granted to it by virtue of its status as an intergovernmental organisation nor
 * does it submit to any jurisdiction.
 */

#include <numeric>
#include <algorithm>
#include <cmath>
#include <limits>
#include <vector>

#include "eckit/runtime/Main.h"
#include "eckit/memory/SharedPtr.h"
#include "eckit/utils/Hash.h"

#include "atlas/library/config.h"
#include "atlas/grid/Partitioner.h"
#include "atlas/grid/Grid.h"
#include "atlas/grid/Distribution.h"
#include "atlas/mesh/Mesh.h"
#include "atlas/mesh/Nodes.h"
#include "atlas/mesh/HybridElements.h"
#include "atlas/mesh/ElementType.h"
#include "atlas/mesh/Elements.h"
#include "atlas/meshgenerator/StructuredMeshGenerator.h"
#include "atlas/field/Field.h"
#include "atlas/util/CoordinateEnums.h"
#include "atlas/runtime/Log.h"
#include "atlas/runtime/Trace.h"
#include "atlas/array.h"
#include "atlas/array/ArrayView.h"
#include "atlas/array/MakeView.h"
#include "atlas/parallel/mpi/mpi.h"

#define DEBUG_OUTPUT 0

using namespace eckit;
using atlas::Mesh;
using Topology = atlas::mesh::Nodes::Topology;

namespace atlas {
namespace meshgenerator {
namespace detail {

namespace {
static double to_rad = M_PI/180.;
static double to_deg = 180.*M_1_PI;
}

struct Region
{
  int north;
  int south;
  eckit::SharedPtr<array::Array> elems;
  int ntriags;
  int nquads;
  int nnodes;
  std::vector<int> lat_begin;
  std::vector<int> lat_end;
  std::vector<int> nb_lat_elems;
};

StructuredMeshGenerator::StructuredMeshGenerator(const eckit::Parametrisation& p)
{
  configure_defaults();

  bool include_pole;
  if( p.get("include_pole",include_pole) )
    options.set("include_pole",include_pole);

  bool patch_pole;
  if( p.get("patch_pole",patch_pole) )
    options.set("patch_pole",patch_pole);

  bool unique_pole;
  if( p.get("unique_pole",unique_pole) )
    options.set("unique_pole",unique_pole);

  bool three_dimensional;
  if( p.get("three_dimensional",three_dimensional) || p.get("3d",three_dimensional) )
    options.set("3d",three_dimensional);

  size_t nb_parts;
  if( p.get("nb_parts",nb_parts) )
    options.set("nb_parts",nb_parts);

  size_t part;
  if( p.get("part",part) )
    options.set("part",part);

  double angle;
  if( p.get("angle",angle) )
    options.set("angle",angle);

  bool triangulate;
  if( p.get("triangulate",triangulate) )
    options.set("triangulate",triangulate);

  bool ghost_at_end;
  if( p.get("ghost_at_end",ghost_at_end) )
    options.set("ghost_at_end",ghost_at_end);

  std::string partitioner;
  if( grid::Partitioner::exists("trans") )
    partitioner = "trans";
  else
    partitioner = "equal_regions";
  options.set("partitioner",partitioner);

  if( p.get("partitioner",partitioner) )
  {
    if( not grid::Partitioner::exists(partitioner) ) {
      Log::warning() << "Atlas does not have support for partitioner " << partitioner << ". "
                     << "Defaulting to use partitioner EqualRegions" << std::endl;
      partitioner = "equal_regions";
    }
    options.set("partitioner",partitioner);
  }
}


void StructuredMeshGenerator::configure_defaults()
{
  // This option creates a point at the pole when true
  options.set( "include_pole", false );

  // This option sets the part that will be generated
  options.set( "patch_pole", true );

  // This option disregards multiple poles in grid (e.g. lonlat up to poles) and connects elements
  // to the first node only. Note this option will only be looked at in case other option
  // "3d"==true
  options.set( "unique_pole", true );

  // This option creates elements that connect east to west at greenwich meridian
  // when true, instead of creating periodic ghost-points at east boundary when false
  options.set( "3d", false );

  // This option sets number of parts the mesh will be split in
  options.set( "nb_parts", parallel::mpi::comm().size() );

  // This option sets the part that will be generated
  options.set( "part", parallel::mpi::comm().rank() );

  // Experimental option. The result is a non-standard Reduced Gaussian Grid, with a ragged Greenwich line
  options.set("stagger", false );

  // This option sets the maximum angle deviation for a quadrilateral element
  // angle = 30  -->  minimises number of triangles
  // angle = 0   -->  maximises number of triangles
  options.set<double>("angle", 0. );

  options.set<bool>("triangulate", false );

  options.set<bool>("ghost_at_end", true );

}

void StructuredMeshGenerator::generate(const Grid& grid, Mesh& mesh ) const
{
    ASSERT(!mesh.generated());

  const grid::StructuredGrid rg = grid::StructuredGrid(grid);
  if( !rg )
    throw eckit::BadCast("Structured can only work with a Structured",Here());

  size_t nb_parts = options.get<size_t>("nb_parts");

  std::string partitioner_type = "trans";
  options.get("partitioner",partitioner_type);

  if ( rg.ny()%2 == 1 ) partitioner_type = "equal_regions"; // Odd number of latitudes
  if ( nb_parts == 1 || parallel::mpi::comm().size() == 1 ) partitioner_type = "equal_regions"; // Only one part --> Trans is slower

  grid::Partitioner partitioner( partitioner_type, nb_parts );
  grid::Distribution distribution( partitioner.partition(grid) );
  generate( grid, distribution, mesh );
}

void StructuredMeshGenerator::hash(Hash& h) const
{
    h.add("Structured");
    options.hash(h);
}

void StructuredMeshGenerator::generate(const Grid& grid, const grid::Distribution& distribution, Mesh& mesh ) const
{
  ATLAS_TRACE();

  const grid::StructuredGrid rg = grid::StructuredGrid(grid);
  if( !rg )
    throw eckit::BadCast("Grid could not be cast to a Structured",Here());

  ASSERT(!mesh.generated());

  if( grid.size() != distribution.partition().size() )
  {
    std::stringstream msg;
    msg << "Number of points in grid ("<<grid.size()<<") different from "
           "number of points in grid distribution ("<<distribution.partition().size()<<")";
    throw eckit::AssertionFailed(msg.str(),Here());
  }

  int mypart   = options.get<size_t>("part");


  // show distribution
#if DEBUG_OUTPUT
    int inode=0;
    std::vector<int> parts=distribution;
    Log::info() << "Partition : " << std::endl;
    for (size_t ilat=0; ilat<rg.ny(); ilat++) {
      for (size_t ilon=0; ilon<rg.nx(ilat); ilon++ ) {
        Log::info() << std::setw(3) << parts[inode];
        inode++;
      }
      Log::info() << std::endl;
    }
#endif

  // clone some grid properties
  setGrid(mesh,rg);

  Region region;
  generate_region(rg,distribution,mypart,region);

  generate_mesh(rg,distribution,region,mesh);
}


void StructuredMeshGenerator::generate_region(const grid::StructuredGrid& rg, const std::vector<int>& parts, int mypart, Region& region) const
{
  ATLAS_TRACE();

  double max_angle          = options.get<double>("angle");
  bool   triangulate_quads  = options.get<bool>("triangulate");
  bool   three_dimensional  = options.get<bool>("3d");
  bool   has_north_pole = rg.y().front() == 90;
  bool   has_south_pole = rg.y().back()  == -90;
  bool   unique_pole        = options.get<bool>("unique_pole") && three_dimensional && has_north_pole && has_south_pole;
  bool   periodic_east_west = rg.periodic();


  int n;
  /*
  Find min and max latitudes used by this part.
  */
  n=0;
  int lat_north=-1;
  for(size_t jlat = 0; jlat < rg.ny(); ++jlat) {
    for(size_t jlon = 0; jlon < rg.nx(jlat); ++jlon) {
      if( parts.at(n) == mypart ) {
        lat_north=jlat;
        goto end_north;
      }
      ++n;
    }
  } end_north:

  n=rg.size()-1;
  int lat_south=-1;
  for( int jlat=rg.ny()-1; jlat>=0; --jlat) {
    for( int jlon=rg.nx(jlat)-1; jlon>=0; --jlon) {
      if( parts.at(n) == mypart ) {
        lat_south=jlat;
        goto end_south;
      }
      --n;
    }
  } end_south:


  std::vector<int> offset(rg.ny(),0);

  n=0;
  for(size_t jlat = 0; jlat < rg.ny(); ++jlat)
  {
    offset.at(jlat)=n;
    n+=rg.nx(jlat);
  };

  /*
  We need to connect to next region
  */
  if( lat_north-1 >=0             && rg.nx(lat_north-1) > 0 )
    --lat_north;
  if(size_t(lat_south+1) <= rg.ny()-1 && rg.nx(lat_south+1) > 0 )
    ++lat_south;
  region.lat_begin.resize(rg.ny(),-1);
  region.lat_end.resize(rg.ny(),-1);
  region.nb_lat_elems.resize(rg.ny(),0);
  region.north = lat_north;
  region.south = lat_south;

  array::ArrayShape shape = array::make_shape(region.south-region.north, 4*rg.nxmax(), 4);

  region.elems.reset( array::Array::create<int>(shape) );

  int nelems=0;
  region.nquads=0;
  region.ntriags=0;

  array::ArrayView<int,3> elemview = array::make_view<int,3>(*region.elems);
  elemview.assign(-1);

  bool stagger = options.get<bool>("stagger");
  for (int jlat=lat_north; jlat<lat_south; ++jlat)
  {
//    std::stringstream filename; filename << "/tmp/debug/"<<jlat;

    size_t ilat, latN, latS;
    size_t ipN1, ipN2, ipS1, ipS2;
    double xN1, xN2, yN, xS1, xS2, yS;
    double dN1S2, dS1N2;  // dN2S2;
    bool try_make_triangle_up, try_make_triangle_down, try_make_quad;
    bool add_triag, add_quad;

    ilat = jlat-region.north;

    array::LocalView<int,2> lat_elems_view = elemview.at(ilat);

    latN = jlat;
    latS = jlat+1;
    yN = rg.y(latN);
    yS = rg.y(latS);

    size_t beginN, beginS, endN, endS;

    beginN = 0;
    endN   = rg.nx(latN) - (periodic_east_west ? 0 : 1);
    if( yN == 90 && unique_pole )
      endN = beginN;


    beginS = 0;
    endS   = rg.nx(latS) - (periodic_east_west ? 0 : 1);
    if( yS == -90 && unique_pole )
      endS = beginS;

    ipN1 = beginN;
    ipS1 = beginS;
    ipN2 = std::min(ipN1+1,endN);
    ipS2 = std::min(ipS1+1,endS);

    int jelem=0;

#if DEBUG_OUTPUT
    Log::info()  << "=================\n";
    Log::info()  << "latN, latS : " << latN << ", " << latS << '\n';
#endif

    while (true)
    {

      if( ipN1 == endN && ipS1 == endS ) break;

#if DEBUG_OUTPUT
      Log::info(Here())  << "-------\n";
#endif

      //ASSERT(offset.at(latN)+ipN1 < parts.size());
      //ASSERT(offset.at(latS)+ipS1 < parts.size());


      int pN1, pS1, pN2, pS2;
      if( ipN1 != rg.nx(latN) )
        pN1 = parts.at(offset.at(latN)+ipN1);
      else
        pN1 = parts.at(offset.at(latN)+ipN1-1);
      if( ipS1 != rg.nx(latS) )
        pS1 = parts.at(offset.at(latS)+ipS1);
      else
        pS1 = parts.at(offset.at(latS)+ipS1-1);


      if( ipN2 == rg.nx(latN) )
        pN2 = pN1;
      else
        pN2 = parts.at(offset.at(latN)+ipN2);
      if( ipS2 == rg.nx(latS) )
        pS2 = pS1;
      else
        pS2 = parts.at(offset.at(latS)+ipS2);

      //Log::info()  << ipN1 << "("<<pN1<<") " << ipN2 <<"("<<pN2<<")" <<  std::endl;
      //Log::info()  << ipS1 << "("<<pS2<<") " << ipS2 <<"("<<pS2<<")" <<  std::endl;

#if DEBUG_OUTPUT
      Log::info()  << ipN1 << "("<<pN1<<") " << ipN2 <<"("<<pN2<<")" <<  std::endl;
      Log::info()  << ipS1 << "("<<pS2<<") " << ipS2 <<"("<<pS2<<")" <<  std::endl;
#endif

      xN1 = rg.x(ipN1,latN) * to_rad;
      xN2 = rg.x(ipN2,latN) * to_rad;
      xS1 = rg.x(ipS1,latS) * to_rad;
      xS2 = rg.x(ipS2,latS) * to_rad;

      if( stagger && (latN+1)%2==0 ) xN1 += M_PI/static_cast<double>(rg.nx(latN));
      if( stagger && (latN+1)%2==0 ) xN2 += M_PI/static_cast<double>(rg.nx(latN));
      if( stagger && (latS+1)%2==0 ) xS1 += M_PI/static_cast<double>(rg.nx(latS));
      if( stagger && (latS+1)%2==0 ) xS2 += M_PI/static_cast<double>(rg.nx(latS));

#if DEBUG_OUTPUT
      Log::info()  << "-------\n";
#endif
      // Log::info()  << "  access  " << region.elems.stride(0)*(jlat-region.north) + region.elems.stride(1)*jelem + 5 << std::endl;
//      Log::info()  << ipN1 << "("<< xN1 << ")  " << ipN2 <<  "("<< xN2 << ")  " << std::endl;
//      Log::info()  << ipS1 << "("<< xS1 << ")  " << ipS2 <<  "("<< xS2 << ")  " << std::endl;
      try_make_triangle_up   = false;
      try_make_triangle_down = false;
      try_make_quad = false;


// ------------------------------------------------
// START RULES
// ------------------------------------------------

      const double dxN = std::abs(xN2-xN1);
      const double dxS = std::abs(xS2-xS1);
      const double dx  = std::min(dxN,dxS);
      const double alpha1 = ( dx==0. ? 0. : std::atan2((xN1-xS1)/dx,1.) * to_deg );
      const double alpha2 = ( dx==0. ? 0. : std::atan2((xN2-xS2)/dx,1.) * to_deg );
      if( std::abs(alpha1) <= max_angle && std::abs(alpha2) <= max_angle )
      {
        if( triangulate_quads )
        {
          if( false ) //std::abs(alpha1) < 1 && std::abs(alpha2) < 1)
          {
            try_make_triangle_up   = (jlat+ipN1) % 2;
            try_make_triangle_down = (jlat+ipN1+1) % 2;
          }
          else
          {
            dN1S2 = std::abs(xN1-xS2);
            dS1N2 = std::abs(xS1-xN2);
            // dN2S2 = std::abs(xN2-xS2);
            // Log::info()  << "  dN1S2 " << dN1S2 << "   dS1N2 " << dS1N2 << "   dN2S2 " << dN2S2 << std::endl;
            if (dN1S2 == dS1N2)
            {
              try_make_triangle_up   = (jlat+ipN1) % 2;
              try_make_triangle_down = (jlat+ipN1+1) % 2;
            }
            else if (dN1S2 < dS1N2)
            {
              if (ipS1 != ipS2) { try_make_triangle_up = true; }
              else { try_make_triangle_down = true ; }
            }
            else if (dN1S2 > dS1N2)
            {
              if (ipN1 != ipN2) { try_make_triangle_down = true;}
              else { try_make_triangle_up = true; }
            }
            else
            {
              throw eckit::Exception("Should not be here", Here());
            }
          }

        }
        else
        {
          if     ( ipN1 == ipN2 ) try_make_triangle_up   = true;
          else if( ipS1 == ipS2 ) try_make_triangle_down = true;
          else                    try_make_quad          = true;

//          try_make_quad          = true;
        }
      }
      else
      {
        dN1S2 = std::abs(xN1-xS2);
        dS1N2 = std::abs(xS1-xN2);
        // dN2S2 = std::abs(xN2-xS2);
        // Log::info()  << "  dN1S2 " << dN1S2 << "   dS1N2 " << dS1N2 << "   dN2S2 " << dN2S2 << std::endl;
        if( (dN1S2 <= dS1N2) && (ipS1 != ipS2) ) { try_make_triangle_up = true;}
        else if( (dN1S2 >= dS1N2) && (ipN1 != ipN2) ) { try_make_triangle_down = true;}
        else throw Exception("Should not try to make a quadrilateral!",Here());
      }
// ------------------------------------------------
// END RULES
// ------------------------------------------------


#if DEBUG_OUTPUT
      DEBUG_VAR(jelem);
#endif

      array::LocalView<int,1> elem = lat_elems_view.at(jelem);

      if( try_make_quad )
      {
        // add quadrilateral
#if DEBUG_OUTPUT
        Log::info()  << "          " << ipN1 << "  " << ipN2 << '\n';
        Log::info()  << "          " << ipS1 << "  " << ipS2 << '\n';
#endif
        elem.at(0) = ipN1;
        elem.at(1) = ipS1;
        elem.at(2) = ipS2;
        elem.at(3) = ipN2;
        add_quad = false;
        int np[] = {pN1, pN2, pS1, pS2};
        int cnt_mypart = std::count(np, np+4, mypart);
        if( cnt_mypart > 0 )
        {
          int pcnts[4];
          for( int j=0; j<4; ++j )
            pcnts[j] = std::count(np, np+4, np[j]);
          int cnt_max = *std::max_element(pcnts,pcnts+4);

          if( latN == 0 )
          {
            if( pN1 == mypart )
            {
              add_quad = true;
            }
          }
          else if ( latS == rg.ny()-1 )
          {
            if( pS2 == mypart )
            {
              add_quad = true;
            }
          }
          else if( cnt_mypart > 2 ) // 3 or 4 points belong to mypart
          {
            add_quad = true;
          }
          else if( cnt_max < 3 ) // 3 or 4 points don't belong to mypart
          {
            if( 0.5*(yN+yS) > 1e-6)
            {
              if ( pS1 == mypart )  add_quad = true;
            }
            else
            {
              if ( pN2 == mypart )  add_quad = true;
            }
          }
        }
        if (add_quad)
        {
          ++region.nquads;
          ++jelem;
          ++nelems;

          if( region.lat_begin.at(latN) == -1 ) region.lat_begin.at(latN) = ipN1;
          if( region.lat_begin.at(latS) == -1 ) region.lat_begin.at(latS) = ipS1;
          region.lat_begin.at(latN) = std::min<int>(region.lat_begin.at(latN), ipN1);
          region.lat_begin.at(latS) = std::min<int>(region.lat_begin.at(latS), ipS1);
          region.lat_end.at(latN) = std::max<int>(region.lat_end.at(latN), ipN2);
          region.lat_end.at(latS) = std::max<int>(region.lat_end.at(latS), ipS2);
        }
        else
        {
#if DEBUG_OUTPUT
          Log::info() << "Quad belongs to other partition" << std::endl;
#endif
        }
        ipN1=ipN2;
        ipS1=ipS2;
      }
      else if( try_make_triangle_down  ) // make triangle down
      {
        // triangle without ip3
#if DEBUG_OUTPUT
        Log::info()  << "          " << ipN1 << "  " << ipN2 << '\n';
        Log::info()  << "          " << ipS1 << '\n';
#endif
        elem.at(0) = ipN1;
        elem.at(1) = ipS1;
        elem.at(2) = -1;
        elem.at(3) = ipN2;

        add_triag = false;

#ifdef PARTITIONING_BEFORE_ATLAS_0_12
        int cnt_mypart = 0;
        int np[3] = {pN1, pN2, pS1};
        for( int j=0; j<3; ++j ) {
          if (np[j]==mypart) ++cnt_mypart;
        }
        if( cnt_mypart > 1 )
        {
          add_triag=true;
        }
        else if( cnt_mypart == 1)
        {
          int pcnts[3];
          for( int j=0; j<3; ++j )
            pcnts[j] = std::count(np, np+3, np[j]);
          int cnt_max = *std::max_element(pcnts,pcnts+3);
          if( cnt_max == 1)
          {
            if( 0.5*(yN+yS) > 1e-6 )
            {
              if( pS1 == mypart )
                add_triag = true;
            }
            else
            {
              if( pN1 == mypart )
                add_triag = true;
            }
          }
        }
#else
        if( 0.5*(yN+yS) > 1e-6 )
        {
          if( pN1 == mypart )
            add_triag = true;
        }
        else
        {
          if( pS1 == mypart )
            add_triag = true;
        }
#endif
        if (add_triag)
        {
          ++region.ntriags;
          ++jelem;
          ++nelems;

          if( region.lat_begin.at(latN) == -1 ) region.lat_begin.at(latN) = ipN1;
          if( region.lat_begin.at(latS) == -1 ) region.lat_begin.at(latS) = ipS1;
          region.lat_begin.at(latN) = std::min<int>(region.lat_begin.at(latN), ipN1);
          region.lat_begin.at(latS) = std::min<int>(region.lat_begin.at(latS), ipS1);
          region.lat_end.at(latN) = std::max<int>(region.lat_end.at(latN), ipN2);
          region.lat_end.at(latS) = std::max<int>(region.lat_end.at(latS), ipS1);
        }
        else
        {
#if DEBUG_OUTPUT
          Log::info() << "Downward Triag belongs to other partition" << std::endl;
#endif
        }
        ipN1=ipN2;
        // and ipS1=ipS1;

      }
      else if( try_make_triangle_up ) // make triangle up
      {
        // triangle without ip4
#if DEBUG_OUTPUT
        Log::info()  << "          " << ipN1 << " ("<<pN1<<")" << '\n';
        Log::info()  << "          " << ipS1 << " ("<<pS1<<")" << "  " << ipS2 << " ("<<pS2<<")" << '\n';
#endif
        elem.at(0) = ipN1;
        elem.at(1) = ipS1;
        elem.at(2) = ipS2;
        elem.at(3) = -1;

        add_triag = false;

#ifdef PARTITIONING_BEFORE_ATLAS_0_12
        int cnt_mypart = 0;
        int np[3] = {pN1, pS1, pS2};
        for( int j=0; j<3; ++j ) {
          if (np[j]==mypart) ++cnt_mypart;
        }

        if( cnt_mypart > 1 )
        {
          add_triag=true;
        }
        else if( cnt_mypart == 1)
        {
          int pcnts[3];
          for( int j=0; j<3; ++j )
            pcnts[j] = std::count(np, np+3, np[j]);
          int cnt_max = *std::max_element(pcnts,pcnts+3);
          if( cnt_max == 1)
          {
            // if( latN == 0 && mypart = pN1 ) || latS == rg.nlat()-1 )
            // {
            //   add_triag = true;
            // }
            // else
            if( 0.5*(yN+yS) > 1e-6 )
            {
              if( pS2 == mypart )
                add_triag = true;
            }
            else
            {
              if( pN1 == mypart )
                add_triag = true;
            }
          }
        }
#else
        if( 0.5*(yN+yS) > 1e-6 )
        {
          if( pN1 == mypart )
            add_triag = true;
        }
        else
        {
          if( pS2 == mypart )
            add_triag = true;
        }
#endif

        if (add_triag)
        {
          ++region.ntriags;
          ++jelem;
          ++nelems;

          if( region.lat_begin.at(latN) == -1 ) region.lat_begin.at(latN) = ipN1;
          if( region.lat_begin.at(latS) == -1 ) region.lat_begin.at(latS) = ipS1;
          region.lat_begin.at(latN) = std::min<int>(region.lat_begin.at(latN), ipN1);
          region.lat_begin.at(latS) = std::min<int>(region.lat_begin.at(latS), ipS1);
          region.lat_end.at(latN) = std::max<int>(region.lat_end.at(latN), ipN1);
          region.lat_end.at(latS) = std::max<int>(region.lat_end.at(latS), ipS2);
        }
        else
        {
#if DEBUG_OUTPUT
          Log::info() << "Upward Triag belongs to other partition" << std::endl;
#endif
        }
        ipS1=ipS2;
        // and ipN1=ipN1;

      }
      else
      {
        throw eckit::SeriousBug("Could not detect which element to create", Here());
      }
      ipN2 = std::min(endN,ipN1+1);
      ipS2 = std::min(endS,ipS1+1);
    }
    region.nb_lat_elems.at(jlat) = jelem;
#if DEBUG_OUTPUT
    DEBUG_VAR(region.nb_lat_elems.at(jlat));
#endif
    if( region.nb_lat_elems.at(jlat) == 0 && latN == size_t(region.north) ) {
      ++region.north;
    }
    if( region.nb_lat_elems.at(jlat) == 0 && latS == size_t(region.south) ) {
      --region.south;
    }
    region.lat_end.at(latN) = std::min(region.lat_end.at(latN), int(rg.nx(latN)-1));
    region.lat_end.at(latS) = std::min(region.lat_end.at(latS), int(rg.nx(latS)-1));
    if( yN == 90 && unique_pole )
      region.lat_end.at(latN) = rg.nx(latN)-1;
    if( yS == -90 && unique_pole )
      region.lat_end.at(latS) = rg.nx(latS)-1;

    if( region.nb_lat_elems.at(jlat) > 0 )
    {
      region.lat_end.at(latN) = std::max(region.lat_end.at(latN), region.lat_begin.at(latN));
      region.lat_end.at(latS) = std::max(region.lat_end.at(latS), region.lat_begin.at(latS));
    }
  } // for jlat

//  Log::info()  << "nb_triags = " << region.ntriags << std::endl;
//  Log::info()  << "nb_quads = " << region.nquads << std::endl;
//  Log::info()  << "nb_elems = " << nelems << std::endl;

  int nb_region_nodes = 0;
  for(int jlat = region.north; jlat <= region.south; ++jlat) {
    n = offset.at(jlat);
    region.lat_begin.at(jlat) = std::max( 0, region.lat_begin.at(jlat) );
    for(size_t jlon = 0; jlon < rg.nx(jlat); ++jlon) {
      if( parts.at(n) == mypart ) {
        region.lat_begin.at(jlat) = std::min( region.lat_begin.at(jlat), int(jlon) );
        region.lat_end.  at(jlat) = std::max( region.lat_end  .at(jlat), int(jlon) );
      }
      ++n;
    }
    nb_region_nodes += region.lat_end.at(jlat)-region.lat_begin.at(jlat)+1;

    // Count extra periodic node
    if( periodic_east_west && size_t(region.lat_end.at(jlat)) == rg.nx(jlat) - 1) ++nb_region_nodes;
  }

  region.nnodes = nb_region_nodes;
  if (region.nnodes == 0)
  {
    throw Exception("Trying to generate mesh with too many partitions. Reduce the number of partitions.",Here());
  }
#if DEBUG_OUTPUT
  DEBUG("End of generate_region()");
#endif
}


namespace {
struct GhostNode {
  GhostNode(int _jlat, int _jlon, int _jnode) { jlat = _jlat; jlon=_jlon; jnode=_jnode; }
  int jlat;
  int jlon;
  int jnode;
};
}

void StructuredMeshGenerator::generate_mesh(const grid::StructuredGrid& rg, const std::vector<int>& parts, const Region& region, Mesh& mesh) const
{
  ATLAS_TRACE();

  ASSERT(!mesh.generated());

  int mypart = options.get<size_t>("part");
  int nparts = options.get<size_t>("nb_parts");
  int n, l;

  bool has_point_at_north_pole = rg.y().front() ==  90 && rg.nx().front() > 0;
  bool has_point_at_south_pole = rg.y().back()  == -90 && rg.nx().back()  > 0;
  bool three_dimensional  = options.get<bool>("3d");
  bool periodic_east_west = rg.periodic();
  bool include_periodic_ghost_points = periodic_east_west  && !three_dimensional;
  bool remove_periodic_ghost_points =  periodic_east_west  &&  three_dimensional;

  bool include_north_pole = (mypart == 0 )
          && options.get<bool>("include_pole")
          && !has_point_at_north_pole
          && rg.domain().containsNorthPole();

  bool include_south_pole = (mypart == nparts-1)
          && options.get<bool>("include_pole")
          && !has_point_at_south_pole
          && rg.domain().containsSouthPole();

  bool patch_north_pole = (mypart == 0)
          && options.get<bool>("patch_pole")
          && !has_point_at_north_pole
          && rg.domain().containsNorthPole()
          && rg.nx(1) > 0;

  bool patch_south_pole = (mypart == nparts-1)
          && options.get<bool>("patch_pole")
          && !has_point_at_south_pole
          && rg.domain().containsSouthPole()
          && rg.nx(rg.ny()-2) > 0;

  if( three_dimensional && nparts != 1 )
    throw BadParameter("Cannot generate three_dimensional mesh in parallel",Here());
  int nnodes  = region.nnodes;
  int ntriags = region.ntriags;
  int nquads  = region.nquads;

  if (include_north_pole) {
    ++nnodes;
    ntriags += rg.nx(0) - (periodic_east_west ? 0 : 1);
  }
  else if (patch_north_pole) {
    ntriags += rg.nx(0)-2;
  }
  if (include_south_pole) {
    ++nnodes;
    ntriags += rg.nx(rg.ny()-1) - (periodic_east_west ? 0 : 1);
  }
  else if (patch_south_pole) {
    ntriags += rg.nx(rg.ny()-1)-2;
  }

  size_t node_numbering_size = nnodes;
  if ( remove_periodic_ghost_points ) {
    for(size_t jlat = 0; jlat < rg.ny(); ++jlat)
    {
      if( rg.nx(jlat) > 0 )
        --nnodes;
    }
  }

#if DEBUG_OUTPUT
  DEBUG_VAR(include_periodic_ghost_points);
  DEBUG_VAR(include_north_pole);
  DEBUG_VAR(include_south_pole);
  DEBUG_VAR(three_dimensional);
  DEBUG_VAR(patch_north_pole);
  DEBUG_VAR(patch_south_pole);
  DEBUG_VAR(rg.npts());
  DEBUG_VAR(nnodes);
  DEBUG_VAR(ntriags);
  DEBUG_VAR(nquads);
  DEBUG_VAR(options.get<bool>("ghost_at_end"));
#endif


  std::vector<int> offset_glb(rg.ny());
  std::vector<int> offset_loc(region.south-region.north+1,0);

  n=0;
  for(size_t jlat = 0; jlat < rg.ny(); ++jlat)
  {
    offset_glb.at(jlat)=n;
    n+=rg.nx(jlat);
  };

  std::vector<int> periodic_glb(rg.ny());

  if( include_periodic_ghost_points )
  {
    for(size_t jlat = 0; jlat < rg.ny(); ++jlat)
    {
      if( rg.nx(jlat) > 0 )
      {
        periodic_glb.at(jlat) = n;
        ++n;
      }
    }
  }
  else
  {
    for(size_t jlat = 0; jlat < rg.ny(); ++jlat)
    {
      if( rg.nx(jlat) > 0 )
      {
        periodic_glb.at(jlat) = offset_glb.at(jlat) + rg.nx(jlat)-1;
      }
    }
  }
  int max_glb_idx = n;


  mesh.nodes().resize(nnodes);
  mesh::Nodes& nodes = mesh.nodes();

  array::ArrayView<double,2> xy      = array::make_view<double,2>( nodes.xy() );
  array::ArrayView<double,2> lonlat  = array::make_view<double,2>( nodes.lonlat() );
  array::ArrayView<gidx_t,1> glb_idx = array::make_view<gidx_t,1>( nodes.global_index() );
  array::ArrayView<int,   1> part    = array::make_view<int   ,1>( nodes.partition() );
  array::ArrayView<int,   1> ghost   = array::make_view<int   ,1>( nodes.ghost() );
  array::ArrayView<int,   1> flags   = array::make_view<int   ,1>( nodes.field("flags") );

  bool stagger = options.get<bool>("stagger");

  std::vector<int> node_numbering(node_numbering_size,-1);
  if( options.get<bool>("ghost_at_end") )
  {
    std::vector< GhostNode > ghost_nodes;
    ghost_nodes.reserve( nnodes );
    int node_number=0;
    int jnode=0;
    l=0;
    ASSERT( region.south >= region.north );
    for( int jlat = region.north; jlat <= region.south; ++jlat )
    {
      int ilat=jlat-region.north;
      offset_loc.at(ilat)=l;
      l+=region.lat_end.at(jlat)-region.lat_begin.at(jlat)+1;


      if( region.lat_end.at(jlat) < region.lat_begin.at(jlat) )
      {
        ATLAS_DEBUG_VAR(jlat);
        ATLAS_DEBUG_VAR(region.lat_begin[jlat]);
        ATLAS_DEBUG_VAR(region.lat_end[jlat]);
      }
      for( int jlon=region.lat_begin.at(jlat); jlon<=region.lat_end.at(jlat); ++jlon )
      {
        n = offset_glb.at(jlat) + jlon;
        if( parts.at(n) == mypart ) {
          node_numbering.at(jnode) = node_number;
          ++node_number;
        }
        else {
          ghost_nodes.push_back( GhostNode(jlat,jlon,jnode));
        }
        ++jnode;
      }
      if(include_periodic_ghost_points && size_t(region.lat_end.at(jlat)) == rg.nx(jlat) - 1) // add periodic point
      {
        ++l;
        part(jnode)      = part(jnode-1);
        ghost(jnode)     = 1;
        ghost_nodes.push_back( GhostNode(jlat,rg.nx(jlat),jnode) );
        ++jnode;
      }
    }
    for( size_t jghost=0; jghost<ghost_nodes.size(); ++jghost )
    {
      node_numbering.at( ghost_nodes.at(jghost).jnode ) = node_number;
      ++node_number;
    }
    if (include_north_pole)
    {
      node_numbering.at( jnode ) = jnode;
      ++jnode;
    }
    if (include_south_pole)
    {
      node_numbering.at( jnode ) = jnode;
      ++jnode;
    }
    ASSERT( jnode == nnodes );
  }
  else // No renumbering
  {
    for( int jnode=0; jnode<nnodes; ++jnode )
      node_numbering.at(jnode) = jnode;
  }

  int jnode=0;
  l=0;
  for(int jlat = region.north; jlat <= region.south; ++jlat)
  {
    int ilat=jlat-region.north;
    offset_loc.at(ilat)=l;
    l+=region.lat_end.at(jlat)-region.lat_begin.at(jlat)+1;

    double y = rg.y(jlat);
    for( int jlon=region.lat_begin.at(jlat); jlon<=region.lat_end.at(jlat); ++jlon )
    {
      int inode = node_numbering.at(jnode);
      n = offset_glb.at(jlat) + jlon;

      double x = rg.x(jlon,jlat);
      //std::cout << "jlat = " << jlat << "; jlon = " << jlon << "; x = " << x << std::endl;
      if( stagger && (jlat+1)%2==0 ) x += 180./static_cast<double>(rg.nx(jlat));

      xy(inode,XX) = x;
      xy(inode,YY) = y;

      // geographic coordinates by using projection
      double crd[] = {x,y};
      rg.projection().xy2lonlat(crd);
      lonlat(inode,LON) = crd[LON];
      lonlat(inode,LAT) = crd[LAT];

      glb_idx(inode)   = n+1;
      part(inode) = parts.at(n);
      ghost(inode) = 0;
      Topology::reset(flags(inode));
      if( jlat == 0 && !include_north_pole) {
        Topology::set(flags(inode),Topology::BC|Topology::NORTH);
      }
      if( size_t(jlat) == rg.ny()-1 && !include_south_pole) {
        Topology::set(flags(inode),Topology::BC|Topology::SOUTH);
      }
      if( jlon == 0 && include_periodic_ghost_points) {
        Topology::set(flags(inode),Topology::BC|Topology::WEST);
      }
      if( part(inode) != mypart ) {
        Topology::set(flags(inode),Topology::GHOST);
        ghost(inode) = 1;
      }
      ++jnode;
    }
    if(include_periodic_ghost_points && size_t(region.lat_end.at(jlat)) == rg.nx(jlat) - 1) // add periodic point
    {
      int inode = node_numbering.at(jnode);
      int inode_left = node_numbering.at(jnode-1);
      ++l;
      double x = rg.x(rg.nx(jlat),jlat);
      if( stagger && (jlat+1)%2==0 ) x += 180./static_cast<double>(rg.nx(jlat));

      xy(inode,XX) = x;
      xy(inode,YY) = y;

      // geographic coordinates by using projection
      double crd[] = {x,y};
      rg.projection().xy2lonlat(crd);
      lonlat(inode,LON) = crd[LON];
      lonlat(inode,LAT) = crd[LAT];


      glb_idx(inode)   = periodic_glb.at(jlat)+1;
      part(inode)      = part(inode_left);
      ghost(inode)     = 1;
      Topology::reset(flags(inode));
      Topology::set(flags(inode),Topology::BC|Topology::EAST);
      Topology::set(flags(inode),Topology::GHOST);
      ++jnode;
    }
  };

  int jnorth=-1;
  if (include_north_pole)
  {
    int inode = node_numbering.at(jnode);
    jnorth = jnode;
    double y = 90.;
    double x = 180.;
    xy(inode,XX) = x;
    xy(inode,YY) = y;

    // geographic coordinates by using projection
    double crd[] = {x,y};
    rg.projection().xy2lonlat(crd);
    lonlat(inode,LON) = crd[LON];
    lonlat(inode,LAT) = crd[LAT];

    glb_idx(inode)   = periodic_glb.at(rg.ny()-1)+2;
    part(inode)      = mypart;
    ghost(inode)     = 0;
    Topology::reset(flags(inode));
    Topology::set(flags(inode),Topology::NORTH);
    ++jnode;
  }

  int jsouth=-1;
  if (include_south_pole)
  {
    int inode = node_numbering.at(jnode);
    jsouth = jnode;
    double y = -90.;
    double x =  180.;
    xy(inode,XX) = x;
    xy(inode,YY) = y;

    // geographic coordinates by using projection
    double crd[] = {x,y};
    rg.projection().xy2lonlat(crd);
    lonlat(inode,LON) = crd[LON];
    lonlat(inode,LAT) = crd[LAT];

    glb_idx(inode)   = periodic_glb.at(rg.ny()-1)+3;
    part(inode)      = mypart;
    ghost(inode)     = 0;
    Topology::reset(flags(inode));
    Topology::set(flags(inode),Topology::SOUTH);
    ++jnode;
  }

  nodes.global_index().metadata().set("complete",true);
  nodes.global_index().metadata().set("min",1);
  nodes.global_index().metadata().set("max",max_glb_idx);


  // Now handle elements
  // -------------------

  mesh.cells().add( new mesh::temporary::Quadrilateral(), nquads  );
  mesh.cells().add( new mesh::temporary::Triangle(),      ntriags );

  mesh::HybridElements::Connectivity& node_connectivity = mesh.cells().node_connectivity();
  array::ArrayView<gidx_t,1> cells_glb_idx = array::make_view<gidx_t,1>( mesh.cells().global_index() );
  array::ArrayView<int,1>    cells_part    = array::make_view<int,   1>( mesh.cells().partition() );
  array::ArrayView<int,1>    cells_patch   = array::make_view<int,   1>( mesh.cells().field("patch") );

  /*
   * label all patch cells a non-patch
   */
  cells_patch.assign(0);

  /*
  Fill in connectivity tables with global node indices first
  */
  int jcell;
  int jquad=0;
  int jtriag=0;
  int quad_begin  = mesh.cells().elements(0).begin();
  int triag_begin = mesh.cells().elements(1).begin();
  int quad_nodes[4];
  int triag_nodes[3];

  for (int jlat=region.north; jlat<region.south; ++jlat)
  {

    int ilat = jlat-region.north;
    int jlatN = jlat;
    int jlatS = jlat+1;
    int ilatN = ilat;
    int ilatS = ilat+1;
    for (int jelem=0; jelem<region.nb_lat_elems.at(jlat); ++jelem)
    {
      const array::LocalView<int,1> elem = array::make_view<int,3>(*region.elems).at(ilat).at(jelem);

      if(elem.at(2)>=0 && elem.at(3)>=0) // This is a quad
      {
        quad_nodes[0] = node_numbering.at( offset_loc.at(ilatN) + elem.at(0) - region.lat_begin.at(jlatN) );
        quad_nodes[1] = node_numbering.at( offset_loc.at(ilatS) + elem.at(1) - region.lat_begin.at(jlatS) );
        quad_nodes[2] = node_numbering.at( offset_loc.at(ilatS) + elem.at(2) - region.lat_begin.at(jlatS) );
        quad_nodes[3] = node_numbering.at( offset_loc.at(ilatN) + elem.at(3) - region.lat_begin.at(jlatN) );

        if( three_dimensional && periodic_east_west )
        {
          if (size_t(elem.at(2)) == rg.nx(jlatS)) quad_nodes[2] = node_numbering.at( offset_loc.at(ilatS) );
          if (size_t(elem.at(3)) == rg.nx(jlatN)) quad_nodes[3] = node_numbering.at( offset_loc.at(ilatN) );
        }

        jcell = quad_begin + jquad++;
        node_connectivity.set( jcell, quad_nodes );
        cells_glb_idx(jcell) = jcell+1;
        cells_part(jcell)    = mypart;
        cells_patch(jcell) = 0;
      }
      else // This is a triag
      {
        if(elem.at(3)<0) // This is a triangle pointing up
        {
          triag_nodes[0] = node_numbering.at( offset_loc.at(ilatN) + elem.at(0) - region.lat_begin.at(jlatN) );
          triag_nodes[1] = node_numbering.at( offset_loc.at(ilatS) + elem.at(1) - region.lat_begin.at(jlatS) );
          triag_nodes[2] = node_numbering.at( offset_loc.at(ilatS) + elem.at(2) - region.lat_begin.at(jlatS) );
          if( three_dimensional && periodic_east_west )
          {
            if (size_t(elem.at(0)) == rg.nx(jlatN)) triag_nodes[0] = node_numbering.at( offset_loc.at(ilatN) );
            if (size_t(elem.at(2)) == rg.nx(jlatS)) triag_nodes[2] = node_numbering.at( offset_loc.at(ilatS) );
          }
        }
        else // This is a triangle pointing down
        {
          triag_nodes[0] = node_numbering.at( offset_loc.at(ilatN) + elem.at(0) - region.lat_begin.at(jlatN) );
          triag_nodes[1] = node_numbering.at( offset_loc.at(ilatS) + elem.at(1) - region.lat_begin.at(jlatS) );
          triag_nodes[2] = node_numbering.at( offset_loc.at(ilatN) + elem.at(3) - region.lat_begin.at(jlatN) );
          if( three_dimensional && periodic_east_west )
          {
            if (size_t(elem.at(1)) == rg.nx(jlatS)) triag_nodes[1] = node_numbering.at( offset_loc.at(ilatS) );
            if (size_t(elem.at(3)) == rg.nx(jlatN)) triag_nodes[2] = node_numbering.at( offset_loc.at(ilatN) );
          }
        }
        jcell = triag_begin + jtriag++;
        node_connectivity.set( jcell, triag_nodes );
        cells_glb_idx(jcell) = jcell+1;
        cells_part(jcell) = mypart;
        cells_patch(jcell) = 0;
      }
    }
  }

  if (include_north_pole)
  {
    int ilat = 0;
    int ip1  = 0;
    size_t nlon = rg.nx(0) - (periodic_east_west ? 0 : 1);
    for (size_t ip2 = 0; ip2 < nlon; ++ip2)
    {
      jcell = triag_begin + jtriag++;
      size_t ip3 = ip2+1;
      if( three_dimensional && ip3 == rg.nx(0) ) ip3 = 0;
      triag_nodes[0] = node_numbering.at( jnorth           + ip1 );
      triag_nodes[1] = node_numbering.at( offset_loc.at(ilat) + ip2 );
      triag_nodes[2] = node_numbering.at( offset_loc.at(ilat) + ip3 );
      node_connectivity.set( jcell, triag_nodes );
      cells_glb_idx(jcell) = jcell+1;
      cells_part(jcell) = mypart;
      cells_patch(jcell) = 0;
    }
  }
  else if (patch_north_pole )
  {
    int jlat = 0;
    int ilat = 0;
    int ip1, ip2, ip3;

    int jforward = 0;
    int jbackward = rg.nx(jlat) - 1;
    bool forward = true;

    while( true )
    {
      if( forward )
      {
        ip1 = jforward;
        ip2 = jforward+1;
        ip3 = jbackward;
      }
      else
      {
        ip1 = jforward;
        ip2 = jbackward-1;
        ip3 = jbackward;
      }

      triag_nodes[0] = node_numbering.at( offset_loc.at(ilat) + ip1 );
      triag_nodes[1] = node_numbering.at( offset_loc.at(ilat) + ip2 );
      triag_nodes[2] = node_numbering.at( offset_loc.at(ilat) + ip3 );

      jcell = triag_begin + jtriag++;
      node_connectivity.set( jcell, triag_nodes );

      cells_glb_idx (jcell) = jcell+1;
      cells_part    (jcell) = mypart;
      cells_patch   (jcell) = 1;  // mark cell as "patch"

      if (jbackward == jforward+2 ) break;

      if( forward )
      {
        ++jforward;
        forward = false;
      }
      else
      {
        --jbackward;
        forward = true;
      }
    }
  }

  if (include_south_pole)
  {
    int jlat = rg.ny()-1;
    int ilat = region.south-region.north;
    int ip1 = 0;
    size_t nlon = rg.nx(jlat)+1 - (periodic_east_west ? 0 : 1);
    for (size_t ip2 = 1; ip2 < nlon; ++ip2)
    {
      jcell = triag_begin + jtriag++;
      int ip3 = ip2-1;
      triag_nodes[0] = node_numbering.at( jsouth           + ip1 );
      triag_nodes[1] = node_numbering.at( offset_loc.at(ilat) + ip2 );
      triag_nodes[2] = node_numbering.at( offset_loc.at(ilat) + ip3 );
      if( three_dimensional && ip2 == rg.nx(jlat) )
        triag_nodes[1] = node_numbering.at( offset_loc.at(ilat) + 0 );
      node_connectivity.set( jcell, triag_nodes );
      cells_glb_idx(jcell) = jcell+1;
      cells_part(jcell) = mypart;
    }
  }
  else if (patch_south_pole)
  {
    int jlat = rg.ny()-1;
    int ilat = region.south-region.north;
    int ip1, ip2, ip3;

    int jforward = 0;
    int jbackward = rg.nx(jlat) - 1;
    bool forward = true;

    while( true )
    {
      if( forward )
      {
        ip1 = jforward;
        ip2 = jforward+1;
        ip3 = jbackward;
      }
      else
      {
        ip1 = jforward;
        ip2 = jbackward-1;
        ip3 = jbackward;
      }

      triag_nodes[0] = node_numbering.at( offset_loc.at(ilat) + ip1 );
      triag_nodes[1] = node_numbering.at( offset_loc.at(ilat) + ip2 );
      triag_nodes[2] = node_numbering.at( offset_loc.at(ilat) + ip3 );

      jcell = triag_begin + jtriag++;
      node_connectivity.set( jcell, triag_nodes );

      cells_glb_idx (jcell) = jcell+1;
      cells_part    (jcell) = mypart;
      cells_patch   (jcell) = 1;  // mark cell as "patch"

      if (jbackward == jforward+2 ) break;

      if( forward )
      {
        ++jforward;
        forward = false;
      }
      else
      {
        --jbackward;
        forward = true;
      }
    }
  }
<<<<<<< HEAD
  generate_global_element_numbering( mesh );
=======

  generateGlobalElementNumbering( mesh );
>>>>>>> 0c8807cb
}

namespace {
static MeshGeneratorBuilder< StructuredMeshGenerator > __Structured("structured");
}

} // namespace detail
} // namespace meshgenerator
} // namespace atlas<|MERGE_RESOLUTION|>--- conflicted
+++ resolved
@@ -1358,12 +1358,7 @@
       }
     }
   }
-<<<<<<< HEAD
-  generate_global_element_numbering( mesh );
-=======
-
   generateGlobalElementNumbering( mesh );
->>>>>>> 0c8807cb
 }
 
 namespace {
