/*
 * (C) Copyright 2013 ECMWF.
 *
 * This software is licensed under the terms of the Apache Licence Version 2.0
 * which can be obtained at http://www.apache.org/licenses/LICENSE-2.0.
 * In applying this licence, ECMWF does not waive the privileges and immunities
 * granted to it by virtue of its status as an intergovernmental organisation
 * nor does it submit to any jurisdiction.
 */

#include "atlas/parallel/omp/omp.h"

#ifdef _OPENMP
#include <omp.h>
#else
<<<<<<< HEAD
extern "C" void omp_set_num_threads(int num_threads);
extern "C" int omp_get_num_threads(void);
extern "C" int omp_get_max_threads(void);
extern "C" int omp_get_thread_num(void);
extern "C" int omp_get_num_procs(void);
extern "C" int omp_in_parallel(void);
extern "C" int omp_set_dynamic(int dynamic_threads);
extern "C" int omp_get_dynamic(void);
extern "C" void omp_set_nested(int nested);
extern "C" int omp_get_nested(void);
#endif

#ifdef ATLAS_HAVE_OMP
=======
extern "C" void omp_set_num_threads( int num_threads );
extern "C" int omp_get_num_threads( void );
extern "C" int omp_get_max_threads( void );
extern "C" int omp_get_thread_num( void );
extern "C" int omp_get_num_procs( void );
extern "C" int omp_in_parallel( void );
extern "C" int omp_set_dynamic( int dynamic_threads );
extern "C" int omp_get_dynamic( void );
extern "C" void omp_set_nested( int nested );
extern "C" int omp_get_nested( void );
#endif

#if ATLAS_HAVE_OMP
>>>>>>> 1d187230
extern "C" {
#pragma weak omp_set_num_threads
#pragma weak omp_get_num_threads
#pragma weak omp_get_max_threads
#pragma weak omp_get_thread_num
#pragma weak omp_get_num_procs
#pragma weak omp_in_parallel
#pragma weak omp_set_dynamic
#pragma weak omp_get_dynamic
#pragma weak omp_set_nested
#pragma weak omp_get_nested
}
#endif

<<<<<<< HEAD
void atlas_omp_set_num_threads(int num_threads)
{
#ifdef ATLAS_HAVE_OMP
  if( omp_set_num_threads ) omp_set_num_threads(num_threads);
#endif
}

int atlas_omp_get_num_threads(void)
{
#ifdef ATLAS_HAVE_OMP
  if( omp_get_num_threads ) return omp_get_num_threads();
#endif
  return 1;
}

int atlas_omp_get_max_threads(void)
{
#ifdef ATLAS_HAVE_OMP
  if( omp_get_max_threads ) return omp_get_max_threads();
#endif
  return 1;
}

int atlas_omp_get_thread_num(void)
{
#ifdef ATLAS_HAVE_OMP
  if( omp_get_thread_num ) return omp_get_thread_num();
#endif
  return 0;
}

int atlas_omp_get_num_procs(void)
{
#ifdef ATLAS_HAVE_OMP
  if( omp_get_num_procs ) return omp_get_num_procs();
#endif
  return 1;
}

int atlas_omp_in_parallel(void)
{
#ifdef ATLAS_HAVE_OMP
  if( omp_in_parallel ) return omp_in_parallel();
#endif
  return 0;
}

void atlas_omp_set_dynamic(int dynamic_threads)
{
#ifdef ATLAS_HAVE_OMP
  if( omp_set_dynamic ) omp_set_dynamic(dynamic_threads);
#endif
}

int atlas_omp_get_dynamic(void)
{
#ifdef ATLAS_HAVE_OMP
  if( omp_get_dynamic ) return omp_get_dynamic();
#endif
  return 0;
}

void atlas_omp_set_nested(int nested)
{
#ifdef ATLAS_HAVE_OMP
  if( omp_set_nested ) omp_set_nested(nested);
#endif
}

int atlas_omp_get_nested(void)
{
#ifdef ATLAS_HAVE_OMP
  if( omp_get_nested ) return omp_get_nested();
#endif
  return 0;
}
=======
void atlas_omp_set_num_threads( int num_threads ) {
#if ATLAS_HAVE_OMP
    if ( omp_set_num_threads ) omp_set_num_threads( num_threads );
#endif
}

int atlas_omp_get_num_threads( void ) {
#if ATLAS_HAVE_OMP
    if ( omp_get_num_threads ) return omp_get_num_threads();
#endif
    return 1;
}

int atlas_omp_get_max_threads( void ) {
#if ATLAS_HAVE_OMP
    if ( omp_get_max_threads ) return omp_get_max_threads();
#endif
    return 1;
}

int atlas_omp_get_thread_num( void ) {
#if ATLAS_HAVE_OMP
    if ( omp_get_thread_num ) return omp_get_thread_num();
#endif
    return 0;
}

int atlas_omp_get_num_procs( void ) {
#if ATLAS_HAVE_OMP
    if ( omp_get_num_procs ) return omp_get_num_procs();
#endif
    return 1;
}

int atlas_omp_in_parallel( void ) {
#if ATLAS_HAVE_OMP
    if ( omp_in_parallel ) return omp_in_parallel();
#endif
    return 0;
}

void atlas_omp_set_dynamic( int dynamic_threads ) {
#if ATLAS_HAVE_OMP
    if ( omp_set_dynamic ) omp_set_dynamic( dynamic_threads );
#endif
}

int atlas_omp_get_dynamic( void ) {
#if ATLAS_HAVE_OMP
    if ( omp_get_dynamic ) return omp_get_dynamic();
#endif
    return 0;
}

void atlas_omp_set_nested( int nested ) {
#if ATLAS_HAVE_OMP
    if ( omp_set_nested ) omp_set_nested( nested );
#endif
}

int atlas_omp_get_nested( void ) {
#if ATLAS_HAVE_OMP
    if ( omp_get_nested ) return omp_get_nested();
#endif
    return 0;
}
>>>>>>> 1d187230
<|MERGE_RESOLUTION|>--- conflicted
+++ resolved
@@ -13,21 +13,6 @@
 #ifdef _OPENMP
 #include <omp.h>
 #else
-<<<<<<< HEAD
-extern "C" void omp_set_num_threads(int num_threads);
-extern "C" int omp_get_num_threads(void);
-extern "C" int omp_get_max_threads(void);
-extern "C" int omp_get_thread_num(void);
-extern "C" int omp_get_num_procs(void);
-extern "C" int omp_in_parallel(void);
-extern "C" int omp_set_dynamic(int dynamic_threads);
-extern "C" int omp_get_dynamic(void);
-extern "C" void omp_set_nested(int nested);
-extern "C" int omp_get_nested(void);
-#endif
-
-#ifdef ATLAS_HAVE_OMP
-=======
 extern "C" void omp_set_num_threads( int num_threads );
 extern "C" int omp_get_num_threads( void );
 extern "C" int omp_get_max_threads( void );
@@ -41,7 +26,6 @@
 #endif
 
 #if ATLAS_HAVE_OMP
->>>>>>> 1d187230
 extern "C" {
 #pragma weak omp_set_num_threads
 #pragma weak omp_get_num_threads
@@ -56,84 +40,6 @@
 }
 #endif
 
-<<<<<<< HEAD
-void atlas_omp_set_num_threads(int num_threads)
-{
-#ifdef ATLAS_HAVE_OMP
-  if( omp_set_num_threads ) omp_set_num_threads(num_threads);
-#endif
-}
-
-int atlas_omp_get_num_threads(void)
-{
-#ifdef ATLAS_HAVE_OMP
-  if( omp_get_num_threads ) return omp_get_num_threads();
-#endif
-  return 1;
-}
-
-int atlas_omp_get_max_threads(void)
-{
-#ifdef ATLAS_HAVE_OMP
-  if( omp_get_max_threads ) return omp_get_max_threads();
-#endif
-  return 1;
-}
-
-int atlas_omp_get_thread_num(void)
-{
-#ifdef ATLAS_HAVE_OMP
-  if( omp_get_thread_num ) return omp_get_thread_num();
-#endif
-  return 0;
-}
-
-int atlas_omp_get_num_procs(void)
-{
-#ifdef ATLAS_HAVE_OMP
-  if( omp_get_num_procs ) return omp_get_num_procs();
-#endif
-  return 1;
-}
-
-int atlas_omp_in_parallel(void)
-{
-#ifdef ATLAS_HAVE_OMP
-  if( omp_in_parallel ) return omp_in_parallel();
-#endif
-  return 0;
-}
-
-void atlas_omp_set_dynamic(int dynamic_threads)
-{
-#ifdef ATLAS_HAVE_OMP
-  if( omp_set_dynamic ) omp_set_dynamic(dynamic_threads);
-#endif
-}
-
-int atlas_omp_get_dynamic(void)
-{
-#ifdef ATLAS_HAVE_OMP
-  if( omp_get_dynamic ) return omp_get_dynamic();
-#endif
-  return 0;
-}
-
-void atlas_omp_set_nested(int nested)
-{
-#ifdef ATLAS_HAVE_OMP
-  if( omp_set_nested ) omp_set_nested(nested);
-#endif
-}
-
-int atlas_omp_get_nested(void)
-{
-#ifdef ATLAS_HAVE_OMP
-  if( omp_get_nested ) return omp_get_nested();
-#endif
-  return 0;
-}
-=======
 void atlas_omp_set_num_threads( int num_threads ) {
 #if ATLAS_HAVE_OMP
     if ( omp_set_num_threads ) omp_set_num_threads( num_threads );
@@ -199,5 +105,4 @@
     if ( omp_get_nested ) return omp_get_nested();
 #endif
     return 0;
-}
->>>>>>> 1d187230
+}