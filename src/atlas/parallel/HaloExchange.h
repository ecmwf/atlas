/*
 * (C) Copyright 2013 ECMWF.
 *
 * This software is licensed under the terms of the Apache Licence Version 2.0
 * which can be obtained at http://www.apache.org/licenses/LICENSE-2.0.
 * In applying this licence, ECMWF does not waive the privileges and immunities
 * granted to it by virtue of its status as an intergovernmental organisation
 * nor does it submit to any jurisdiction.
 */

/// @file   HaloExchange.h
/// @author Willem Deconinck
/// @date   Nov 2013

#pragma once

#include <stdexcept>
#include <string>
#include <vector>

#include "atlas/parallel/HaloExchangeImpl.h"
#include "atlas/parallel/HaloAdjointExchangeImpl.h"

#include "atlas/parallel/mpi/Statistics.h"
#include "atlas/parallel/mpi/mpi.h"


#include "atlas/array/ArrayView.h"
#include "atlas/array/ArrayViewDefs.h"
#include "atlas/array/ArrayViewUtil.h"
#include "atlas/array/SVector.h"
#include "atlas/array_fwd.h"
#include "atlas/library/config.h"
#include "atlas/runtime/Exception.h"
#include "atlas/util/Object.h"

#ifdef ATLAS_GRIDTOOLS_STORAGE_BACKEND_CUDA
#include "atlas/parallel/HaloExchangeCUDA.h"
#endif

namespace atlas {
namespace parallel {

class HaloExchange : public util::Object {
public:
    HaloExchange();
    HaloExchange( const std::string& name );

    virtual ~HaloExchange();

public:  // methods
    const std::string& name() const { return name_; }

    void setup( const int part[], const idx_t remote_idx[], const int base, idx_t size );

    void setup( const int part[], const idx_t remote_idx[], const int base, idx_t size, idx_t halo_begin );

    //  template <typename DATA_TYPE>
    //  void execute( DATA_TYPE field[], idx_t nb_vars ) const;

    template <typename DATA_TYPE, int RANK, typename ParallelDim = array::FirstDim>
    void execute( array::Array& field, bool on_device = false ) const;

    template <typename DATA_TYPE, int RANK, typename ParallelDim = array::FirstDim>
    void execute_adjoint( array::Array& field, bool on_device = false ) const;

private:  // methods

    /*   Marek Note I can't see these used!  Should these member functions be removed?
    void create_mappings( std::vector<int>& send_map, std::vector<int>& recv_map, idx_t nb_vars ) const;

    template <int N, int P>
    void create_mappings_impl( std::vector<int>& send_map, std::vector<int>& recv_map, idx_t nb_vars ) const;
    */

    idx_t index( idx_t i, idx_t j, idx_t k, idx_t ni, idx_t nj, idx_t nk ) const { return ( i + ni * ( j + nj * k ) ); }

    idx_t index( idx_t i, idx_t j, idx_t ni, idx_t nj ) const { return ( i + ni * j ); }

    template <typename DATA_TYPE>
    void counts_displs_setup(
        const idx_t var_size,
        std::vector<int> & send_counts_init, std::vector<int> & recv_counts_init,
        std::vector<int> & send_counts, std::vector<int> & recv_counts,
        std::vector<int> & send_displs, std::vector<int> & recv_displs ) const;


    template <typename DATA_TYPE>
    void ireceive(
        int tag, std::vector<int> & recv_displs, std::vector<int> & recv_counts,
        std::vector<eckit::mpi::Request> & recv_req, DATA_TYPE* recv_buffer) const;

    template <typename DATA_TYPE>
    void isend_and_wait_for_receive(
        int tag, std::vector<int> & recv_counts_init, std::vector<eckit::mpi::Request> & recv_req,
        std::vector<int> & send_displs, std::vector<int> & send_counts,
        std::vector<eckit::mpi::Request> & send_req, DATA_TYPE* send_buffer ) const;

    void wait_for_send(
        std::vector<int> & send_counts,
        std::vector<eckit::mpi::Request> & send_req ) const;

    template <typename DATA_TYPE>
    DATA_TYPE* allocate_buffer(const int buffer_size, const bool on_device) const;

    template <typename DATA_TYPE>
    void deallocate_buffer(DATA_TYPE* buffer, const bool on_device) const;

    template <int ParallelDim, typename DATA_TYPE, int RANK>
    void pack_send_buffer( const array::ArrayView<DATA_TYPE, RANK>& hfield,
                           const array::ArrayView<DATA_TYPE, RANK>& dfield, DATA_TYPE* send_buffer,
                           int send_buffer_size, const bool on_device ) const;

    template <int ParallelDim, typename DATA_TYPE, int RANK>
    void unpack_recv_buffer( const DATA_TYPE* recv_buffer, int recv_buffer_size,
                             array::ArrayView<DATA_TYPE, RANK>& hfield, array::ArrayView<DATA_TYPE, RANK>& dfield,
                             const bool on_device ) const;

    template <int ParallelDim, typename DATA_TYPE, int RANK>
    void pack_recv_adjoint_buffer( const array::ArrayView<DATA_TYPE, RANK>& hfield,
                           const array::ArrayView<DATA_TYPE, RANK>& dfield, DATA_TYPE* recv_buffer,
                           int recv_buffer_size, const bool on_device ) const;

    template <int ParallelDim, typename DATA_TYPE, int RANK>
    void unpack_send_adjoint_buffer( const DATA_TYPE* send_buffer, int send_buffer_size,
                             array::ArrayView<DATA_TYPE, RANK>& hfield, array::ArrayView<DATA_TYPE, RANK>& dfield,
                             const bool on_device ) const;

    template <int ParallelDim, typename DATA_TYPE, int RANK>
    void zero_halos( const array::ArrayView<DATA_TYPE, RANK>& hfield,
                     array::ArrayView<DATA_TYPE, RANK>& dfield, DATA_TYPE* recv_buffer,
                     int recv_buffer_size, const bool on_device ) const;

    template <typename DATA_TYPE, int RANK>
    void var_info( const array::ArrayView<DATA_TYPE, RANK>& arr, std::vector<idx_t>& varstrides,
                   std::vector<idx_t>& varshape ) const;

private:  // data
    std::string name_;
    bool is_setup_;

    int sendcnt_;
    int recvcnt_;
    std::vector<int> sendcounts_;
    std::vector<int> senddispls_;
    std::vector<int> recvcounts_;
    std::vector<int> recvdispls_;
    array::SVector<int> sendmap_;
    array::SVector<int> recvmap_;
    int parsize_;

    int nproc;
    int myproc;

public:
    struct Backdoor {
        int parsize;
    } backdoor;
};

template <typename DATA_TYPE, int RANK, typename ParallelDim>
void HaloExchange::execute( array::Array& field, bool on_device ) const {

    ATLAS_TRACE( "HaloExchange", {"halo-exchange"} );
    if ( !is_setup_ ) {
        throw_Exception( "HaloExchange was not setup", Here() );
    }

    auto field_hv = array::make_host_view<DATA_TYPE, RANK>( field );
    auto field_dv =
        on_device ? array::make_device_view<DATA_TYPE, RANK>( field ) :
        array::make_host_view<DATA_TYPE, RANK>( field );

    constexpr int parallelDim = array::get_parallel_dim<ParallelDim>( field_hv );
    idx_t var_size = array::get_var_size<parallelDim>( field_hv );

    int tag(1), inner_size, halo_size;
    std::size_t  nproc_loc(static_cast<std::size_t>(nproc));
    std::vector<int> inner_counts(nproc_loc), halo_counts(nproc_loc);
    std::vector<int> inner_counts_init(nproc_loc), halo_counts_init(nproc_loc);
    std::vector<int> inner_displs(nproc_loc), halo_displs(nproc_loc);
    std::vector<eckit::mpi::Request> inner_req(nproc_loc), halo_req(nproc_loc);

    DATA_TYPE* inner_buffer = allocate_buffer<DATA_TYPE>(sendcnt_ * var_size, on_device);
    DATA_TYPE* halo_buffer = allocate_buffer<DATA_TYPE>(recvcnt_ * var_size, on_device);

    counts_displs_setup<DATA_TYPE>(var_size,
                             inner_counts_init, halo_counts_init,
                             inner_counts, halo_counts,
                             inner_displs, halo_displs);

    ireceive<DATA_TYPE>(tag, halo_displs, halo_counts, halo_req, halo_buffer);

    /// Pack
    pack_send_buffer<parallelDim>( field_hv, field_dv, inner_buffer, inner_size, on_device );

    isend_and_wait_for_receive<DATA_TYPE>(tag, halo_counts_init, halo_req,
                                         inner_displs, inner_counts, inner_req,
                                         inner_buffer);

    /// Unpack
    unpack_recv_buffer<parallelDim>( halo_buffer, halo_size, field_hv, field_dv, on_device );

    wait_for_send(inner_counts_init, inner_req);

    deallocate_buffer<DATA_TYPE>(inner_buffer, on_device);
    deallocate_buffer<DATA_TYPE>(halo_buffer, on_device);

}

template <typename DATA_TYPE, int RANK, typename ParallelDim>
void HaloExchange::execute_adjoint(array::Array &field, bool on_device) const {
    if ( !is_setup_ ) {
        throw_Exception( "HaloExchange was not setup", Here() );
    }

    ATLAS_TRACE( "HaloExchange", {"halo-exchange-adjoint"} );

    auto field_hv = array::make_host_view<DATA_TYPE, RANK>( field );
    auto field_dv =
        on_device ? array::make_device_view<DATA_TYPE, RANK>( field ) :
        array::make_host_view<DATA_TYPE, RANK>( field );

    constexpr int parallelDim = array::get_parallel_dim<ParallelDim>( field_hv );
    idx_t var_size = array::get_var_size<parallelDim>( field_hv );

    int tag(1), halo_size, inner_size;
    std::size_t  nproc_loc(static_cast<std::size_t>(nproc));
    std::vector<int> halo_counts(nproc_loc), inner_counts(nproc_loc);
    std::vector<int> halo_counts_init(nproc_loc), inner_counts_init(nproc_loc);
    std::vector<int> halo_displs(nproc_loc), inner_displs(nproc_loc);
    std::vector<eckit::mpi::Request> halo_req(nproc_loc), inner_req(nproc_loc);

    DATA_TYPE* halo_buffer = allocate_buffer<DATA_TYPE>(sendcnt_ * var_size, on_device);
    DATA_TYPE* inner_buffer = allocate_buffer<DATA_TYPE>(recvcnt_ * var_size, on_device);

    counts_displs_setup<DATA_TYPE>(var_size,
                             halo_counts_init, inner_counts_init,
                             halo_counts, inner_counts,
                             halo_displs, inner_displs);

    ireceive<DATA_TYPE>(tag, halo_displs, halo_counts, halo_req, halo_buffer);

    /// Pack
    pack_recv_adjoint_buffer<parallelDim>( field_hv, field_dv, inner_buffer, inner_size, on_device );

    /// Send
    isend_and_wait_for_receive<DATA_TYPE>(tag, halo_counts_init, halo_req,
                                         inner_displs, inner_counts, inner_req, inner_buffer);

    /// Unpack
    unpack_send_adjoint_buffer<parallelDim>( halo_buffer, halo_size, field_hv, field_dv, on_device );

    /// Wait for sending to finish
    wait_for_send(inner_counts_init, inner_req);

    zero_halos<parallelDim>( field_hv, field_dv, halo_buffer, halo_size, on_device );

    deallocate_buffer<DATA_TYPE>(halo_buffer, on_device);
    deallocate_buffer<DATA_TYPE>(inner_buffer, on_device);

}

template <typename DATA_TYPE>
DATA_TYPE* HaloExchange::allocate_buffer(const int buffer_size,
                                         const bool on_device) const {
    DATA_TYPE* buffer{nullptr};

    if ( on_device ) {
        util::allocate_devicemem( buffer, buffer_size );
    } else {
        util::allocate_hostmem( buffer, buffer_size );
    }

    return buffer;
}


template <typename DATA_TYPE>
void HaloExchange::deallocate_buffer(DATA_TYPE* buffer,
                                     const bool on_device) const {
    if ( on_device ) {
        util::delete_devicemem( buffer );
    } else {
        util::delete_hostmem( buffer );
    }
}


template <typename DATA_TYPE>
void HaloExchange::counts_displs_setup(
    const idx_t var_size,
    std::vector<int> & send_counts_init, std::vector<int> & recv_counts_init,
    std::vector<int> & send_counts, std::vector<int> & recv_counts,
    std::vector<int> & send_displs, std::vector<int> & recv_displs) const {

    for ( int jproc = 0; jproc < nproc; ++jproc ) {
        send_counts_init[jproc] = sendcounts_[jproc];
        recv_counts_init[jproc] = recvcounts_[jproc];
        send_counts[jproc] = sendcounts_[jproc] * var_size;
        recv_counts[jproc] = recvcounts_[jproc] * var_size;
        send_displs[jproc] = senddispls_[jproc] * var_size;
        recv_displs[jproc] = recvdispls_[jproc] * var_size;
    }
}

template <typename DATA_TYPE>
void HaloExchange::ireceive(
    int tag, std::vector<int> & recv_displs, std::vector<int> & recv_counts,
    std::vector<eckit::mpi::Request> & recv_req, DATA_TYPE* recv_buffer) const {

    ATLAS_TRACE_MPI( IRECEIVE ) {
        /// Let MPI know what we like to receive
        for ( int jproc = 0; jproc < nproc; ++jproc ) {
            if ( recv_counts[jproc] > 0 ) {
                recv_req[jproc] =
                    mpi::comm().iReceive( &recv_buffer[recv_displs[jproc]], recv_counts[jproc], jproc, tag );
            }
        }
    }
}

template <typename DATA_TYPE>
void HaloExchange::isend_and_wait_for_receive(
    int tag, std::vector<int> & recv_counts_init, std::vector<eckit::mpi::Request> & recv_req,
    std::vector<int> & send_displs, std::vector<int> & send_counts,
    std::vector<eckit::mpi::Request> & send_req, DATA_TYPE* send_buffer ) const {

    /// Send
    ATLAS_TRACE_MPI( ISEND ) {
        for (int jproc = 0; jproc < nproc; ++jproc ) {
            if ( send_counts[jproc] > 0 ) {
                send_req[jproc] = mpi::comm().iSend( &send_buffer[send_displs[jproc]], send_counts[jproc], jproc, tag );
            }
        }
    }

    /// Wait for receiving to finish
    ATLAS_TRACE_MPI( WAIT, "mpi-wait receive" ) {
        for ( int jproc = 0; jproc < nproc; ++jproc ) {
            if ( recv_counts_init[jproc] > 0 ) {
                mpi::comm().wait( recv_req[jproc] );
            }
        }
    }
}

template <int ParallelDim, int RANK>
struct halo_packer {
    template <typename DATA_TYPE>
    static void pack( const int sendcnt, array::SVector<int> const& sendmap,
                      const array::ArrayView<DATA_TYPE, RANK>& field, DATA_TYPE* send_buffer, int send_buffer_size ) {
        idx_t ibuf = 0;
        for ( int node_cnt = 0; node_cnt < sendcnt; ++node_cnt ) {
            const idx_t node_idx = sendmap[node_cnt];
            halo_packer_impl<ParallelDim, RANK, 0>::apply( ibuf, node_idx, field, send_buffer );
        }
    }

    template <typename DATA_TYPE>
    static void unpack( const int recvcnt, array::SVector<int> const& recvmap, const DATA_TYPE* recv_buffer,
                        int recv_buffer_size, array::ArrayView<DATA_TYPE, RANK>& field ) {
        idx_t ibuf = 0;
        for ( int node_cnt = 0; node_cnt < recvcnt; ++node_cnt ) {
            const idx_t node_idx = recvmap[node_cnt];
            halo_unpacker_impl<ParallelDim, RANK, 0>::apply( ibuf, node_idx, recv_buffer, field );
        }
    }
};

template <int ParallelDim, int RANK>
struct halo_adjoint_packer {
    template <typename DATA_TYPE>
    static void unpack( const int recvcnt, array::SVector<int> const& recvmap, const DATA_TYPE* recv_buffer,
                        int recv_buffer_size, array::ArrayView<DATA_TYPE, RANK>& field ) {
        idx_t ibuf = 0;
        for ( int node_cnt = 0; node_cnt < recvcnt; ++node_cnt ) {
            const idx_t node_idx = recvmap[node_cnt];
            halo_adjoint_unpacker_impl<ParallelDim, RANK, 0>::apply( ibuf, node_idx, recv_buffer, field );
        }
    }
};


template <int ParallelDim, int RANK>
struct halo_zeroer {
    template <typename DATA_TYPE>
    static void zeroer( const int sendcnt, array::SVector<int> const& sendmap,
                        array::ArrayView<DATA_TYPE, RANK>& field, DATA_TYPE* recv_buffer, int recv_buffer_size ) {
        idx_t ibuf = 0;
        for ( int node_cnt = 0; node_cnt < sendcnt; ++node_cnt ) {
            const idx_t node_idx = sendmap[node_cnt];
            halo_zeroer_impl<ParallelDim, RANK, 0>::apply( ibuf, node_idx, field, recv_buffer );
        }
    }
};


template <int ParallelDim, typename DATA_TYPE, int RANK>
void HaloExchange::zero_halos( const array::ArrayView<DATA_TYPE, RANK>& hfield,
                               array::ArrayView<DATA_TYPE, RANK>& dfield, DATA_TYPE* recv_buffer,
                               int recv_size, const bool on_device ) const {
    ATLAS_TRACE();
#if ATLAS_GRIDTOOLS_STORAGE_BACKEND_CUDA
    if ( on_device ) {
<<<<<<< HEAD
        throw_AssertionFailed(
           "halo_zeroer not implemented for ATLAS_GRIDTOOLS_STORAGE_BACKEND_CUDA");
=======
        halo_zeroer_cuda<ParallelDim, DATA_TYPE, RANK>::pack( recvcnt_, recvmap_, hfield, dfield, recv_buffer,
                                                              recv_size );
>>>>>>> 62b6e6d2
    }
    else
#endif
        halo_zeroer<ParallelDim, RANK>::zeroer( recvcnt_, recvmap_, dfield, recv_buffer, recv_size );

}

template <int ParallelDim, typename DATA_TYPE, int RANK>
void HaloExchange::pack_send_buffer( const array::ArrayView<DATA_TYPE, RANK>& hfield,
                                     const array::ArrayView<DATA_TYPE, RANK>& dfield, DATA_TYPE* send_buffer,
                                     int send_size, const bool on_device ) const {
    ATLAS_TRACE();
#if ATLAS_GRIDTOOLS_STORAGE_BACKEND_CUDA
    if ( on_device ) {
        halo_packer_cuda<ParallelDim, DATA_TYPE, RANK>::pack( sendcnt_, sendmap_, hfield, dfield, send_buffer,
                                                              send_size );
    }
    else
#endif
        halo_packer<ParallelDim, RANK>::pack( sendcnt_, sendmap_, dfield, send_buffer, send_size );
}

template <int ParallelDim, typename DATA_TYPE, int RANK>
void HaloExchange::unpack_recv_buffer( const DATA_TYPE* recv_buffer, int recv_size,
                                       array::ArrayView<DATA_TYPE, RANK>& hfield,
                                       array::ArrayView<DATA_TYPE, RANK>& dfield, const bool on_device ) const {
    ATLAS_TRACE();
#if ATLAS_GRIDTOOLS_STORAGE_BACKEND_CUDA
    if ( on_device ) {
        halo_packer_cuda<ParallelDim, DATA_TYPE, RANK>::unpack( recvcnt_, recvmap_, recv_buffer, recv_size, hfield,
                                                                dfield );
    }
    else
#endif
    halo_packer<ParallelDim, RANK>::unpack( recvcnt_, recvmap_, recv_buffer, recv_size, dfield );
}

template <int ParallelDim, typename DATA_TYPE, int RANK>
void HaloExchange::pack_recv_adjoint_buffer( const array::ArrayView<DATA_TYPE, RANK>& hfield,
                                     const array::ArrayView<DATA_TYPE, RANK>& dfield, DATA_TYPE* recv_buffer,
                                     int recv_size, const bool on_device ) const {
    ATLAS_TRACE();
#if ATLAS_GRIDTOOLS_STORAGE_BACKEND_CUDA
    if ( on_device ) {
        halo_packer_cuda<ParallelDim, DATA_TYPE, RANK>::pack( recvcnt_, recvmap_, hfield, dfield, recv_buffer,
                                                              recv_size );
    }
    else
#endif
        halo_packer<ParallelDim, RANK>::pack( recvcnt_, recvmap_, dfield, recv_buffer, recv_size );
}

template <int ParallelDim, typename DATA_TYPE, int RANK>
void HaloExchange::unpack_send_adjoint_buffer( const DATA_TYPE* send_buffer, int send_size,
                                       array::ArrayView<DATA_TYPE, RANK>& hfield,
                                       array::ArrayView<DATA_TYPE, RANK>& dfield, const bool on_device ) const {
    ATLAS_TRACE();
#if ATLAS_GRIDTOOLS_STORAGE_BACKEND_CUDA
    if ( on_device ) {
        halo_packer_cuda<ParallelDim, DATA_TYPE, RANK>::unpack( sendcnt_, sendmap_, send_buffer, send_size, hfield,
                                                                dfield );
    }
    else
#endif
    halo_adjoint_packer<ParallelDim, RANK>::unpack( sendcnt_, sendmap_, send_buffer, send_size, dfield );

}

// template<typename DATA_TYPE>
// void HaloExchange::execute( DATA_TYPE field[], idx_t nb_vars ) const
//{
//    throw_AssertionFailed("Call not supported");

//  idx_t strides[] = {1};
//  idx_t shape[] = {nb_vars};
//  execute( field, strides, shape, 1);
//}

// template <typename DATA_TYPE, int RANK>
// void HaloExchange::execute( array::ArrayView<DATA_TYPE,RANK>&& field ) const
//{
//    execute(field);
//}

//----------------------------------------------------------------------------------------------------------------------
// C wrapper interfaces to C++ routines
extern "C" {
HaloExchange* atlas__HaloExchange__new();
void atlas__HaloExchange__delete( HaloExchange* This );
void atlas__HaloExchange__setup( HaloExchange* This, int part[], idx_t remote_idx[], int base, int size );
void atlas__HaloExchange__execute_strided_int( HaloExchange* This, int field[], int var_strides[], int var_shape[],
                                               int var_rank );
void atlas__HaloExchange__execute_strided_long( HaloExchange* This, long field[], int var_strides[], int var_shape[],
                                                int var_rank );
void atlas__HaloExchange__execute_strided_float( HaloExchange* This, float field[], int var_strides[], int var_shape[],
                                                 int var_rank );
void atlas__HaloExchange__execute_strided_double( HaloExchange* This, double field[], int var_strides[],
                                                  int var_shape[], int var_rank );
void atlas__HaloExchange__execute_int( HaloExchange* This, int field[], int var_rank );
void atlas__HaloExchange__execute_float( HaloExchange* This, float field[], int var_rank );
void atlas__HaloExchange__execute_double( HaloExchange* This, double field[], int var_rank );

void atlas__HaloExchange__execute_adjoint_strided_int( HaloExchange* This, int field[], int var_strides[], int var_shape[],
                                               int var_rank );
void atlas__HaloExchange__execute_adjoint_strided_long( HaloExchange* This, long field[], int var_strides[], int var_shape[],
                                                int var_rank );
void atlas__HaloExchange__execute_adjoint_strided_float( HaloExchange* This, float field[], int var_strides[], int var_shape[],
                                                 int var_rank );
void atlas__HaloExchange__execute_adjoint_strided_double( HaloExchange* This, double field[], int var_strides[],
                                                  int var_shape[], int var_rank );
void atlas__HaloExchange__execute_adjoint_int( HaloExchange* This, int field[], int var_rank );
void atlas__HaloExchange__execute_adjoint_float( HaloExchange* This, float field[], int var_rank );
void atlas__HaloExchange__execute_adjoint_double( HaloExchange* This, double field[], int var_rank );
}

//----------------------------------------------------------------------------------------------------------------------

}  // namespace parallel
}  // namespace atlas<|MERGE_RESOLUTION|>--- conflicted
+++ resolved
@@ -20,7 +20,6 @@
 
 #include "atlas/parallel/HaloExchangeImpl.h"
 #include "atlas/parallel/HaloAdjointExchangeImpl.h"
-
 #include "atlas/parallel/mpi/Statistics.h"
 #include "atlas/parallel/mpi/mpi.h"
 
@@ -403,13 +402,8 @@
     ATLAS_TRACE();
 #if ATLAS_GRIDTOOLS_STORAGE_BACKEND_CUDA
     if ( on_device ) {
-<<<<<<< HEAD
-        throw_AssertionFailed(
-           "halo_zeroer not implemented for ATLAS_GRIDTOOLS_STORAGE_BACKEND_CUDA");
-=======
         halo_zeroer_cuda<ParallelDim, DATA_TYPE, RANK>::pack( recvcnt_, recvmap_, hfield, dfield, recv_buffer,
                                                               recv_size );
->>>>>>> 62b6e6d2
     }
     else
 #endif
