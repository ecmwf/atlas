/*
 * (C) Copyright 1996-2017 ECMWF.
 *
 * This software is licensed under the terms of the Apache Licence Version 2.0
 * which can be obtained at http://www.apache.org/licenses/LICENSE-2.0.
 * In applying this licence, ECMWF does not waive the privileges and immunities
 * granted to it by virtue of its status as an intergovernmental organisation nor
 * does it submit to any jurisdiction.
 */

#ifndef Gather_h
#define Gather_h

#include <vector>
#include <stdexcept>

#include "eckit/memory/SharedPtr.h"
#include "eckit/memory/Owned.h"
#include "atlas/parallel/mpi/mpi.h"

<<<<<<< HEAD
#include "atlas/library/config.h"
#include "atlas/runtime/Debug.h"
#include "atlas/array/ArrayView.h"
#include "atlas/parallel/detail/MPLArrayView.h"
=======
#include "atlas/internals/atlas_config.h"
#include "atlas/runtime/Log.h"
#include "atlas/array/ArrayView.h"
>>>>>>> c9530428

namespace atlas {
namespace parallel {

//----------------------------------------------------------------------------------------------------------------------

template<typename T> struct remove_const          { typedef T type; };
template<typename T> struct remove_const<T const> { typedef T type; };

template<typename T> struct add_const          { typedef const typename remove_const<T>::type type; };
template<typename T> struct add_const<T const> { typedef const T type; };

template <typename DATA_TYPE>
class Field
{
private:
  typedef typename remove_const<DATA_TYPE>::type     NON_CONST_DATA_TYPE;
  typedef typename add_const<DATA_TYPE>::type        CONST_DATA_TYPE;

public:
  Field() {}

  Field( DATA_TYPE data_[], const size_t var_strides_[], const size_t var_shape_[], const size_t var_rank_ ) :
    data(const_cast<DATA_TYPE*>(data_)), var_rank(var_rank_)
  {
    var_strides.assign(var_strides_,var_strides_+var_rank_);
    var_shape.assign(var_shape_,var_shape_+var_rank_);
  }

  Field( DATA_TYPE data_[], const size_t nb_vars ) :
    data(const_cast<DATA_TYPE*>(data_)), var_rank(1)
  {
    var_strides.assign(1,1);
    var_shape.assign(1,nb_vars);
  }

  template<int RANK>
  Field( const array::ArrayView<NON_CONST_DATA_TYPE,RANK>& arr )
  {
    data = const_cast<DATA_TYPE*>(arr.data());

    var_rank = std::max(1,(int)arr.rank()-1);
    var_strides.resize(var_rank);
    var_shape.resize(var_rank);

    if( arr.rank()>1 )
    {
      size_t stride=1;
      for( int j=RANK-1; j>0; --j ) {
        var_strides[j-1] = stride;
        var_shape[j-1] = arr.shape(j);
        stride *= var_shape[j-1];
      }
    }
    else
    {
      var_strides[0] = 1;
      var_shape[0] = 1;
    }
  }

public:
  DATA_TYPE* data;
  std::vector<size_t> var_strides;
  std::vector<size_t> var_shape;
  size_t var_rank;
};

class GatherScatter: public eckit::Owned {

public: // types
  typedef eckit::SharedPtr<GatherScatter> Ptr;
public:
  GatherScatter();
  GatherScatter(const std::string& name);
  virtual ~GatherScatter() {}

public: // methods

  std::string name() const { return name_; }

  /// @brief Setup
  /// @param [in] part         List of partitions
  /// @param [in] remote_idx   List of local indices on remote partitions
  /// @param [in] base         values of remote_idx start at "base"
  /// @param [in] glb_idx      List of global indices
  /// @param [in] max_glb_idx  maximum glb index we want to gather.
  ///                          To gather everything, set to val > max value in domain
  /// @param [in] parsize      size of given lists
  /// @param [in] include_ghost    Warning: setting this to true breaks scatter
  ///                              functionality. This feature allows to check periodic
  ///                              halo values in output when TRUE
  void setup( const int part[],
              const int remote_idx[], const int base,
              const gidx_t glb_idx[],
              const size_t parsize );


  /// @brief Setup
  /// @param [in] part         List of partitions
  /// @param [in] remote_idx   List of local indices on remote partitions
  /// @param [in] base         values of remote_idx start at "base"
  /// @param [in] glb_idx      List of global indices
  /// @param [in] parsize      size of given lists
  /// @param [in] mask         Mask indices not to include in the communication
  ///                          pattern (0=include,1=exclude)
  void setup( const int part[],
              const int remote_idx[], const int base,
              const gidx_t glb_idx[], const int mask[],  const size_t parsize );

  template <typename DATA_TYPE>
  void gather( const DATA_TYPE ldata[],
               const size_t lstrides[],
               const size_t lshape[],
               const size_t lrank,
               const size_t lmpl_idxpos[],
               const size_t lmpl_rank,
               DATA_TYPE gdata[],
               const size_t gstrides[],
               const size_t gshape[],
               const size_t grank,
               const size_t gmpl_idxpos[],
               const size_t gmpl_rank,
               const size_t root ) const;

  template <typename DATA_TYPE>
  void gather( const DATA_TYPE ldata[],
               const size_t lvar_strides[],
               const size_t lvar_shape[],
               const size_t lvar_rank,
               DATA_TYPE gdata[],
               const size_t gvar_strides[],
               const size_t gvar_shape[],
               const size_t gvar_rank,
               const size_t root = 0 ) const;

  template <typename DATA_TYPE>
  void gather( parallel::Field<DATA_TYPE const> lfields[],
               parallel::Field<DATA_TYPE      > gfields[],
               const size_t nb_fields,
               const size_t root = 0 ) const;

  template <typename DATA_TYPE, int LRANK, int GRANK>
  void gather( const array::ArrayView<DATA_TYPE,LRANK>& ldata,
               array::ArrayView<DATA_TYPE,GRANK>& gdata,
               const size_t root = 0 ) const;

  template <typename DATA_TYPE>
  void scatter( parallel::Field<DATA_TYPE const> gfields[],
                parallel::Field<DATA_TYPE      > lfields[],
                const size_t nb_fields,
                const size_t root = 0 ) const;

  template <typename DATA_TYPE>
  void scatter( const DATA_TYPE gdata[],
                const size_t gstrides[],
                const size_t gshape[],
                const size_t grank,
                const size_t gmpl_idxpos[],
                const size_t gmpl_rank,
                DATA_TYPE ldata[],
                const size_t lstrides[],
                const size_t lshape[],
                const size_t lrank,
                const size_t lmpl_idxpos[],
                const size_t lmpl_rank,
                const size_t root ) const;

  template <typename DATA_TYPE>
  void scatter( const DATA_TYPE gdata[],
                const size_t gvar_strides[],
                const size_t gvar_shape[],
                const size_t gvar_rank,
                DATA_TYPE ldata[],
                const size_t lvar_strides[],
                const size_t lvar_shape[],
                const size_t lvar_rank,
                const size_t root = 0 ) const;

  template <typename DATA_TYPE, int GRANK, int LRANK>
  void scatter( const array::ArrayView<DATA_TYPE,GRANK>& gdata,
                array::ArrayView<DATA_TYPE,LRANK>& ldata,
                const size_t root = 0 ) const;

  int glb_dof() const { return glbcnt_; }

  int loc_dof() const { return loccnt_; }

private: // methods
  template< typename DATA_TYPE>
  void pack_send_buffer( const parallel::Field<DATA_TYPE const>& field,
                         const std::vector<int>& sendmap,
                         DATA_TYPE send_buffer[] ) const;

  template< typename DATA_TYPE>
  void unpack_recv_buffer( const std::vector<int>& recvmap,
                           const DATA_TYPE recv_buffer[],
                           const parallel::Field<DATA_TYPE>& field ) const;

  template<typename DATA_TYPE, int RANK>
  void var_info( const array::ArrayView<DATA_TYPE,RANK>& arr,
                 std::vector<size_t>& varstrides,
                 std::vector<size_t>& varshape ) const;

private: // data

  std::string name_;
  int         loccnt_;
  int         glbcnt_;
  std::vector<int>  glbcounts_;
  std::vector<int>  glbdispls_;
  std::vector<int>  locmap_;
  std::vector<int>  glbmap_;

  size_t nproc;
  size_t myproc;

  bool is_setup_;

  size_t parsize_;


  int glb_cnt(size_t root) const { return myproc==root ? glbcnt_ : 0 ; }
};


////////////////////////////////////////////////////////////////////////////////

template <typename DATA_TYPE>
void GatherScatter::gather( parallel::Field<DATA_TYPE const> lfields[],
                            parallel::Field<DATA_TYPE> gfields[],
                            size_t nb_fields,
                            const size_t root ) const
{
  if( ! is_setup_ )
  {
    throw eckit::SeriousBug("GatherScatter was not setup",Here());
  }

  for( size_t jfield=0; jfield<nb_fields; ++jfield )
  {
    const size_t lvar_size = std::accumulate(lfields[jfield].var_shape.data(),lfields[jfield].var_shape.data()+lfields[jfield].var_rank,1,std::multiplies<size_t>());
    const size_t gvar_size = std::accumulate(gfields[jfield].var_shape.data(),gfields[jfield].var_shape.data()+gfields[jfield].var_rank,1,std::multiplies<size_t>());
    const int loc_size = loccnt_ * lvar_size;
    const int glb_size = glb_cnt(root) * gvar_size;
    std::vector<DATA_TYPE> loc_buffer(loc_size);
    std::vector<DATA_TYPE> glb_buffer(glb_size);
    std::vector<int> glb_displs(nproc);
    std::vector<int> glb_counts(nproc);

    for (size_t jproc=0; jproc<nproc; ++jproc)
    {
      glb_counts[jproc] = glbcounts_[jproc]*gvar_size;
      glb_displs[jproc] = glbdispls_[jproc]*gvar_size;
    }

    /// Pack

    pack_send_buffer(lfields[jfield],locmap_,loc_buffer.data());

    /// Gather

    parallel::mpi::comm().gatherv(loc_buffer, glb_buffer, glb_counts, glb_displs, root);

    /// Unpack
    if( myproc == root )
      unpack_recv_buffer(glbmap_,glb_buffer.data(),gfields[jfield]);
  }
}

template<typename DATA_TYPE>
void GatherScatter::gather( const DATA_TYPE ldata[],
<<<<<<< HEAD
                            const size_t lstrides[],
                            const size_t lshape[],
                            const size_t lrank,
                            const size_t lmpl_idxpos[],
                            const size_t lmpl_rank,
                            DATA_TYPE gdata[],
                            const size_t gstrides[],
                            const size_t gshape[],
                            const size_t grank,
                            const size_t gmpl_idxpos[],
                            const size_t gmpl_rank,
                            const size_t root ) const
{
  // compatibility mode
  detail::MPL_ArrayView<DATA_TYPE const> lview(ldata,lstrides,lshape,lrank,lmpl_idxpos,lmpl_rank);
  detail::MPL_ArrayView<DATA_TYPE      > gview(gdata,gstrides,gshape,grank,gmpl_idxpos,gmpl_rank);

  gather(lview.data(),lview.var_strides().data(),lview.var_shape().data(),lview.var_rank(),
         gview.data(),gview.var_strides().data(),gview.var_shape().data(),gview.var_rank(),
         root);
}

template<typename DATA_TYPE>
void GatherScatter::gather( const DATA_TYPE ldata[],
=======
>>>>>>> c9530428
                            const size_t lvar_strides[],
                            const size_t lvar_shape[],
                            const size_t lvar_rank,
                            DATA_TYPE gdata[],
                            const size_t gvar_strides[],
                            const size_t gvar_shape[],
                            const size_t gvar_rank,
                            const size_t root ) const
{
  parallel::Field<DATA_TYPE const> lfield(ldata,lvar_strides,lvar_shape,lvar_rank);
  parallel::Field<DATA_TYPE      > gfield(gdata,gvar_strides,gvar_shape,gvar_rank);
  gather( &lfield, &gfield, 1, root );
}


template <typename DATA_TYPE>
void GatherScatter::scatter( parallel::Field<DATA_TYPE const> gfields[],
                             parallel::Field<DATA_TYPE      > lfields[],
                             const size_t nb_fields,
                             const size_t root ) const
{
  if( ! is_setup_ )
  {
    throw eckit::SeriousBug("GatherScatter was not setup",Here());
  }

  for(size_t jfield=0; jfield < nb_fields; ++jfield)
  {
    const int lvar_size = std::accumulate(lfields[jfield].var_shape.data(),lfields[jfield].var_shape.data()+lfields[jfield].var_rank,1,std::multiplies<int>());
    const int gvar_size = std::accumulate(gfields[jfield].var_shape.data(),gfields[jfield].var_shape.data()+gfields[jfield].var_rank,1,std::multiplies<int>());
    const int loc_size = loccnt_ * lvar_size;
    const int glb_size = glb_cnt(root) * gvar_size;
    std::vector<DATA_TYPE> loc_buffer(loc_size);
    std::vector<DATA_TYPE> glb_buffer(glb_size);
    std::vector<int> glb_displs(nproc);
    std::vector<int> glb_counts(nproc);

    for (size_t jproc=0; jproc < nproc; ++jproc)
    {
      glb_counts[jproc] = glbcounts_[jproc]*gvar_size;
      glb_displs[jproc] = glbdispls_[jproc]*gvar_size;
    }

    /// Pack
    if( myproc == root )
      pack_send_buffer(gfields[jfield],glbmap_,glb_buffer.data());

    /// Scatter

    parallel::mpi::comm().scatterv(glb_buffer.begin(), glb_buffer.end(), glb_counts, glb_displs, loc_buffer.begin(), loc_buffer.end(), root);

    /// Unpack
    unpack_recv_buffer(locmap_,loc_buffer.data(),lfields[jfield]);
  }
}

template<typename DATA_TYPE>
void GatherScatter::scatter( const DATA_TYPE gdata[],
<<<<<<< HEAD
                             const size_t gstrides[],
                             const size_t gshape[],
                             const size_t grank,
                             const size_t gmpl_idxpos[],
                             const size_t gmpl_rank,
                             DATA_TYPE ldata[],
                             const size_t lstrides[],
                             const size_t lshape[],
                             const size_t lrank,
                             const size_t lmpl_idxpos[],
                             const size_t lmpl_rank,
                             const size_t root ) const
{
  // compatibility mode
  detail::MPL_ArrayView<DATA_TYPE const> gview(gdata,gstrides,gshape,grank,gmpl_idxpos,gmpl_rank);
  detail::MPL_ArrayView<DATA_TYPE      > lview(ldata,lstrides,lshape,lrank,lmpl_idxpos,lmpl_rank);
  std::vector<size_t> gvar_strides(gmpl_rank);
  std::vector<size_t> gvar_shape(gmpl_rank);
  std::vector<size_t> lvar_strides(lmpl_rank);
  std::vector<size_t> lvar_shape(lmpl_rank);
  for( size_t i=0; i<gmpl_rank; ++i)
  {
    gvar_strides[i] = gview.stride(i);
    gvar_shape[i] = gview.extent(i);
  }
  for( size_t i=0; i<lmpl_rank; ++i)
  {
    lvar_strides[i] = lview.stride(i);
    lvar_shape[i] = lview.extent(i);
  }
  parallel::Field<DATA_TYPE const> gfield(gdata,gvar_strides.data(),gvar_shape.data(),gview.var_rank());
  parallel::Field<DATA_TYPE      > lfield(ldata,lvar_strides.data(),lvar_shape.data(),lview.var_rank());
  scatter( &gfield, &lfield, 1, root );
}

template<typename DATA_TYPE>
void GatherScatter::scatter( const DATA_TYPE gdata[],
=======
>>>>>>> c9530428
                             const size_t gvar_strides[],
                             const size_t gvar_shape[],
                             const size_t gvar_rank,
                             DATA_TYPE ldata[],
                             const size_t lvar_strides[],
                             const size_t lvar_shape[],
                             const size_t lvar_rank,
                             const size_t root ) const
{
  parallel::Field<DATA_TYPE const> gfield(gdata,gvar_strides,gvar_shape,gvar_rank);
  parallel::Field<DATA_TYPE      > lfield(ldata,lvar_strides,lvar_shape,lvar_rank);
  scatter( &gfield, &lfield, 1, root );
}

template<typename DATA_TYPE>
void GatherScatter::pack_send_buffer( const parallel::Field<DATA_TYPE const>& field,
                                      const std::vector<int>& sendmap,
                                      DATA_TYPE send_buffer[] ) const
{
  const size_t sendcnt = sendmap.size();

  size_t ibuf = 0;
  const size_t send_stride = field.var_strides[0]*field.var_shape[0];

  switch( field.var_rank )
  {
  case 1:
    for(size_t p=0; p < sendcnt; ++p)
    {
      const size_t pp = send_stride*sendmap[p];
      for( size_t i=0; i<field.var_shape[0]; ++i )
      {
        DATA_TYPE tmp =  field.data[pp+i*field.var_strides[0]];
        send_buffer[ibuf++] = tmp;
      }
    }
    break;
  case 2:
    for(size_t p=0; p < sendcnt; ++p)
    {
      const size_t pp = send_stride*sendmap[p];
      for( size_t i=0; i<field.var_shape[0]; ++i )
      {
        const size_t ii = pp + i*field.var_strides[0];
        for( size_t j=0; j<field.var_shape[1]; ++j )
        {
          send_buffer[ibuf++] = field.data[ii+j*field.var_strides[1]];
        }
      }
    }
    break;
  case 3:
    for(size_t p=0; p < sendcnt; ++p)
    {
      const size_t pp = send_stride*sendmap[p];
      for( size_t i=0; i<field.var_shape[0]; ++i )
      {
        const size_t ii = pp + i*field.var_strides[0];
        for( size_t j=0; j<field.var_shape[1]; ++j )
        {
          const size_t jj = ii + j*field.var_strides[1];
          for( size_t k=0; k<field.var_shape[2]; ++k )
          {
            send_buffer[ibuf++] = field.data[ jj+k*field.var_strides[2]];
          }
        }
      }
    }
    break;
  default:
    NOTIMP;
  }
}



template<typename DATA_TYPE>
void GatherScatter::unpack_recv_buffer( const std::vector<int>& recvmap,
                                        const DATA_TYPE recv_buffer[],
                                        const parallel::Field<DATA_TYPE>& field ) const
{
  const size_t recvcnt = recvmap.size();

  int ibuf = 0;
  const size_t recv_stride = field.var_strides[0]*field.var_shape[0];

  switch( field.var_rank )
  {
  case 1:
    for( size_t p=0; p<recvcnt; ++p)
    {
      const size_t pp = recv_stride*recvmap[p];
      for( size_t i=0; i<field.var_shape[0]; ++i)
      {
        field.data[ pp + i*field.var_strides[0] ] = recv_buffer[ibuf++];
      }
    }
    break;
  case 2:
    for( size_t p=0; p<recvcnt; ++p)
    {
      const size_t pp = recv_stride*recvmap[p];
      for( size_t i=0; i<field.var_shape[0]; ++i )
      {
        const size_t ii = pp + i*field.var_strides[0];
        for( size_t j=0; j<field.var_shape[1]; ++j )
        {
          field.data[ ii + j*field.var_strides[1] ] = recv_buffer[ibuf++];
        }
      }
    }
    break;
  case 3:
    for( size_t p=0; p<recvcnt; ++p)
    {
      const size_t pp = recv_stride*recvmap[p];
      for( size_t i=0; i<field.var_shape[0]; ++i )
      {
        const size_t ii = pp + i*field.var_strides[0];
        for( size_t j=0; j<field.var_shape[1]; ++j )
        {
          const size_t jj = ii + j*field.var_strides[1];
          for( size_t k=0; k<field.var_shape[2]; ++k )
          {
            field.data[ jj + k*field.var_strides[2] ] = recv_buffer[ibuf++];
          }
        }
      }
    }
    break;
  default:
    NOTIMP;
  }
}



template<typename DATA_TYPE, int RANK>
void GatherScatter::var_info( const array::ArrayView<DATA_TYPE,RANK>& arr,
                              std::vector<size_t>& varstrides,
                              std::vector<size_t>& varshape ) const
{
  int rank = std::max(1,RANK-1) ;
  varstrides.resize(rank);
  varshape.resize(rank);

  if( RANK>1 )
  {
    size_t stride=1;
    for( int j=RANK-1; j>0; --j ) {
      varstrides[j-1] = stride;
      varshape[j-1] = arr.shape(j);
      stride *= varshape[j-1];
    }
//    varstrides.assign(arr.strides()+1,arr.strides()+RANK);
//    varshape.assign(arr.shape()+1,arr.shape()+RANK);
  }
  else
  {
    varstrides[0] = 1;
    varshape[0] = 1;
  }
}

template <typename DATA_TYPE, int LRANK, int GRANK>
void GatherScatter::gather( const array::ArrayView<DATA_TYPE,LRANK>& ldata,
                            array::ArrayView<DATA_TYPE,GRANK>& gdata,
                            const size_t root ) const
{
  if( ldata.shape(0) == parsize_ && gdata.shape(0) == size_t(glb_cnt(root)) )
  {
    std::vector< parallel::Field<DATA_TYPE const> > lfields(1, parallel::Field<DATA_TYPE const>(ldata) );
    std::vector< parallel::Field<DATA_TYPE> >       gfields(1, parallel::Field<DATA_TYPE>(gdata) );
    gather( lfields.data(), gfields.data(), 1, root );
  }
  else
  {
    ATLAS_DEBUG_VAR(parsize_);
    ATLAS_DEBUG_VAR(ldata.shape(0));
    ATLAS_DEBUG_VAR(glb_cnt(root));
    ATLAS_DEBUG_VAR(gdata.shape(0));
    NOTIMP; // Need to implement with parallel ranks > 1
  }
}

template <typename DATA_TYPE, int GRANK, int LRANK>
void GatherScatter::scatter( const array::ArrayView<DATA_TYPE,GRANK>& gdata,
                             array::ArrayView<DATA_TYPE,LRANK>& ldata,
                             const size_t root ) const
{
  if( ldata.shape(0) == parsize_ && gdata.shape(0) == size_t(glb_cnt(root)) )
  {
    std::vector< parallel::Field<DATA_TYPE const> > gfields(1, parallel::Field<DATA_TYPE const>(gdata) );
    std::vector< parallel::Field<DATA_TYPE> >       lfields(1, parallel::Field<DATA_TYPE>(ldata) );
    scatter( gfields.data(), lfields.data(), 1, root );
  }
  else
  {
    ATLAS_DEBUG_VAR(parsize_);
    ATLAS_DEBUG_VAR(ldata.shape(0));
    ATLAS_DEBUG_VAR(glb_cnt(root));
    ATLAS_DEBUG_VAR(gdata.shape(0));
    NOTIMP; // Need to implement with parallel ranks > 1
  }
}


// ------------------------------------------------------------------
// C wrapper interfaces to C++ routines
extern "C"
{
  GatherScatter* atlas__GatherScatter__new ();
  void atlas__GatherScatter__delete (GatherScatter* This);
  void atlas__GatherScatter__setup32 (GatherScatter* This, int part[], int remote_idx[], int base, int glb_idx[],  int parsize);
  void atlas__GatherScatter__setup64 (GatherScatter* This, int part[], int remote_idx[], int base, long glb_idx[], int parsize);
  int atlas__GatherScatter__glb_dof (GatherScatter* This);
  void atlas__GatherScatter__gather_int (GatherScatter* This, int ldata[], int lvar_strides[], int lvar_shape[], int lvar_rank, int gdata[], int gvar_strides[], int gvar_shape[], int gvar_rank);
  void atlas__GatherScatter__gather_long (GatherScatter* This, long ldata[], int lvar_strides[], int lvar_shape[], int lvar_rank, long gdata[], int gvar_strides[], int gvar_shape[], int gvar_rank);
  void atlas__GatherScatter__gather_float (GatherScatter* This, float ldata[], int lvar_strides[], int lvar_shape[], int lvar_rank, float gdata[], int gvar_strides[], int gvar_shape[], int gvar_rank);
  void atlas__GatherScatter__gather_double (GatherScatter* This, double ldata[], int lvar_strides[], int lvar_shape[], int lvar_rank, double gdata[], int gvar_strides[], int gvar_shape[], int gvar_rank);
  void atlas__GatherScatter__scatter_int (GatherScatter* This, int gdata[], int gvar_strides[], int gvar_shape[], int gvar_rank, int ldata[], int lvar_strides[], int lvar_shape[], int lvar_rank);
  void atlas__GatherScatter__scatter_long (GatherScatter* This, long gdata[], int gvar_strides[], int gvar_shape[], int gvar_rank, long ldata[], int lvar_strides[], int lvar_shape[], int lvar_rank);
  void atlas__GatherScatter__scatter_float (GatherScatter* This, float gdata[], int gvar_strides[], int gvar_shape[], int gvar_rank, float ldata[], int lvar_strides[], int lvar_shape[], int lvar_rank);
  void atlas__GatherScatter__scatter_double (GatherScatter* This, double gdata[], int gvar_strides[], int gvar_shape[], int gvar_rank, double ldata[], int lvar_strides[], int lvar_shape[], int lvar_rank);
}

// ------------------------------------------------------------------

//typedef GatherScatter Gather;

} // namespace parallel
} // namespace atlas

#endif // Gather_h<|MERGE_RESOLUTION|>--- conflicted
+++ resolved
@@ -18,16 +18,9 @@
 #include "eckit/memory/Owned.h"
 #include "atlas/parallel/mpi/mpi.h"
 
-<<<<<<< HEAD
 #include "atlas/library/config.h"
-#include "atlas/runtime/Debug.h"
-#include "atlas/array/ArrayView.h"
-#include "atlas/parallel/detail/MPLArrayView.h"
-=======
-#include "atlas/internals/atlas_config.h"
 #include "atlas/runtime/Log.h"
 #include "atlas/array/ArrayView.h"
->>>>>>> c9530428
 
 namespace atlas {
 namespace parallel {
@@ -300,33 +293,6 @@
 
 template<typename DATA_TYPE>
 void GatherScatter::gather( const DATA_TYPE ldata[],
-<<<<<<< HEAD
-                            const size_t lstrides[],
-                            const size_t lshape[],
-                            const size_t lrank,
-                            const size_t lmpl_idxpos[],
-                            const size_t lmpl_rank,
-                            DATA_TYPE gdata[],
-                            const size_t gstrides[],
-                            const size_t gshape[],
-                            const size_t grank,
-                            const size_t gmpl_idxpos[],
-                            const size_t gmpl_rank,
-                            const size_t root ) const
-{
-  // compatibility mode
-  detail::MPL_ArrayView<DATA_TYPE const> lview(ldata,lstrides,lshape,lrank,lmpl_idxpos,lmpl_rank);
-  detail::MPL_ArrayView<DATA_TYPE      > gview(gdata,gstrides,gshape,grank,gmpl_idxpos,gmpl_rank);
-
-  gather(lview.data(),lview.var_strides().data(),lview.var_shape().data(),lview.var_rank(),
-         gview.data(),gview.var_strides().data(),gview.var_shape().data(),gview.var_rank(),
-         root);
-}
-
-template<typename DATA_TYPE>
-void GatherScatter::gather( const DATA_TYPE ldata[],
-=======
->>>>>>> c9530428
                             const size_t lvar_strides[],
                             const size_t lvar_shape[],
                             const size_t lvar_rank,
@@ -385,46 +351,6 @@
 
 template<typename DATA_TYPE>
 void GatherScatter::scatter( const DATA_TYPE gdata[],
-<<<<<<< HEAD
-                             const size_t gstrides[],
-                             const size_t gshape[],
-                             const size_t grank,
-                             const size_t gmpl_idxpos[],
-                             const size_t gmpl_rank,
-                             DATA_TYPE ldata[],
-                             const size_t lstrides[],
-                             const size_t lshape[],
-                             const size_t lrank,
-                             const size_t lmpl_idxpos[],
-                             const size_t lmpl_rank,
-                             const size_t root ) const
-{
-  // compatibility mode
-  detail::MPL_ArrayView<DATA_TYPE const> gview(gdata,gstrides,gshape,grank,gmpl_idxpos,gmpl_rank);
-  detail::MPL_ArrayView<DATA_TYPE      > lview(ldata,lstrides,lshape,lrank,lmpl_idxpos,lmpl_rank);
-  std::vector<size_t> gvar_strides(gmpl_rank);
-  std::vector<size_t> gvar_shape(gmpl_rank);
-  std::vector<size_t> lvar_strides(lmpl_rank);
-  std::vector<size_t> lvar_shape(lmpl_rank);
-  for( size_t i=0; i<gmpl_rank; ++i)
-  {
-    gvar_strides[i] = gview.stride(i);
-    gvar_shape[i] = gview.extent(i);
-  }
-  for( size_t i=0; i<lmpl_rank; ++i)
-  {
-    lvar_strides[i] = lview.stride(i);
-    lvar_shape[i] = lview.extent(i);
-  }
-  parallel::Field<DATA_TYPE const> gfield(gdata,gvar_strides.data(),gvar_shape.data(),gview.var_rank());
-  parallel::Field<DATA_TYPE      > lfield(ldata,lvar_strides.data(),lvar_shape.data(),lview.var_rank());
-  scatter( &gfield, &lfield, 1, root );
-}
-
-template<typename DATA_TYPE>
-void GatherScatter::scatter( const DATA_TYPE gdata[],
-=======
->>>>>>> c9530428
                              const size_t gvar_strides[],
                              const size_t gvar_shape[],
                              const size_t gvar_rank,
