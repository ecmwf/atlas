--- conflicted
+++ resolved
@@ -48,7 +48,6 @@
 
 
 
-<<<<<<< HEAD
 
     int mypart = eckit::mpi::rank();
 
@@ -69,12 +68,7 @@
     std::vector<int> master_nodes; master_nodes.reserve( 3*nb_nodes );
     std::vector<int> slave_nodes;  slave_nodes.reserve( 3*nb_nodes );
 
-    for( int jnode=0; jnode<nodes.size(); ++jnode)
-=======
-  for(size_t jnode = 0; jnode < nodes.shape(0); ++jnode)
-  {
-    if( Topology::check_all(flags(jnode),Topology::BC|Topology::WEST) )
->>>>>>> 1bd673eb
+    for( size_t jnode=0; jnode<nodes.size(); ++jnode)
     {
       if( Topology::check_all(flags(jnode),Topology::BC|Topology::WEST) )
       {
@@ -101,25 +95,9 @@
       }
     }
 
-<<<<<<< HEAD
     std::vector< std::vector<int> > found_master(eckit::mpi::size());
     std::vector< std::vector<int> > send_slave_idx(eckit::mpi::size());
     // Find masters on other tasks to send to me
-=======
-  std::vector< std::vector<int> > found_master(eckit::mpi::size());
-  std::vector< std::vector<int> > send_slave_idx(eckit::mpi::size());
-  // Find masters on other tasks to send to me
-  {
-    int sendcnt = slave_nodes.size();
-    std::vector< int > recvcounts( eckit::mpi::size() );
-    ECKIT_MPI_CHECK_RESULT( MPI_Allgather(&sendcnt,           1, MPI_INT,
-                                     recvcounts.data(), 1, MPI_INT, eckit::mpi::comm() ) );
-
-    std::vector<int> recvdispls( eckit::mpi::size() );
-    recvdispls[0] = 0;
-    int recvcnt = recvcounts[0];
-    for(size_t jproc = 1; jproc < eckit::mpi::size(); ++jproc)
->>>>>>> 1bd673eb
     {
       int sendcnt = slave_nodes.size();
       std::vector< int > recvcounts( eckit::mpi::size() );
@@ -129,7 +107,7 @@
       std::vector<int> recvdispls( eckit::mpi::size() );
       recvdispls[0] = 0;
       int recvcnt = recvcounts[0];
-      for( int jproc=1; jproc<eckit::mpi::size(); ++jproc )
+      for( size_t jproc=1; jproc<eckit::mpi::size(); ++jproc )
       {
         recvdispls[jproc] = recvdispls[jproc-1] + recvcounts[jproc-1];
         recvcnt += recvcounts[jproc];
@@ -142,23 +120,13 @@
                         eckit::mpi::datatype<int>(), eckit::mpi::comm()) );
 
 
-<<<<<<< HEAD
       PeriodicTransform transform;
-      for( int jproc=0; jproc<eckit::mpi::size(); ++jproc )
-=======
-    PeriodicTransform transform;
-    for(size_t jproc = 0; jproc < eckit::mpi::size(); ++jproc)
-    {
-      found_master.reserve(master_nodes.size());
-      send_slave_idx.reserve(master_nodes.size());
-      ArrayView<int,2> recv_slave(recvbuf.data()+recvdispls[jproc], make_shape(recvcounts[jproc]/3,3).data() );
-      for(size_t jnode = 0; jnode < recv_slave.shape(0); ++jnode)
->>>>>>> 1bd673eb
+      for( size_t jproc=0; jproc<eckit::mpi::size(); ++jproc )
       {
         found_master.reserve(master_nodes.size());
         send_slave_idx.reserve(master_nodes.size());
         ArrayView<int,2> recv_slave(recvbuf.data()+recvdispls[jproc], make_shape(recvcounts[jproc]/3,3).data() );
-        for( int jnode=0; jnode<recv_slave.shape(0); ++jnode )
+        for( size_t jnode=0; jnode<recv_slave.shape(0); ++jnode )
         {
           LonLatMicroDeg slave( recv_slave(jnode,LON), recv_slave(jnode,LAT) );
           transform(slave,-1);
@@ -186,13 +154,8 @@
                         //  std::vector< std::vector<int> > send_slave_ridx( eckit::mpi::size() );
                         //  std::vector< std::vector<int> > recv_slave_ridx( eckit::mpi::size() );
 
-<<<<<<< HEAD
-=======
-  {
-    for(size_t jproc = 0; jproc < eckit::mpi::size(); ++jproc)
->>>>>>> 1bd673eb
-    {
-      for( int jproc=0; jproc<eckit::mpi::size(); ++jproc )
+    {
+      for( size_t jproc=0; jproc<eckit::mpi::size(); ++jproc )
       {
         int nb_found_master = found_master[jproc].size();
         send_master_part   [jproc].resize(nb_found_master);
