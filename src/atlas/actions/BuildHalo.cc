--- conflicted
+++ resolved
@@ -88,11 +88,7 @@
   IndexView<int   ,1> ridx     ( nodes.remote_index() );
   ArrayView<int   ,1> flags    ( nodes.field( "flags"          ) );
 
-<<<<<<< HEAD
-  int nb_nodes = nodes.size();
-=======
-  size_t nb_nodes = nodes.shape(0);
->>>>>>> 1bd673eb
+  size_t nb_nodes = nodes.size();
 
   PeriodicTransform transform;
 
