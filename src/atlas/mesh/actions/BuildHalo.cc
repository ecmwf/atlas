--- conflicted
+++ resolved
@@ -96,7 +96,7 @@
     node2elem[jnode].clear();
 
   const mesh::HybridElements::Connectivity& elem_nodes = mesh.cells().node_connectivity();
-  array::ArrayView<int,1> patched( mesh.cells().field("patch") );
+  array::ArrayView<int,1> patched = array::make_view<int,1>( mesh.cells().field("patch") );
 
   size_t nb_elems = mesh.cells().size();
   for (size_t elem=0; elem<nb_elems; ++elem)
@@ -197,13 +197,8 @@
 {
   Notification notes;
   mesh::Nodes& nodes         = mesh.nodes();
-<<<<<<< HEAD
-  array::ArrayView<double,2> xy   ( nodes.lonlat() );
-  array::ArrayView<gidx_t,1> glb_idx  ( nodes.global_index() );
-=======
-  array::ArrayView<double,2> lonlat  = array::make_view<double,2> ( nodes.lonlat() );
+  array::ArrayView<double,2> xy  = array::make_view<double,2> ( nodes.lonlat() );
   array::ArrayView<gidx_t,1> glb_idx = array::make_view<gidx_t,1> ( nodes.global_index() );
->>>>>>> c9530428
   size_t nb_nodes = nodes.size();
 
   UniqueLonLat compute_uid(mesh);
@@ -329,7 +324,7 @@
       elem_type.resize(parallel::mpi::comm().size());
     }
 
-    void print( std::ostream& os )
+    void print( std::ostream& os ) const
     {
       os << "Nodes\n"
          << "-----\n";
@@ -354,7 +349,12 @@
       }
       os << std::flush;
     }
+    friend std::ostream& operator<<(std::ostream& out, const Buffers& b) {
+      b.print(out);
+      return out;
+    }
   };
+
 
   static void all_to_all(Buffers& send, Buffers& recv)
   {
@@ -393,13 +393,10 @@
 
 
 public:
-<<<<<<< HEAD
-  BuildHaloHelper( Mesh& _mesh ): mesh(_mesh),
-    compute_uid(mesh)
-=======
   BuildHaloHelper( Mesh& _mesh ):
     mesh(_mesh),
-    lonlat       ( array::make_view<double,2> ( mesh.nodes().lonlat() ) ),
+    xy           ( array::make_view<double,2> ( mesh.nodes().lonlat() ) ),
+    lonlat       ( array::make_view<double,2> ( mesh.nodes().geolonlat() ) ),
     glb_idx      ( array::make_view<gidx_t,1> ( mesh.nodes().global_index() ) ),
     part         ( array::make_view<int   ,1> ( mesh.nodes().partition() ) ),
     ridx         ( array::make_indexview<int,1> ( mesh.nodes().remote_index() ) ),
@@ -408,8 +405,7 @@
     elem_nodes   ( &mesh.cells().node_connectivity() ),
     elem_part    ( array::make_view<int   ,1> ( mesh.cells().partition() ) ),
     elem_glb_idx ( array::make_view<gidx_t,1> ( mesh.cells().global_index() ) ),
-    compute_uid(mesh.nodes())
->>>>>>> c9530428
+    compute_uid(mesh)
   {
     // update();
   }
@@ -418,22 +414,13 @@
   {
     compute_uid.update();
     mesh::Nodes& nodes         = mesh.nodes();
-<<<<<<< HEAD
-    xy       = array::ArrayView<double,2> ( nodes.lonlat() );
-//    lonlat   = array::ArrayView<double,2> ( nodes.geolonlat() );
-    glb_idx  = array::ArrayView<gidx_t,1> ( nodes.global_index() );
-    part     = array::ArrayView<int   ,1> ( nodes.partition() );
-    ridx     = array::IndexView<int   ,1> ( nodes.remote_index() );
-    flags    = array::ArrayView<int   ,1> ( nodes.field("flags") );
-    ghost    = array::ArrayView<int   ,1> ( nodes.ghost() );
-=======
-    lonlat   = array::make_view<double,2> ( nodes.lonlat() );
+    xy       = array::make_view<double,2> ( nodes.lonlat() );
+    lonlat   = array::make_view<double,2> ( nodes.geolonlat() );
     glb_idx  = array::make_view<gidx_t,1> ( nodes.global_index() );
     part     = array::make_view<int   ,1> ( nodes.partition() );
     ridx     = array::make_indexview<int   ,1> ( nodes.remote_index() );
     flags    = array::make_view<int   ,1> ( nodes.field("flags") );
     ghost    = array::make_view<int   ,1> ( nodes.ghost() );
->>>>>>> c9530428
 
     elem_nodes   = &mesh.cells().node_connectivity();
     elem_part    = array::make_view<int,1> ( mesh.cells().partition() );
@@ -609,22 +596,13 @@
     // Resize nodes
     // ------------
     nodes.resize( nb_nodes+nb_new_nodes );
-<<<<<<< HEAD
-    flags   = array::ArrayView<int,   1>( nodes.field("flags") );
-    glb_idx = array::ArrayView<gidx_t,1>( nodes.global_index() );
-    part    = array::ArrayView<int,   1>( nodes.partition() );
-    ridx    = array::IndexView<int,   1>( nodes.remote_index() );
-    // lonlat  = array::ArrayView<double,2>( nodes.geolonlat() );
-    xy      = array::ArrayView<double,2>( nodes.lonlat() );
-    ghost   = array::ArrayView<int,   1>( nodes.ghost() );
-=======
     flags   = array::make_view<int,   1>( nodes.field("flags") );
     glb_idx = array::make_view<gidx_t,1>( nodes.global_index() );
     part    = array::make_view<int,   1>( nodes.partition() );
     ridx    = array::make_indexview<int,   1>( nodes.remote_index() );
-    lonlat  = array::make_view<double,2>( nodes.lonlat() );
+    xy      = array::make_view<double,2>( nodes.lonlat() );
+    lonlat  = array::make_view<double,2>( nodes.geolonlat() );
     ghost   = array::make_view<int,   1>( nodes.ghost() );
->>>>>>> c9530428
 
     compute_uid.update();
 
@@ -641,8 +619,12 @@
         glb_idx(loc_idx)    = buf.node_glb_idx [jpart][rfn_idx[jpart][n]];
         part   (loc_idx)    = buf.node_part    [jpart][rfn_idx[jpart][n]];
         ridx   (loc_idx)    = buf.node_ridx    [jpart][rfn_idx[jpart][n]];
-        xy     (loc_idx,LON) = buf.node_xy  [jpart][rfn_idx[jpart][n]*2+LON];
-        xy     (loc_idx,LAT) = buf.node_xy  [jpart][rfn_idx[jpart][n]*2+LAT];
+        PointXY pxy( &buf.node_xy  [jpart][rfn_idx[jpart][n]*2] );
+        xy     (loc_idx,LON) = pxy.x();
+        xy     (loc_idx,LAT) = pxy.y();
+        PointLonLat pll = mesh.projection().lonlat(pxy);
+        lonlat (loc_idx,LON) = pll.lon();
+        lonlat (loc_idx,LAT) = pll.lat();
         uid_t uid = compute_uid(loc_idx);
 
         // make sure new node was not already there
@@ -806,6 +788,9 @@
   helper.all_to_all(sendmesh, recvmesh);
 
   // 6) Adapt mesh
+#ifdef DEBUG_OUTPUT
+  Log::debug<Atlas>() << "recv: \n" << recvmesh << std::endl;
+#endif
   helper.add_buffers(recvmesh);
 }
 
@@ -828,7 +813,7 @@
   int N_;
   int flag_;
   array::ArrayView<int,1> flags_;
-  
+
   friend std::ostream& operator<<(std::ostream& os, const PeriodicPoints& periodic_points) {
     os << "[";
     for( size_t j=0; j<periodic_points.flags_.shape(0); ++j ) {
@@ -837,7 +822,7 @@
     os << " ]";
     return os;
   }
-  
+
 };
 
 
@@ -898,7 +883,9 @@
   helper.all_to_all(sendmesh, recvmesh);
 
   // 6) Adapt mesh
-
+#ifdef DEBUG_OUTPUT
+  Log::debug<Atlas>() << "recv: \n" << recvmesh << std::endl;
+#endif
   helper.add_buffers(recvmesh);
 
 }
@@ -912,7 +899,7 @@
 
   Log::debug<Atlas>() << "Increasing mesh halo..." << std::endl;
   eckit::TraceTimer<Atlas> timer("Increasing mesh halo... done");
-  
+
   for(int jhalo=halo ; jhalo<nb_elems; ++jhalo )
   {
     Log::debug<Atlas>() << "Increase halo " << jhalo+1 << std::endl;
@@ -924,13 +911,16 @@
 
     PeriodicPoints westpts(mesh,Topology::PERIODIC|Topology::WEST,nb_nodes_before_halo_increase);
 
-    // Log::debug<Atlas>() << "  periodic west : " << westpts << std::endl;
-
+#ifdef DEBUG_OUTPUT
+    Log::debug<Atlas>() << "  periodic west : " << westpts << std::endl;
+#endif
     increase_halo_periodic( helper, westpts, WestEast(), Topology::PERIODIC|Topology::WEST|Topology::GHOST );
 
     PeriodicPoints eastpts(mesh,Topology::PERIODIC|Topology::EAST,nb_nodes_before_halo_increase);
 
-    // Log::debug<Atlas>() << "  periodic east : " << eastpts << std::endl;
+#ifdef DEBUG_OUTPUT
+    Log::debug<Atlas>() << "  periodic east : " << eastpts << std::endl;
+#endif
 
     increase_halo_periodic( helper, eastpts, EastWest(), Topology::PERIODIC|Topology::EAST|Topology::GHOST );
 
