/*
 * (C) Copyright 1996-2017 ECMWF.
 *
 * This software is licensed under the terms of the Apache Licence Version 2.0
 * which can be obtained at http://www.apache.org/licenses/LICENSE-2.0.
 * In applying this licence, ECMWF does not waive the privileges and immunities
 * granted to it by virtue of its status as an intergovernmental organisation nor
 * does it submit to any jurisdiction.
 */

#include <sstream>
#include <stdexcept>
#include "eckit/exception/Exceptions.h"
#include "atlas/grid/Grid.h"
#include "atlas/grid/detail/projection/Projection.h"
#include "atlas/mesh/Mesh.h"
#include "atlas/mesh/Nodes.h"
#include "atlas/mesh/HybridElements.h"
#include "atlas/mesh/Elements.h"
#include "atlas/mesh/ElementType.h"
#include "atlas/field/Field.h"
#include "atlas/util/CoordinateEnums.h"
#include "atlas/runtime/Log.h"
#include "atlas/runtime/ErrorHandling.h"
#include "atlas/array/MakeView.h"

using atlas::grid::Grid;
using atlas::grid::Projection;

namespace atlas {
namespace mesh {

//----------------------------------------------------------------------------------------------------------------------

Mesh* Mesh::create( const eckit::Parametrisation& params )
{
  return new Mesh(params);
}



Mesh* Mesh::create( const Grid& grid, const eckit::Parametrisation& params )
{
    return new Mesh(grid,params);
}

Mesh::Mesh(eckit::Stream& s)
{
    NOTIMP;
}

void Mesh::encode(eckit::Stream& s) const {
    NOTIMP;
}

Mesh::Mesh( const eckit::Parametrisation& ):
  dimensionality_(2)
{
  nodes_.reset( new mesh::Nodes() );
  createElements();
}

Mesh::Mesh(const Grid& grid, const eckit::Parametrisation& ) :
   dimensionality_(2)
{
  nodes_.reset( new mesh::Nodes() );
  createNodes(grid);
  createElements();
}


Mesh::~Mesh()
{
}


mesh::Nodes& Mesh::createNodes(const Grid& grid)
{
  size_t nb_nodes = grid.size();
  nodes().resize(nb_nodes);
<<<<<<< HEAD

  array::ArrayView<double,2> lonlat( nodes().lonlat() );
  array::ArrayView<double,2> geolonlat( nodes().geolonlat() );
  size_t jnode(0);
  Projection projection = grid.projection();
  PointLonLat Pll;
  for( PointXY Pxy : grid ) {
    lonlat(jnode,0) = Pxy.x();
    lonlat(jnode,1) = Pxy.y();
    Pll = projection.lonlat(Pxy);
    geolonlat(jnode,0) = Pll.lon();
    geolonlat(jnode,1) = Pll.lat();
    ++jnode;
  }
=======
  g.fillLonLat( array::make_view<double,2>(nodes().lonlat()).data(), nb_nodes*2 );
>>>>>>> c9530428
  return nodes();
}

void Mesh::prettyPrint(std::ostream& os) const
{
}

void Mesh::print(std::ostream& os) const
{
}

size_t Mesh::footprint() const {
  size_t size = sizeof(*this);

  size += metadata_.footprint();
  if(nodes_)  size += nodes_->footprint();
  if(cells_)  size += cells_->footprint();
  if(facets_) size += facets_->footprint();
  if(ridges_) size += ridges_->footprint();
  if(peaks_)  size += peaks_->footprint();

  return size;
}


void Mesh::createElements()
{
  cells_.reset( new mesh::HybridElements() );
  facets_.reset( new mesh::HybridElements() );
  ridges_.reset( new mesh::HybridElements() );
  peaks_.reset( new mesh::HybridElements() );
  if( dimensionality_ == 2 )
    edges_ = facets_;
  else if( dimensionality_ == 3)
    edges_ = ridges_;
  else
    throw eckit::Exception("Invalid Mesh dimensionality",Here());

  ASSERT( edges_.owners() == 2 );
}

bool Mesh::generated() const {
  return ! (cells_->size() == 0 && facets_->size() == 0 && ridges_->size() == 0 && peaks_->size() == 0);
}

<<<<<<< HEAD
void Mesh::setProjection(const Projection& projection) {
  projection_ = projection;
}

size_t Mesh::nb_partitions() const {
  return parallel::mpi::comm().size();
=======
void Mesh::cloneToDevice() const {
  if( nodes_  ) nodes_ ->cloneToDevice();
  if( cells_  ) cells_ ->cloneToDevice();
  if( facets_ ) facets_->cloneToDevice();
  if( ridges_ ) ridges_->cloneToDevice();
  if( peaks_  ) peaks_ ->cloneToDevice();
}

void Mesh::cloneFromDevice() const {
  if( nodes_  ) nodes_ ->cloneFromDevice();
  if( cells_  ) cells_ ->cloneFromDevice();
  if( facets_ ) facets_->cloneFromDevice();
  if( ridges_ ) ridges_->cloneFromDevice();
  if( peaks_  ) peaks_ ->cloneFromDevice();
}

void Mesh::syncHostDevice() const {
  if( nodes_  ) nodes_ ->syncHostDevice();
  if( cells_  ) cells_ ->syncHostDevice();
  if( facets_ ) facets_->syncHostDevice();
  if( ridges_ ) ridges_->syncHostDevice();
  if( peaks_  ) peaks_ ->syncHostDevice();
>>>>>>> c9530428
}

//----------------------------------------------------------------------------------------------------------------------

// C wrapper interfaces to C++ routines

Mesh* atlas__Mesh__new () {
	return new Mesh();
}

void atlas__Mesh__delete (Mesh* This) {
	delete This;
}

mesh::Nodes* atlas__Mesh__create_nodes (Mesh* This, int nb_nodes)
{
  ATLAS_ERROR_HANDLING(
    ASSERT( This );
    This->nodes().resize(nb_nodes);
    return &This->nodes();
  );
  return NULL;
}

mesh::Nodes* atlas__Mesh__nodes (Mesh* This) {
  ATLAS_ERROR_HANDLING(
    ASSERT( This != NULL );
    return &This->nodes();
  );
  return NULL;
}

mesh::Edges* atlas__Mesh__edges (Mesh* This) {
  ATLAS_ERROR_HANDLING(
    ASSERT( This != NULL );
    return &This->edges();
  );
  return NULL;
}

mesh::Cells* atlas__Mesh__cells (Mesh* This) {
  ATLAS_ERROR_HANDLING(
    ASSERT( This != NULL );
    return &This->cells();
  );
  return NULL;
}

size_t atlas__Mesh__footprint (Mesh* This) {
  size_t size(0);
  ATLAS_ERROR_HANDLING(
    ASSERT( This != NULL );
    size = This->footprint();
  );
  return size;
}



//----------------------------------------------------------------------------------------------------------------------

} // namespace mesh
} // namespace atlas<|MERGE_RESOLUTION|>--- conflicted
+++ resolved
@@ -78,10 +78,9 @@
 {
   size_t nb_nodes = grid.size();
   nodes().resize(nb_nodes);
-<<<<<<< HEAD
-
-  array::ArrayView<double,2> lonlat( nodes().lonlat() );
-  array::ArrayView<double,2> geolonlat( nodes().geolonlat() );
+
+  array::ArrayView<double,2> lonlat = array::make_view<double,2>( nodes().lonlat() );
+  array::ArrayView<double,2> geolonlat = array::make_view<double,2>( nodes().geolonlat() );
   size_t jnode(0);
   Projection projection = grid.projection();
   PointLonLat Pll;
@@ -93,9 +92,6 @@
     geolonlat(jnode,1) = Pll.lat();
     ++jnode;
   }
-=======
-  g.fillLonLat( array::make_view<double,2>(nodes().lonlat()).data(), nb_nodes*2 );
->>>>>>> c9530428
   return nodes();
 }
 
@@ -141,14 +137,14 @@
   return ! (cells_->size() == 0 && facets_->size() == 0 && ridges_->size() == 0 && peaks_->size() == 0);
 }
 
-<<<<<<< HEAD
 void Mesh::setProjection(const Projection& projection) {
   projection_ = projection;
 }
 
 size_t Mesh::nb_partitions() const {
   return parallel::mpi::comm().size();
-=======
+}
+
 void Mesh::cloneToDevice() const {
   if( nodes_  ) nodes_ ->cloneToDevice();
   if( cells_  ) cells_ ->cloneToDevice();
@@ -171,7 +167,6 @@
   if( facets_ ) facets_->syncHostDevice();
   if( ridges_ ) ridges_->syncHostDevice();
   if( peaks_  ) peaks_ ->syncHostDevice();
->>>>>>> c9530428
 }
 
 //----------------------------------------------------------------------------------------------------------------------
