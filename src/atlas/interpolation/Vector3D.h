--- conflicted
+++ resolved
@@ -38,14 +38,8 @@
 #else
 
 class Vector3D {
-<<<<<<< HEAD
-  public:
-
-    Vector3D(const double *d) {
-=======
 public:
     Vector3D( const double* d ) {
->>>>>>> 1d187230
         xyz_[0] = d[0];
         xyz_[1] = d[1];
         xyz_[2] = d[2];
@@ -55,11 +49,7 @@
         xyz_[0] = x;
         xyz_[1] = y;
         xyz_[2] = z;
-<<<<<<< HEAD
-     }
-=======
     }
->>>>>>> 1d187230
 
     Vector3D() {
         // Warning, data_ is uninitialised
@@ -100,17 +90,7 @@
         return s;
     }
 
-<<<<<<< HEAD
-    double* data() {
-      return xyz_;
-    }
-
-    const double* data() const {
-      return xyz_;
-    }
-=======
     double* data() { return xyz_; }
->>>>>>> 1d187230
 
     const double* data() const { return xyz_; }
 
