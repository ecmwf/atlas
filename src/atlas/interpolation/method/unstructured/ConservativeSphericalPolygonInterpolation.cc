--- conflicted
+++ resolved
@@ -813,15 +813,11 @@
     src_mesh_ = extract_mesh(src_fs_);
     tgt_mesh_ = extract_mesh(tgt_fs_);
 
-<<<<<<< HEAD
-    {
-=======
     if (mpi::size() > 1) {
         // we need src_halo_size >= 2, tgt_halo_size >= 0 for CellColumns
         // if target is NodeColumns, we need:
         //      tgt_halo_size >= 1 and
         //      src_halo_size large enough to cover the the target halo cells in the first row
->>>>>>> 798652b9
         int halo_size = 0;
         src_mesh_.metadata().get("halo", halo_size);
         if (halo_size < 2 and order_ == 2) {
@@ -2007,7 +2003,7 @@
     }
 
     stopwatch.stop();
-
+    
     if (remap_stat_.conservation) {
         const auto src_cell_halo  = array::make_view<int, 1>(src_mesh_.cells().halo());
         const auto src_node_ghost = array::make_view<int, 1>(src_mesh_.nodes().ghost());
