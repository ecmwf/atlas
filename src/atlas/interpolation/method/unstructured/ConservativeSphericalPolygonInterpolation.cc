--- conflicted
+++ resolved
@@ -144,11 +144,7 @@
 size_t memory_of(const std::vector<T>& vector) {
     return sizeof(T) * vector.capacity();
 }
-<<<<<<< HEAD
- 
-=======
-
->>>>>>> 361e98ac
+
 template <typename T>
 size_t memory_of(const std::vector<std::vector<T>>& vector_of_vector) {
     size_t mem = 0;
@@ -1028,11 +1024,10 @@
     constexpr double pointsSameEPS = 5.e6 * std::numeric_limits<double>::epsilon();
     const int tgt_halo_intersection_depth = (tgt_cell_data_ ? 0 : 1); // if target NodeColumns, one source halo required for subcells around source nodes
 
-<<<<<<< HEAD
     std::vector<idx_t> intersection_src_cell_idx;
     std::vector<double> intersection_weights;
     std::vector<PointXYZ> intersection_src_centroids;
-=======
+
     bool fpe_for_polygon = ConvexSphericalPolygon::fpe();
     ConvexSphericalPolygon::fpe(false);
     bool fpe_disabled = fpe_for_polygon ? atlas::library::disable_floating_point_exception(FE_INVALID) : false;
@@ -1043,64 +1038,11 @@
         ConvexSphericalPolygon::fpe(fpe_for_polygon);
     };
 
-    eckit::Channel blackhole;
-    Log::debug() << "Find intersections for " << src_csp.size() << " source polygons" << std::endl;
-
-    {
-
-    eckit::ProgressTimer progress("Intersecting polygons ", 100, " percent", double(10),
-                                  src_csp.size() > 50 ? Log::info() : blackhole);
-    float last_progress_percent = 0.00;
-    for (idx_t scell = 0; scell < src_csp.size(); ++scell) {
-        stopwatch_src_already_in.start();
-        bool already_in = src_already_in((std::get<0>(src_csp[scell]).centroid()));
-        stopwatch_src_already_in.stop();
-
-        if (not already_in) {
-            const auto& s_csp       = std::get<0>(src_csp[scell]);
-            const double s_csp_area = s_csp.area();
-            if (s_csp_area == 0.) {
-                Log::warning() << "Skipping source polygon " << scell << " with area = 0" << std::endl;
-                continue;
-            }
-            double src_cover_area   = 0.;
-            stopwatch_kdtree_search.start();
-            auto tgt_cells = kdt_search.closestPointsWithinRadius(s_csp.centroid(), s_csp.radius() + max_tgtcell_rad);
-            stopwatch_kdtree_search.stop();
-            for (idx_t ttcell = 0; ttcell < tgt_cells.size(); ++ttcell) {
-                auto tcell        = tgt_cells[ttcell].payload();
-                const auto& t_csp = std::get<0>(tgt_csp[tcell]);
-                stopwatch_polygon_intersections.start();
-                ConvexSphericalPolygon csp_i = s_csp.intersect(t_csp, nullptr, pointsSameEPS);
-                double csp_i_area            = csp_i.area();
-                stopwatch_polygon_intersections.stop();
-                if (validate_) {
-                    int pout;
-                    // TODO: this can be removed soon
-                    if (inside_vertices(s_csp, t_csp, pout) > 2 && csp_i.area() < 3e-16) {
-                        dump_intersection("Zero area intersections with inside_vertices", s_csp, tgt_csp, tgt_cells);
-                    }
-                    // TODO: assuming intersector search works fine, this should be move under "if (csp_i_area > 0)"
-                    tgt_iparam[tcell].cell_idx.emplace_back(scell);
-                    tgt_iparam[tcell].tgt_weights.emplace_back(csp_i_area);
-                }
-                if (csp_i_area > 0) {
-                    src_iparam_[scell].cell_idx.emplace_back(tcell);
-                    src_iparam_[scell].weights.emplace_back(csp_i_area);
-                    double target_weight = csp_i_area / t_csp.area();
-                    src_iparam_[scell].tgt_weights.emplace_back(target_weight); // TODO: tgt_weights vector should be removed for the sake of highres
-                    if (order_ == 2 or not matrix_free_ or not matrixAllocated()) {
-                        src_iparam_[scell].centroids.emplace_back(csp_i.centroid());
-                    }
-                    src_cover_area += csp_i_area;
->>>>>>> 361e98ac
-
-    eckit::Channel blackhole;
     ATLAS_TRACE_SCOPE("intersecting polygons") {
-        Log::debug() << "Find intersections for " << tgt_csp.size() << " target polygons" << std::endl;
-        eckit::ProgressTimer progress("Intersecting polygons ", tgt_csp.size(), " cell", double(10),
+        eckit::Channel blackhole;
+        eckit::ProgressTimer progress("Intersecting polygons ", 100, " percent", double(10),
                                     tgt_csp.size() > 50 ? Log::info() : blackhole);
-
+        float last_progress_percent = 0.00;
         for (idx_t tcell = 0; tcell < tgt_csp.size(); ++tcell, ++progress) {
             if (std::get<1>(tgt_csp[tcell]) <= tgt_halo_intersection_depth) {
                 intersection_src_cell_idx.resize(0);
@@ -1177,20 +1119,11 @@
                     tgt_iparam_[tcell].centroids = intersection_src_centroids;
                 }
             }
-<<<<<<< HEAD
-        }
-=======
-            if (statistics_intersection_) {
-                num_pol[SRC_TGT_INTERSECT] += src_iparam_[scell].weights.size();
-            }
-        } // already in
-        if ( double(scell) / double(src_csp.size()) > last_progress_percent ) {
-            last_progress_percent += 0.01;
-            ++progress;
-        }
-    }
-
->>>>>>> 361e98ac
+            if ( double(tcell) / double(tgt_csp.size()) > last_progress_percent ) {
+                last_progress_percent += 0.01;
+                ++progress;
+            }
+        }
     }
 
     restore_fpe();
