/*
 * (C) Copyright 2013 ECMWF.
 *
 * This software is licensed under the terms of the Apache Licence Version 2.0
 * which can be obtained at http://www.apache.org/licenses/LICENSE-2.0.
 * In applying this licence, ECMWF does not waive the privileges and immunities
 * granted to it by virtue of its status as an intergovernmental organisation
 * nor does it submit to any jurisdiction.
 */

#include <iostream>

#include "atlas/interpolation/method/Ray.h"

//----------------------------------------------------------------------------------------------------------------------

namespace atlas {
namespace interpolation {
namespace method {

Ray::Ray( const double* p ) {
    orig = Vector3D::Map( p );
    dir  = -orig;
}

Ray::Ray( const double* o, const double* d ) {
    orig = Vector3D::Map( o );
    dir  = Vector3D::Map( d );
}

<<<<<<< HEAD
Ray::Ray(const PointXYZ& p ) {
    orig = Vector3D::Map(p.data());
    dir = -orig;
}

Ray::Ray(const PointXYZ& o, const Vector3D& d) {
    orig = Vector3D::Map(o.data());
    dir = d;
}

void Ray::print(std::ostream& s) const { s << "Ray[orig=" << orig << ",dir=" << dir << "]"; }
=======
Ray::Ray( const PointXYZ& p ) {
    orig = Vector3D::Map( p.data() );
    dir  = -orig;
}

Ray::Ray( const PointXYZ& o, const Vector3D& d ) {
    orig = Vector3D::Map( o.data() );
    dir  = d;
}

void Ray::print( std::ostream& s ) const {
    s << "Ray[orig=" << orig << ",dir=" << dir << "]";
}
>>>>>>> 1d187230

std::ostream& operator<<( std::ostream& s, const Ray& p ) {
    p.print( s );
    return s;
}

//----------------------------------------------------------------------------------------------------------------------

}  // namespace method
}  // namespace interpolation
}  // namespace atlas<|MERGE_RESOLUTION|>--- conflicted
+++ resolved
@@ -28,19 +28,6 @@
     dir  = Vector3D::Map( d );
 }
 
-<<<<<<< HEAD
-Ray::Ray(const PointXYZ& p ) {
-    orig = Vector3D::Map(p.data());
-    dir = -orig;
-}
-
-Ray::Ray(const PointXYZ& o, const Vector3D& d) {
-    orig = Vector3D::Map(o.data());
-    dir = d;
-}
-
-void Ray::print(std::ostream& s) const { s << "Ray[orig=" << orig << ",dir=" << dir << "]"; }
-=======
 Ray::Ray( const PointXYZ& p ) {
     orig = Vector3D::Map( p.data() );
     dir  = -orig;
@@ -54,7 +41,6 @@
 void Ray::print( std::ostream& s ) const {
     s << "Ray[orig=" << orig << ",dir=" << dir << "]";
 }
->>>>>>> 1d187230
 
 std::ostream& operator<<( std::ostream& s, const Ray& p ) {
     p.print( s );
