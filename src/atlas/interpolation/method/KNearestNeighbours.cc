/*
 * (C) Copyright 2013 ECMWF.
 *
 * This software is licensed under the terms of the Apache Licence Version 2.0
 * which can be obtained at http://www.apache.org/licenses/LICENSE-2.0.
 * In applying this licence, ECMWF does not waive the privileges and immunities
 * granted to it by virtue of its status as an intergovernmental organisation
 * nor does it submit to any jurisdiction.
 */

#include "atlas/interpolation/method/KNearestNeighbours.h"

#include "eckit/log/Plural.h"
#include "eckit/log/Timer.h"

#include "atlas/functionspace/NodeColumns.h"
#include "atlas/mesh/Nodes.h"
#include "atlas/mesh/actions/BuildXYZField.h"
#include "atlas/runtime/Log.h"
#include "atlas/runtime/Trace.h"

namespace atlas {
namespace interpolation {
namespace method {

namespace {

MethodBuilder<KNearestNeighbours> __builder( "k-nearest-neighbours" );

}  // namespace

KNearestNeighbours::KNearestNeighbours( const Method::Config& config ) : KNearestNeighboursBase( config ) {
    k_ = 1;
    config.get( "k-nearest-neighbours", k_ );
    ASSERT( k_ );
}

void KNearestNeighbours::setup( const FunctionSpace& source, const FunctionSpace& target ) {
    functionspace::NodeColumns src = source;
    functionspace::NodeColumns tgt = target;
    ASSERT( src );
    ASSERT( tgt );

    Mesh meshSource = src.mesh();
    Mesh meshTarget = tgt.mesh();

    // build point-search tree
    buildPointSearchTree( meshSource );
    ASSERT( pTree_ );

    // generate 3D point coordinates
    mesh::actions::BuildXYZField( "xyz" )( meshTarget );
    array::ArrayView<double, 2> coords = array::make_view<double, 2>( meshTarget.nodes().field( "xyz" ) );

    size_t inp_npts = meshSource.nodes().size();
    size_t out_npts = meshTarget.nodes().size();

    // fill the sparse matrix
    std::vector<Triplet> weights_triplets;
    weights_triplets.reserve( out_npts * k_ );
    {
        Trace timer( Here(), "atlas::interpolation::method::NearestNeighbour::setup()" );

        std::vector<double> weights;

        for ( size_t ip = 0; ip < out_npts; ++ip ) {
            if ( ip && ( ip % 1000 == 0 ) ) {
                double rate = ip / timer.elapsed();
                Log::debug() << eckit::BigNum( ip ) << " (at " << rate << " points/s)..." << std::endl;
            }

            // find the closest input points to the output point
<<<<<<< HEAD
            PointIndex3::Point p{coords(ip,0),coords(ip,1),coords(ip,2)};
            PointIndex3::NodeList nn = pTree_->kNearestNeighbours(p, k_);
=======
            PointIndex3::Point p{coords( ip, 0 ), coords( ip, 1 ), coords( ip, 2 )};
            PointIndex3::NodeList nn = pTree_->kNearestNeighbours( p, k_ );
>>>>>>> 1d187230

            // calculate weights (individual and total, to normalise) using distance
            // squared
            const size_t npts = nn.size();
            ASSERT( npts );
            weights.resize( npts, 0 );

            double sum = 0;
            for ( size_t j = 0; j < npts; ++j ) {
                PointIndex3::Point np = nn[j].point();
                const double d2       = eckit::geometry::Point3::distance2( p, np );

                weights[j] = 1. / ( 1. + d2 );
                sum += weights[j];
            }
            ASSERT( sum > 0 );

            // insert weights into the matrix
            for ( size_t j = 0; j < npts; ++j ) {
                size_t jp = nn[j].payload();
                ASSERT( jp < inp_npts );
                weights_triplets.push_back( Triplet( ip, jp, weights[j] / sum ) );
            }
        }
    }

    // fill sparse matrix and return
    Matrix A( out_npts, inp_npts, weights_triplets );
    matrix_.swap( A );
}

}  // namespace method
}  // namespace interpolation
}  // namespace atlas<|MERGE_RESOLUTION|>--- conflicted
+++ resolved
@@ -70,13 +70,8 @@
             }
 
             // find the closest input points to the output point
-<<<<<<< HEAD
-            PointIndex3::Point p{coords(ip,0),coords(ip,1),coords(ip,2)};
-            PointIndex3::NodeList nn = pTree_->kNearestNeighbours(p, k_);
-=======
             PointIndex3::Point p{coords( ip, 0 ), coords( ip, 1 ), coords( ip, 2 )};
             PointIndex3::NodeList nn = pTree_->kNearestNeighbours( p, k_ );
->>>>>>> 1d187230
 
             // calculate weights (individual and total, to normalise) using distance
             // squared
