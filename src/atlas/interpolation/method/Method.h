/*
 * (C) Copyright 2013 ECMWF.
 *
 * This software is licensed under the terms of the Apache Licence Version 2.0
 * which can be obtained at http://www.apache.org/licenses/LICENSE-2.0.
 * In applying this licence, ECMWF does not waive the privileges and immunities
 * granted to it by virtue of its status as an intergovernmental organisation
 * nor does it submit to any jurisdiction.
 */

#pragma once

#include <iosfwd>
#include <string>
#include <vector>

#include "atlas/interpolation/NonLinear.h"
#include "atlas/util/Object.h"
#include "eckit/config/Configuration.h"
#include "eckit/linalg/SparseMatrix.h"

namespace atlas {
class Field;
class FieldSet;
class FunctionSpace;
class Grid;
}  // namespace atlas

namespace atlas {
namespace test {
class Access;
}
}  // namespace atlas

namespace atlas {
namespace interpolation {

class Method : public util::Object {
public:
    typedef eckit::Parametrisation Config;

    Method( const Config& );
    virtual ~Method() {}

    /**
     * @brief Setup the interpolator relating two functionspaces
     * @param source functionspace containing source elements
     * @param target functionspace containing target points
     */
    void setup( const FunctionSpace& source, const FunctionSpace& target );
    void setup( const Grid& source, const Grid& target );
    void setup( const FunctionSpace& source, const Field& target );
    void setup( const FunctionSpace& source, const FieldSet& target );

    void execute( const FieldSet& source, FieldSet& target ) const;
    void execute( const Field& source, Field& target ) const;

    virtual void print( std::ostream& ) const = 0;

    virtual const FunctionSpace& source() const = 0;
    virtual const FunctionSpace& target() const = 0;

protected:
    virtual void do_execute( const FieldSet& source, FieldSet& target ) const;
    virtual void do_execute( const Field& source, Field& target ) const;

    using Triplet  = eckit::linalg::Triplet;
    using Triplets = std::vector<Triplet>;
    using Matrix   = eckit::linalg::SparseMatrix;

    static void normalise( Triplets& triplets );

    void haloExchange( const FieldSet& ) const;
    void haloExchange( const Field& ) const;

<<<<<<< HEAD
    //const Config& config_;

    // NOTE : Matrix-free or non-linear interpolation operators do not have
    // matrices,
    //        so do not expose here, even though only linear operators are now
    //        implemented.
    friend class atlas::test::Access;
=======
    // NOTE : Matrix-free operators do not have matrices (!), so do not expose here
>>>>>>> d9aa52bc
    Matrix matrix_;
    NonLinear nonLinear_;
    bool use_eckit_linalg_spmv_;

protected:
    virtual void do_setup( const FunctionSpace& source, const FunctionSpace& target ) = 0;
    virtual void do_setup( const Grid& source, const Grid& target )                   = 0;
    virtual void do_setup( const FunctionSpace& source, const Field& target );
    virtual void do_setup( const FunctionSpace& source, const FieldSet& target );

private:
    template <typename Value>
    void interpolate_field( const Field& src, Field& tgt, const Matrix& ) const;

    template <typename Value>
    void interpolate_field_rank1( const Field& src, Field& tgt, const Matrix& ) const;

    template <typename Value>
    void interpolate_field_rank2( const Field& src, Field& tgt, const Matrix& ) const;

    template <typename Value>
    void interpolate_field_rank3( const Field& src, Field& tgt, const Matrix& ) const;

    void check_compatibility( const Field& src, const Field& tgt, const Matrix& W ) const;
};

}  // namespace interpolation
}  // namespace atlas<|MERGE_RESOLUTION|>--- conflicted
+++ resolved
@@ -73,17 +73,8 @@
     void haloExchange( const FieldSet& ) const;
     void haloExchange( const Field& ) const;
 
-<<<<<<< HEAD
-    //const Config& config_;
-
-    // NOTE : Matrix-free or non-linear interpolation operators do not have
-    // matrices,
-    //        so do not expose here, even though only linear operators are now
-    //        implemented.
+    // NOTE : Matrix-free or non-linear interpolation operators do not have matrices, so do not expose here
     friend class atlas::test::Access;
-=======
-    // NOTE : Matrix-free operators do not have matrices (!), so do not expose here
->>>>>>> d9aa52bc
     Matrix matrix_;
     NonLinear nonLinear_;
     bool use_eckit_linalg_spmv_;
