--- conflicted
+++ resolved
@@ -13,13 +13,9 @@
 #include <memory>
 
 #include "atlas/interpolation/method/Method.h"
-<<<<<<< HEAD
+#include "atlas/mesh/Halo.h"
 #include "atlas/mesh/Mesh.h"
 #include "atlas/util/KDTree.h"
-=======
-#include "atlas/interpolation/method/PointIndex3.h"
-#include "atlas/mesh/Halo.h"
->>>>>>> d9aa52bc
 
 namespace atlas {
 namespace interpolation {
@@ -31,13 +27,9 @@
     virtual ~KNearestNeighboursBase() override {}
 
 protected:
-<<<<<<< HEAD
-    void buildPointSearchTree( Mesh& meshSource );
-    void buildPointSearchTree( const FunctionSpace& );
-=======
     void buildPointSearchTree( Mesh& meshSource ) { buildPointSearchTree( meshSource, mesh::Halo( meshSource ) ); }
     void buildPointSearchTree( Mesh& meshSource, const mesh::Halo& );
->>>>>>> d9aa52bc
+    void buildPointSearchTree( const FunctionSpace& );
 
     util::IndexKDTree pTree_;
 };
