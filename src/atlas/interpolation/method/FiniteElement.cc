/*
 * (C) Copyright 2013 ECMWF.
 *
 * This software is licensed under the terms of the Apache Licence Version 2.0
 * which can be obtained at http://www.apache.org/licenses/LICENSE-2.0.
 * In applying this licence, ECMWF does not waive the privileges and immunities
 * granted to it by virtue of its status as an intergovernmental organisation
 * nor does it submit to any jurisdiction. and Interpolation
 */

#include <cmath>

#include "atlas/interpolation/method/FiniteElement.h"

#include "eckit/geometry/Point3.h"
#include "eckit/log/Plural.h"
#include "eckit/log/ProgressTimer.h"
#include "eckit/log/Seconds.h"
#include "eckit/mpi/Comm.h"

#include "atlas/functionspace/NodeColumns.h"
#include "atlas/functionspace/PointCloud.h"
#include "atlas/interpolation/element/Quad3D.h"
#include "atlas/interpolation/element/Triag3D.h"
#include "atlas/interpolation/method/Ray.h"
#include "atlas/mesh/ElementType.h"
#include "atlas/mesh/Nodes.h"
#include "atlas/mesh/actions/BuildCellCentres.h"
#include "atlas/mesh/actions/BuildXYZField.h"
#include "atlas/runtime/Log.h"
#include "atlas/runtime/Trace.h"
#include "atlas/util/CoordinateEnums.h"
#include "atlas/util/Earth.h"
#include "atlas/util/Point.h"

namespace atlas {
namespace interpolation {
namespace method {

namespace {

MethodBuilder<FiniteElement> __builder( "finite-element" );

// epsilon used to scale edge tolerance when projecting ray to intesect element
static const double parametricEpsilon = 1e-15;

}  // namespace

void FiniteElement::setup( const FunctionSpace& source, const FunctionSpace& target ) {
    ATLAS_TRACE( "atlas::interpolation::method::FiniteElement::setup()" );

    if ( functionspace::NodeColumns tgt = target ) {
        Mesh meshTarget = tgt.mesh();

        // generate 3D point coordinates
        target_xyz_   = mesh::actions::BuildXYZField( "xyz" )( meshTarget );
        target_ghost_ = meshTarget.nodes().ghost();
    }
    else if ( functionspace::PointCloud tgt = target ) {
        const size_t N                     = tgt.size();
        target_xyz_                        = Field( "xyz", array::make_datatype<double>(), array::make_shape( N, 3 ) );
        target_ghost_                      = tgt.ghost();
        array::ArrayView<double, 2> lonlat = array::make_view<double, 2>( tgt.lonlat() );
        array::ArrayView<double, 2> xyz    = array::make_view<double, 2>( target_xyz_ );
        PointXYZ p2;
        for ( size_t n = 0; n < N; ++n ) {
            const PointLonLat p1( lonlat( n, 0 ), lonlat( n, 1 ) );
            p2          = util::Earth::convertGeodeticToGeocentric( p1 );
            xyz( n, 0 ) = p2.x();
            xyz( n, 1 ) = p2.y();
            xyz( n, 2 ) = p2.z();
        }
    }
    else {
        NOTIMP;
    }

    setup( source );
}

void FiniteElement::setup( const FunctionSpace& source ) {
    const functionspace::NodeColumns src = source;
    ASSERT( src );

    Mesh meshSource = src.mesh();

    // generate 3D point coordinates
    Field source_xyz = mesh::actions::BuildXYZField( "xyz" )( meshSource );

    // generate barycenters of each triangle & insert them on a kd-tree
    Field cell_centres = mesh::actions::BuildCellCentres( "centre" )( meshSource );

    eckit::ScopedPtr<ElemIndex3> eTree( create_element_kdtree( cell_centres ) );

    const mesh::Nodes& i_nodes = meshSource.nodes();

    icoords_.reset( new array::ArrayView<double, 2>( array::make_view<double, 2>( source_xyz ) ) );
    ocoords_.reset( new array::ArrayView<double, 2>( array::make_view<double, 2>( target_xyz_ ) ) );

    connectivity_ = &meshSource.cells().node_connectivity();

    size_t inp_npts = i_nodes.size();
    size_t out_npts = ocoords_->shape( 0 );

    array::ArrayView<int, 1> out_ghosts = array::make_view<int, 1>( target_ghost_ );

    size_t Nelements                   = meshSource.cells().size();
    const double maxFractionElemsToTry = 0.2;

    // weights -- one per vertex of element, triangles (3) or quads (4)

    std::vector<eckit::linalg::Triplet> weights_triplets;  // structure to fill-in sparse matrix
    weights_triplets.reserve( out_npts * 4 );              // preallocate space as if all elements where quads

    // search nearest k cell centres

    const size_t maxNbElemsToTry = std::max<size_t>( 64, size_t( Nelements * maxFractionElemsToTry ) );
    size_t max_neighbours        = 0;

    std::vector<size_t> failures;

    {
        eckit::ProgressTimer progress( "Computing interpolation weights", out_npts, "point", double( 5 ),
                                       Log::debug() );
        for ( size_t ip = 0; ip < out_npts; ++ip, ++progress ) {
            if ( out_ghosts( ip ) ) { continue; }

<<<<<<< HEAD
            PointXYZ p{(*ocoords_)(ip,0),(*ocoords_)(ip,1),(*ocoords_)(ip,2)}; // lookup point
=======
            PointXYZ p{( *ocoords_ )( ip, 0 ), ( *ocoords_ )( ip, 1 ), ( *ocoords_ )( ip, 2 )};  // lookup point
>>>>>>> 1d187230

            size_t kpts  = 1;
            bool success = false;
            std::ostringstream failures_log;

            while ( !success && kpts <= maxNbElemsToTry ) {
                max_neighbours = std::max( kpts, max_neighbours );

                ElemIndex3::NodeList cs = eTree->kNearestNeighbours( p, kpts );
                Triplets triplets       = projectPointToElements( ip, cs, failures_log );

                if ( triplets.size() ) {
                    std::copy( triplets.begin(), triplets.end(), std::back_inserter( weights_triplets ) );
                    success = true;
                }
                kpts *= 2;
            }

            if ( !success ) {
                failures.push_back( ip );
                Log::debug() << "------------------------------------------------------"
                                "---------------------\n";
                const PointLonLat pll = util::Earth::convertGeocentricToGeodetic( p );
                Log::debug() << "Failed to project point (lon,lat)=" << pll << '\n';
                Log::debug() << failures_log.str();
            }
        }
    }
    Log::debug() << "Maximum neighbours searched was " << eckit::Plural( max_neighbours, "element" ) << std::endl;

    eckit::mpi::comm().barrier();
    if ( failures.size() ) {
        // If this fails, consider lowering atlas::grid::parametricEpsilon
        std::ostringstream msg;
        msg << "Rank " << eckit::mpi::comm().rank() << " failed to project points:\n";
<<<<<<< HEAD
        for (std::vector<size_t>::const_iterator i = failures.begin(); i != failures.end(); ++i) {
            const PointXYZ p{ (*ocoords_)(*i,0), (*ocoords_)(*i,1), (*ocoords_)(*i,2) }; // lookup point
            const PointLonLat pll = util::Earth::convertGeocentricToGeodetic(p);
=======
        for ( std::vector<size_t>::const_iterator i = failures.begin(); i != failures.end(); ++i ) {
            const PointXYZ p{( *ocoords_ )( *i, 0 ), ( *ocoords_ )( *i, 1 ), ( *ocoords_ )( *i, 2 )};  // lookup point
            const PointLonLat pll = util::Earth::convertGeocentricToGeodetic( p );
>>>>>>> 1d187230
            msg << "\t(lon,lat) = " << pll << "\n";
        }

        Log::error() << msg.str() << std::endl;
        throw eckit::SeriousBug( msg.str() );
    }

    // fill sparse matrix and return
    Matrix A( out_npts, inp_npts, weights_triplets );
    matrix_.swap( A );
}

Method::Triplets FiniteElement::projectPointToElements( size_t ip, const ElemIndex3::NodeList& elems,
                                                        std::ostream& failures_log ) const {
    ASSERT( elems.begin() != elems.end() );

    const size_t inp_points = icoords_->shape( 0 );
    size_t idx[4];
    double w[4];

    Triplets triplets;
<<<<<<< HEAD
    Ray ray( PointXYZ{(*ocoords_)(ip,0),(*ocoords_)(ip,1),(*ocoords_)(ip,2)} );

    for (ElemIndex3::NodeList::const_iterator itc = elems.begin(); itc != elems.end(); ++itc) {
=======
    Ray ray( PointXYZ{( *ocoords_ )( ip, 0 ), ( *ocoords_ )( ip, 1 ), ( *ocoords_ )( ip, 2 )} );
>>>>>>> 1d187230

    for ( ElemIndex3::NodeList::const_iterator itc = elems.begin(); itc != elems.end(); ++itc ) {
        const size_t elem_id = ( *itc ).value().payload();
        ASSERT( elem_id < connectivity_->rows() );

        const size_t nb_cols = connectivity_->cols( elem_id );
        ASSERT( nb_cols == 3 || nb_cols == 4 );

        for ( size_t i = 0; i < nb_cols; ++i ) {
            idx[i] = size_t( ( *connectivity_ )( elem_id, i ) );
            ASSERT( idx[i] < inp_points );
        }

        if ( nb_cols == 3 ) {
            /* triangle */
            element::Triag3D triag(
<<<<<<< HEAD
                  PointXYZ{(*icoords_)(idx[0],0),(*icoords_)(idx[0],1),(*icoords_)(idx[0],2)},
                  PointXYZ{(*icoords_)(idx[1],0),(*icoords_)(idx[1],1),(*icoords_)(idx[1],2)},
                  PointXYZ{(*icoords_)(idx[2],0),(*icoords_)(idx[2],1),(*icoords_)(idx[2],2)});
=======
                PointXYZ{( *icoords_ )( idx[0], 0 ), ( *icoords_ )( idx[0], 1 ), ( *icoords_ )( idx[0], 2 )},
                PointXYZ{( *icoords_ )( idx[1], 0 ), ( *icoords_ )( idx[1], 1 ), ( *icoords_ )( idx[1], 2 )},
                PointXYZ{( *icoords_ )( idx[2], 0 ), ( *icoords_ )( idx[2], 1 ), ( *icoords_ )( idx[2], 2 )} );
>>>>>>> 1d187230

            // pick an epsilon based on a characteristic length (sqrt(area))
            // (this scales linearly so it better compares with linear weights u,v,w)
            const double edgeEpsilon = parametricEpsilon * std::sqrt( triag.area() );
            ASSERT( edgeEpsilon >= 0 );

            Intersect is = triag.intersects( ray, edgeEpsilon );

            if ( is ) {
                // weights are the linear Lagrange function evaluated at u,v (aka
                // barycentric coordinates)
                w[0] = 1. - is.u - is.v;
                w[1] = is.u;
                w[2] = is.v;

                for ( size_t i = 0; i < 3; ++i ) {
                    triplets.push_back( Triplet( ip, idx[i], w[i] ) );
                }

                break;  // stop looking for elements
            }
        }
        else {
            /* quadrilateral */
            element::Quad3D quad(
<<<<<<< HEAD
                  PointXYZ{(*icoords_)(idx[0],0),(*icoords_)(idx[0],1),(*icoords_)(idx[0],2)},
                  PointXYZ{(*icoords_)(idx[1],0),(*icoords_)(idx[1],1),(*icoords_)(idx[1],2)},
                  PointXYZ{(*icoords_)(idx[2],0),(*icoords_)(idx[2],1),(*icoords_)(idx[2],2)},
                  PointXYZ{(*icoords_)(idx[3],0),(*icoords_)(idx[3],1),(*icoords_)(idx[3],2)});
=======
                PointXYZ{( *icoords_ )( idx[0], 0 ), ( *icoords_ )( idx[0], 1 ), ( *icoords_ )( idx[0], 2 )},
                PointXYZ{( *icoords_ )( idx[1], 0 ), ( *icoords_ )( idx[1], 1 ), ( *icoords_ )( idx[1], 2 )},
                PointXYZ{( *icoords_ )( idx[2], 0 ), ( *icoords_ )( idx[2], 1 ), ( *icoords_ )( idx[2], 2 )},
                PointXYZ{( *icoords_ )( idx[3], 0 ), ( *icoords_ )( idx[3], 1 ), ( *icoords_ )( idx[3], 2 )} );
>>>>>>> 1d187230

            // pick an epsilon based on a characteristic length (sqrt(area))
            // (this scales linearly so it better compares with linear weights u,v,w)
            const double edgeEpsilon = parametricEpsilon * std::sqrt( quad.area() );
            ASSERT( edgeEpsilon >= 0 );

            Intersect is = quad.intersects( ray, edgeEpsilon );

            if ( is ) {
                // weights are the bilinear Lagrange function evaluated at u,v
                w[0] = ( 1. - is.u ) * ( 1. - is.v );
                w[1] = is.u * ( 1. - is.v );
                w[2] = is.u * is.v;
                w[3] = ( 1. - is.u ) * is.v;

                for ( size_t i = 0; i < 4; ++i ) {
                    triplets.push_back( Triplet( ip, idx[i], w[i] ) );
                }
                break;  // stop looking for elements
            }
        }

    }  // loop over nearest elements

    if ( !triplets.empty() ) { normalise( triplets ); }
    return triplets;
}

}  // namespace method
}  // namespace interpolation
}  // namespace atlas<|MERGE_RESOLUTION|>--- conflicted
+++ resolved
@@ -125,11 +125,7 @@
         for ( size_t ip = 0; ip < out_npts; ++ip, ++progress ) {
             if ( out_ghosts( ip ) ) { continue; }
 
-<<<<<<< HEAD
-            PointXYZ p{(*ocoords_)(ip,0),(*ocoords_)(ip,1),(*ocoords_)(ip,2)}; // lookup point
-=======
             PointXYZ p{( *ocoords_ )( ip, 0 ), ( *ocoords_ )( ip, 1 ), ( *ocoords_ )( ip, 2 )};  // lookup point
->>>>>>> 1d187230
 
             size_t kpts  = 1;
             bool success = false;
@@ -165,15 +161,9 @@
         // If this fails, consider lowering atlas::grid::parametricEpsilon
         std::ostringstream msg;
         msg << "Rank " << eckit::mpi::comm().rank() << " failed to project points:\n";
-<<<<<<< HEAD
-        for (std::vector<size_t>::const_iterator i = failures.begin(); i != failures.end(); ++i) {
-            const PointXYZ p{ (*ocoords_)(*i,0), (*ocoords_)(*i,1), (*ocoords_)(*i,2) }; // lookup point
-            const PointLonLat pll = util::Earth::convertGeocentricToGeodetic(p);
-=======
         for ( std::vector<size_t>::const_iterator i = failures.begin(); i != failures.end(); ++i ) {
             const PointXYZ p{( *ocoords_ )( *i, 0 ), ( *ocoords_ )( *i, 1 ), ( *ocoords_ )( *i, 2 )};  // lookup point
             const PointLonLat pll = util::Earth::convertGeocentricToGeodetic( p );
->>>>>>> 1d187230
             msg << "\t(lon,lat) = " << pll << "\n";
         }
 
@@ -195,13 +185,7 @@
     double w[4];
 
     Triplets triplets;
-<<<<<<< HEAD
-    Ray ray( PointXYZ{(*ocoords_)(ip,0),(*ocoords_)(ip,1),(*ocoords_)(ip,2)} );
-
-    for (ElemIndex3::NodeList::const_iterator itc = elems.begin(); itc != elems.end(); ++itc) {
-=======
     Ray ray( PointXYZ{( *ocoords_ )( ip, 0 ), ( *ocoords_ )( ip, 1 ), ( *ocoords_ )( ip, 2 )} );
->>>>>>> 1d187230
 
     for ( ElemIndex3::NodeList::const_iterator itc = elems.begin(); itc != elems.end(); ++itc ) {
         const size_t elem_id = ( *itc ).value().payload();
@@ -218,15 +202,9 @@
         if ( nb_cols == 3 ) {
             /* triangle */
             element::Triag3D triag(
-<<<<<<< HEAD
-                  PointXYZ{(*icoords_)(idx[0],0),(*icoords_)(idx[0],1),(*icoords_)(idx[0],2)},
-                  PointXYZ{(*icoords_)(idx[1],0),(*icoords_)(idx[1],1),(*icoords_)(idx[1],2)},
-                  PointXYZ{(*icoords_)(idx[2],0),(*icoords_)(idx[2],1),(*icoords_)(idx[2],2)});
-=======
                 PointXYZ{( *icoords_ )( idx[0], 0 ), ( *icoords_ )( idx[0], 1 ), ( *icoords_ )( idx[0], 2 )},
                 PointXYZ{( *icoords_ )( idx[1], 0 ), ( *icoords_ )( idx[1], 1 ), ( *icoords_ )( idx[1], 2 )},
                 PointXYZ{( *icoords_ )( idx[2], 0 ), ( *icoords_ )( idx[2], 1 ), ( *icoords_ )( idx[2], 2 )} );
->>>>>>> 1d187230
 
             // pick an epsilon based on a characteristic length (sqrt(area))
             // (this scales linearly so it better compares with linear weights u,v,w)
@@ -252,17 +230,10 @@
         else {
             /* quadrilateral */
             element::Quad3D quad(
-<<<<<<< HEAD
-                  PointXYZ{(*icoords_)(idx[0],0),(*icoords_)(idx[0],1),(*icoords_)(idx[0],2)},
-                  PointXYZ{(*icoords_)(idx[1],0),(*icoords_)(idx[1],1),(*icoords_)(idx[1],2)},
-                  PointXYZ{(*icoords_)(idx[2],0),(*icoords_)(idx[2],1),(*icoords_)(idx[2],2)},
-                  PointXYZ{(*icoords_)(idx[3],0),(*icoords_)(idx[3],1),(*icoords_)(idx[3],2)});
-=======
                 PointXYZ{( *icoords_ )( idx[0], 0 ), ( *icoords_ )( idx[0], 1 ), ( *icoords_ )( idx[0], 2 )},
                 PointXYZ{( *icoords_ )( idx[1], 0 ), ( *icoords_ )( idx[1], 1 ), ( *icoords_ )( idx[1], 2 )},
                 PointXYZ{( *icoords_ )( idx[2], 0 ), ( *icoords_ )( idx[2], 1 ), ( *icoords_ )( idx[2], 2 )},
                 PointXYZ{( *icoords_ )( idx[3], 0 ), ( *icoords_ )( idx[3], 1 ), ( *icoords_ )( idx[3], 2 )} );
->>>>>>> 1d187230
 
             // pick an epsilon based on a characteristic length (sqrt(area))
             // (this scales linearly so it better compares with linear weights u,v,w)
