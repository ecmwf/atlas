--- conflicted
+++ resolved
@@ -99,21 +99,6 @@
 
 template <typename Value>
 void Method::interpolate_field_rank1(const Field& src, Field& tgt, const Matrix& W) const {
-<<<<<<< HEAD
-    if (use_eckit_linalg_spmv_) {
-        if (src.datatype() != array::make_datatype<double>()) {
-            throw_NotImplemented("Only double precision interpolation is currently implemented with eckit backend",
-                                 Here());
-        }
-        auto src_v = array::make_view<double, 1>(src);
-        auto tgt_v = array::make_view<double, 1>(tgt);
-        sparse_matrix_multiply(W, src_v, tgt_v, sparse::backend::eckit_linalg());
-    }
-    else {
-        auto src_v = array::make_view<Value, 1>(src);
-        auto tgt_v = array::make_view<Value, 1>(tgt);
-        sparse_matrix_multiply(W, src_v, tgt_v, sparse::backend::omp());
-=======
     auto src_v = array::make_view<Value, 1>(src);
     auto tgt_v = array::make_view<Value, 1>(tgt);
     if (std::is_same<Value, float>::value) {
@@ -121,62 +106,30 @@
     }
     else {
         sparse_matrix_multiply(W, src_v, tgt_v, sparse::Backend{linalg_backend_});
->>>>>>> d825fad7
     }
 }
 
 template <typename Value>
 void Method::interpolate_field_rank2(const Field& src, Field& tgt, const Matrix& W) const {
-<<<<<<< HEAD
-    auto src_v = array::make_view<Value, 2>(src);
-    auto tgt_v = array::make_view<Value, 2>(tgt);
-    sparse_matrix_multiply(W, src_v, tgt_v, sparse::backend::omp());
-=======
     sparse::Backend backend{linalg_backend_};
     auto src_v = array::make_view<Value, 2>(src);
     auto tgt_v = array::make_view<Value, 2>(tgt);
     sparse_matrix_multiply(W, src_v, tgt_v, sparse::backend::openmp());
->>>>>>> d825fad7
 }
 
 
 template <typename Value>
 void Method::interpolate_field_rank3(const Field& src, Field& tgt, const Matrix& W) const {
-<<<<<<< HEAD
-    auto src_v = array::make_view<Value, 3>(src);
-    auto tgt_v = array::make_view<Value, 3>(tgt);
-    sparse_matrix_multiply(W, src_v, tgt_v, sparse::backend::omp());
-=======
     sparse::Backend backend{linalg_backend_};
     auto src_v = array::make_view<Value, 3>(src);
     auto tgt_v = array::make_view<Value, 3>(tgt);
     sparse_matrix_multiply(W, src_v, tgt_v, sparse::backend::openmp());
->>>>>>> d825fad7
 }
 
 template <typename Value>
 void Method::adjoint_interpolate_field_rank1(Field& src, const Field& tgt, const Matrix& W) const {
     array::ArrayT<Value> tmp(src.shape());
 
-<<<<<<< HEAD
-    auto tmp_v = array::make_view<double, 1>(tmp);
-    auto src_v = array::make_view<double, 1>(src);
-    auto tgt_v = array::make_view<double, 1>(tgt);
-
-    tmp_v.assign(0.);
-
-    if (use_eckit_linalg_spmv_) {
-        if (src.datatype() != array::make_datatype<double>()) {
-            throw_NotImplemented("Only double precision interpolation is currently implemented with eckit backend",
-                                 Here());
-        }
-        sparse_matrix_multiply(W, tgt_v, tmp_v, sparse::backend::eckit_linalg());
-    }
-    else {
-        sparse_matrix_multiply(W, tgt_v, tmp_v, sparse::backend::omp());
-    }
-
-=======
     auto tmp_v = array::make_view<Value, 1>(tmp);
     auto src_v = array::make_view<Value, 1>(src);
     auto tgt_v = array::make_view<Value, 1>(tgt);
@@ -191,7 +144,6 @@
     }
 
 
->>>>>>> d825fad7
     for (idx_t t = 0; t < tmp.shape(0); ++t) {
         src_v(t) += tmp_v(t);
     }
@@ -207,11 +159,7 @@
 
     tmp_v.assign(0.);
 
-<<<<<<< HEAD
-    sparse_matrix_multiply(W, tgt_v, tmp_v, sparse::backend::omp());
-=======
     sparse_matrix_multiply(W, tgt_v, tmp_v, sparse::backend::openmp());
->>>>>>> d825fad7
 
     for (idx_t t = 0; t < tmp.shape(0); ++t) {
         for (idx_t k = 0; k < tmp.shape(1); ++k) {
@@ -230,11 +178,7 @@
 
     tmp_v.assign(0.);
 
-<<<<<<< HEAD
-    sparse_matrix_multiply(W, tgt_v, tmp_v, sparse::backend::omp());
-=======
     sparse_matrix_multiply(W, tgt_v, tmp_v, sparse::backend::openmp());
->>>>>>> d825fad7
 
     for (idx_t t = 0; t < tmp.shape(0); ++t) {
         for (idx_t j = 0; j < tmp.shape(1); ++j) {
@@ -293,13 +237,7 @@
 }
 
 Method::Method(const Method::Config& config) {
-<<<<<<< HEAD
-    std::string spmv = "";
-    config.get("spmv", spmv);
-    use_eckit_linalg_spmv_ = (spmv == "eckit");
-=======
     config.get("sparse_matrix_multiply", linalg_backend_);  // empty is allowed -> sparse::current_backend()
->>>>>>> d825fad7
 
     std::string non_linear;
     if (config.get("non_linear", non_linear)) {
