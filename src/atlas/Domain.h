/*
 * (C) Copyright 1996-2014 ECMWF.
 *
 * This software is licensed under the terms of the Apache Licence Version 2.0
 * which can be obtained at http://www.apache.org/licenses/LICENSE-2.0.
 * In applying this licence, ECMWF does not waive the privileges and immunities
 * granted to it by virtue of its status as an intergovernmental organisation nor
 * does it submit to any jurisdiction.
 */

/// @author Tiago Quintino
/// @author Baudouin Raoult
/// @date Jun 2015

#ifndef atlas_Domain_H
#define atlas_Domain_H

#include "eckit/exception/Exceptions.h"
#include "eckit/geometry/Point2.h"

namespace eckit {
  class MD5;
  namespace geometry {
    class LLPoint2;
  }
}

namespace atlas {

class BoundBox;

//------------------------------------------------------------------------------------------------------

/// If is periodic then east() - west() == 360
/// It has North Pole is north() == 90
/// It has South Pole is south() == -90

class Domain {

public:  // methods

    /// Construct from a BoundBox
    Domain(const atlas::BoundBox&);

    /// East and West are reduced to the interval [0,360[
    Domain(double north, double west, double south, double east);

    ~Domain(); // make it virtual once is a virtual base

    /// Adds to the MD5 the information
    void hash(eckit::MD5&) const;

    /// checks if the point is contained in the domain
    bool contains( const eckit::geometry::LLPoint2& ) const;

    /// checks if the point is contained in the domain
    bool contains( double lon, double lat ) const;

    void print(std::ostream&) const;

    static Domain makeGlobal();

<<<<<<< HEAD
  double north() const { return north_; }
  double west() const { return west_; }
  double south() const { return south_; }
  double east() const { return east_; }
=======
    double north() const { return north_; }

    double west() const { return west_; }

    double south() const { return south_; }

    double east() const { return east_; }
>>>>>>> b05c4d2a

private:  // methods

  /// normalises the constructor input
  void normalise();

  /// normalises the longitude of a query point
  double normalise(double lon) const;

  friend std::ostream& operator<<(std::ostream& s, const Domain& p) {
      p.print(s);
      return s;
  }

private: // members

    double north_;
    double west_;
    double south_;
    double east_;

};

//------------------------------------------------------------------------------------------------------

}  // namespace atlas

#endif<|MERGE_RESOLUTION|>--- conflicted
+++ resolved
@@ -60,20 +60,10 @@
 
     static Domain makeGlobal();
 
-<<<<<<< HEAD
   double north() const { return north_; }
   double west() const { return west_; }
   double south() const { return south_; }
   double east() const { return east_; }
-=======
-    double north() const { return north_; }
-
-    double west() const { return west_; }
-
-    double south() const { return south_; }
-
-    double east() const { return east_; }
->>>>>>> b05c4d2a
 
 private:  // methods
 
