--- conflicted
+++ resolved
@@ -105,26 +105,16 @@
     BOOST_CHECK_EQUAL( trans.n_regions_NS(), partitioner.nb_bands() );
     BOOST_CHECK_EQUAL( trans.n_regions_EW(), max_nb_regions_EW );
 
-<<<<<<< HEAD
     BOOST_CHECK_EQUAL( distribution.nb_partitions(), parallel::mpi::comm().size() );
-    BOOST_CHECK_EQUAL( distribution.partition().size(), g->npts() );
-=======
-    BOOST_CHECK_EQUAL( distribution.nb_partitions(), eckit::mpi::size() );
     BOOST_CHECK_EQUAL( distribution.partition().size(), g.npts() );
->>>>>>> 6ba0bcd3
 
     std::vector<int> npts(distribution.nb_partitions(),0);
 
     for(size_t j = 0; j < g.npts(); ++j)
       ++npts[distribution.partition(j)];
 
-<<<<<<< HEAD
-    BOOST_CHECK_EQUAL( trans.ngptotg(), g->npts() );
+    BOOST_CHECK_EQUAL( trans.ngptotg(), g.npts() );
     BOOST_CHECK_EQUAL( trans.ngptot(),  npts[parallel::mpi::comm().rank()] );
-=======
-    BOOST_CHECK_EQUAL( trans.ngptotg(), g.npts() );
-    BOOST_CHECK_EQUAL( trans.ngptot(),  npts[eckit::mpi::rank()] );
->>>>>>> 6ba0bcd3
     BOOST_CHECK_EQUAL( trans.ngptotmx(), *std::max_element(npts.begin(),npts.end()) );
 
     array::ArrayView<int,1> n_regions ( trans.n_regions() ) ;
