/*
 * (C) Copyright 2013 ECMWF.
 *
 * This software is licensed under the terms of the Apache Licence Version 2.0
 * which can be obtained at http://www.apache.org/licenses/LICENSE-2.0.
 * In applying this licence, ECMWF does not waive the privileges and immunities
 * granted to it by virtue of its status as an intergovernmental organisation nor
 * does it submit to any jurisdiction.
 */


#include <algorithm>

#include "atlas/library/Library.h"
#include "atlas/field/FieldSet.h"
#include "atlas/functionspace/NodeColumns.h"
#include "atlas/functionspace/Spectral.h"
#include "atlas/functionspace/StructuredColumns.h"
#include "atlas/grid/Distribution.h"
#include "atlas/grid/Partitioner.h"
#include "atlas/grid.h"
#include "atlas/grid/detail/partitioner/EqualRegionsPartitioner.h"
#include "atlas/grid/detail/partitioner/TransPartitioner.h"
#include "atlas/meshgenerator/StructuredMeshGenerator.h"
#include "atlas/mesh/Mesh.h"
#include "atlas/mesh/Nodes.h"
#include "atlas/output/Gmsh.h"
#include "atlas/parallel/mpi/mpi.h"
#include "atlas/trans/Trans.h"
#include "atlas/trans/local/LegendrePolynomials.h"
#include "atlas/trans/local/LegendreTransforms.h"
#include "atlas/trans/local/FourierTransforms.h"
#include "atlas/array/MakeView.h"
#include "atlas/runtime/Trace.h"
#include "transi/trans.h"

#include "tests/AtlasTestEnvironment.h"

#include <iomanip>
#include <chrono>

using namespace eckit;

using atlas::array::Array;
using atlas::array::ArrayView;
using atlas::array::make_view;

namespace atlas {
namespace test {

//-----------------------------------------------------------------------------

struct AtlasTransEnvironment : public AtlasTestEnvironment {
       AtlasTransEnvironment(int argc, char * argv[]) : AtlasTestEnvironment(argc, argv) {
         if( parallel::mpi::comm().size() == 1 )
           trans_use_mpi(false);
         trans_init();
       }

      ~AtlasTransEnvironment() {
         trans_finalize();
       }
};

//-----------------------------------------------------------------------------

void compute_legendre(
        const size_t trc,                  // truncation (in)
        const double& lat,                 // latitude in radians (in)
        array::ArrayView<double,1>& zlfpol)// values of associated Legendre functions, size (trc+1)*trc/2 (out)
{
    trans::compute_legendre_polynomials(trc,lat,zlfpol.data());
}

//-----------------------------------------------------------------------------

void legendre_transform(
        const size_t trc,                    // truncation (in)
        const size_t trcFT,                  // truncation for Fourier transformation (in)
        array::ArrayView<double,1>& rlegReal,// values of associated Legendre functions, size (trc+1)*trc/2 (out)
        array::ArrayView<double,1>& rlegImag,// values of associated Legendre functions, size (trc+1)*trc/2 (out)
        const array::ArrayView<double,1>& zlfpol,  // values of associated Legendre functions, size (trc+1)*trc/2 (in)
        const double rspecg[])               // spectral data, size (trc+1)*trc (in)
{
    trans::invtrans_legendre( trc, trcFT, trc, zlfpol.data(), 1, rspecg, rlegReal.data(), rlegImag.data() );
}

//-----------------------------------------------------------------------------

double fourier_transform(
        const size_t trcFT,
        array::ArrayView<double,1>& rlegReal,// values of associated Legendre functions, size (trc+1)*trc/2 (out)
        array::ArrayView<double,1>& rlegImag,// values of associated Legendre functions, size (trc+1)*trc/2 (out)
        const double lon) // radians
{
  double gp[1];
  trans::invtrans_fourier( trcFT, lon, 1, rlegReal.data(), rlegImag.data(), gp );
  return gp[0];
}

//-----------------------------------------------------------------------------
// Routine to compute the spectral transform by using a local Fourier transformation
// for a single point
//
// Author:
// Andreas Mueller *ECMWF*
//
double spectral_transform_point(
        const size_t trc,                  // truncation (in)
        const size_t trcFT,                // truncation for Fourier transformation (in)
        const double lon,                  // longitude in radians (in)
        const double lat,                  // latitude in radians (in)
        const double rspecg[])             // spectral data, size (trc+1)*trc (in)
{
    int N = (trc+2)*(trc+1)/2;
    ATLAS_TRACE();
    atlas::array::ArrayT<double> zlfpol_(N);
    atlas::array::ArrayView<double,1> zlfpol = make_view<double,1>(zlfpol_);

    atlas::array::ArrayT<double> rlegReal_(trcFT+1);
    atlas::array::ArrayView<double,1> rlegReal = make_view<double,1>(rlegReal_);

    atlas::array::ArrayT<double> rlegImag_(trcFT+1);
    atlas::array::ArrayView<double,1> rlegImag = make_view<double,1>(rlegImag_);

    // Legendre transform:
    compute_legendre(trc, lat, zlfpol);
    legendre_transform(trc, trcFT, rlegReal, rlegImag, zlfpol, rspecg);

    // Fourier transform:
    return fourier_transform(trcFT, rlegReal, rlegImag, lon);
}


//-----------------------------------------------------------------------------
// Routine to compute the spectral transform by using a local Fourier transformation
// for a grid (same latitude for all longitudes, allows to compute Legendre functions
// once for all longitudes)
//
// Author:
// Andreas Mueller *ECMWF*
//
void spectral_transform_grid(
        const size_t trc,     // truncation (in)
        const size_t trcFT,   // truncation for Fourier transformation (in)
        const Grid grid,            // call with something like Grid("O32")
        const double rspecg[],      // spectral data, size (trc+1)*trc (in)
        double rgp[],         // resulting grid point data (out)
        const bool pointwise)       // use point function for unstructured mesh for testing purposes
{
    std::ostream& out = Log::info(); // just for debugging
    int N = (trc+2)*(trc+1)/2;
    ATLAS_TRACE();
    atlas::array::ArrayT<double> zlfpol_(N);
    atlas::array::ArrayView<double,1> zlfpol = make_view<double,1>(zlfpol_);

    atlas::array::ArrayT<double> rlegReal_(trcFT+1);
    atlas::array::ArrayView<double,1> rlegReal = make_view<double,1>(rlegReal_);

    atlas::array::ArrayT<double> rlegImag_(trcFT+1);
    atlas::array::ArrayView<double,1> rlegImag = make_view<double,1>(rlegImag_);

    int idx = 0;

    if( grid::StructuredGrid(grid) ) {
        grid::StructuredGrid g(grid);
        for( size_t j=0; j<g.ny(); ++j ) {
            double lat = g.y(j) * util::Constants::degreesToRadians() ;

            // Legendre transform:
            compute_legendre(trc, lat, zlfpol);
            legendre_transform(trc, trcFT, rlegReal, rlegImag, zlfpol, rspecg);

            for( size_t i=0; i<g.nx(j); ++i ) {
                double lon = g.x(i,j) * util::Constants::degreesToRadians();
                // Fourier transform:
                rgp[idx++] = fourier_transform(trcFT, rlegReal, rlegImag, lon);
            }
        }
    } else {
        for( PointXY p: grid.xy()) {
            double lon = p.x() * util::Constants::degreesToRadians();
            double lat = p.y() * util::Constants::degreesToRadians();
            if( pointwise ) {
                // alternative for testing: use spectral_transform_point function:
                rgp[idx++] = spectral_transform_point(trc, trcFT, lon, lat, rspecg);
            } else {
                // Legendre transform:
                compute_legendre(trc, lat, zlfpol);
                legendre_transform(trc, trcFT, rlegReal, rlegImag, zlfpol, rspecg);

                // Fourier transform:
                rgp[idx++] = fourier_transform(trcFT, rlegReal, rlegImag, lon);
            }
        }
    }

    EXPECT( idx == grid.size() );
}

//-----------------------------------------------------------------------------
// Routine to compute the spherical harmonics analytically at one point
// (up to wave number 3)
//
// Author:
// Andreas Mueller *ECMWF*
//
double sphericalharmonics_analytic_point(
        const double n,             // total wave number (implemented so far for n<4
        const double m,             // zonal wave number (implemented so far for m<4, m<n
        const int imag,             // 0: test real part, 1: test imaginary part
        const double lon,           // longitude in radians
        const double lat,           // latitude in radians
        const int ivar_in,          // variable that is set to 1 for wave number n,m. 0: vorticity, 1: divergence, 2: scalar
        const int ivar_out)         // variable returned by this function. 0: u, 1: v, 2: scalar
{
    double latsin = std::sin(  lat), latcos = std::cos(  lat);
    double lonsin = std::sin(m*lon), loncos = std::cos(m*lon);
    double a = util::Earth::radiusInMeters();
    // Fourier part of the spherical harmonics:
    double rft = 1.;
    if( m>0 ) rft *= 2.; // the famous factor 2 that noone really understands
    if( imag==0 ) {
        rft *= loncos;
    } else {
        rft *= -lonsin;
    }
    // Legendre part of the spherical harmonics (following http://mathworld.wolfram.com/SphericalHarmonic.html
    // multiplied with -2*sqrt(pi) due to different normalization and different coordinates):
    // (can also be computed on http://www.wolframalpha.com with:
    // LegendreP[n, m, x]/Sqrt[1/2*Integrate[LegendreP[n, m, y]^2, {y, -1, 1}]])
    // n, m need to be replaced by hand with the correct values
    // (otherwise the command will be too long for the free version of wolframalpha)

    // scalar:
    if ( ivar_in==2 ) {
        if ( ivar_out==2 ) {
            if ( m==0 && n==0 )
                return rft;
            if ( m==0 && n==1 )
                return std::sqrt(3.)*latsin*rft;
            if ( m==0 && n==2 )
                return std::sqrt(5.)/2.*(3.*latsin*latsin-1.)*rft; // sign?
            if ( m==0 && n==3 )
                return std::sqrt(7.)/2.*(5.*latsin*latsin-3.)*latsin*rft; // sign?
            if ( m==1 && n==1 )
                return std::sqrt(3./2.)*latcos*rft; // sign?
            if ( m==1 && n==2 )
                return std::sqrt(15./2.)*latsin*latcos*rft; // sign?
            if ( m==1 && n==3 )
                return std::sqrt(21.)/4.*latcos*(5.*latsin*latsin-1.)*rft; // sign?
            if ( m==2 && n==2 )
                return std::sqrt(15./2.)/2.*latcos*latcos*rft;
            if ( m==2 && n==3 )
                return std::sqrt(105./2.)/2.*latcos*latcos*latsin*rft;
            if ( m==3 && n==3 )
                return std::sqrt(35.)/4.*latcos*latcos*latcos*rft; // sign?
            if ( m==45 && n==45 )
                return std::pow(latcos,45)*rft*21.*std::sqrt(1339044123748208678378695.)/8796093022208.; // sign?
        } else {
            return 0.;
        }
    }

    // for the remainder the factor 2 from rft is already included in the formulas:

    // vorticity:
    if ( ivar_in==0 ) {
        if ( ivar_out==0 ) { // u:
            if ( m==0 && n==0 )
                return 0.;
            if ( m==0 && n==1 ) {
                if ( imag==0 ) {
                    return std::sqrt(3.)*a/2.*latcos;
                } else {
                    return 0.;
                }
            }
            if ( m==1 && n==1 ) {
                if ( imag==0 ) {
                    return -a*std::sqrt(3./2.)*loncos*latsin;
                } else {
                    return a*std::sqrt(3./2.)*lonsin*latsin;
                }
            }
        } else if ( ivar_out==1 ) { // v:
            if ( m==0 && n==0 )
                return 0.;
            if ( m==0 && n==1 )
                return 0.;
            if ( m==1 && n==1 ) {
                if ( imag==0 ) {
                    return a*std::sqrt(3./2.)*lonsin;
                } else {
                    return a*std::sqrt(3./2.)*loncos;
                }
            }
        } else {
            return 0.;
        }
    }

    // divergence:
    if ( ivar_in==1 ) {
        if ( ivar_out==0 ) { // u:
            if ( m==0 && n==0 )
                return 0.;
            if ( m==0 && n==1 )
                return 0.;
            if ( m==1 && n==1 ) {
                if ( imag==0 ) {
                    return a*std::sqrt(3./2.)*lonsin;
                } else {
                    return a*std::sqrt(3./2.)*loncos;
                }
            }
        } else if ( ivar_out==1 ) { // v:
            if ( m==0 && n==0 )
                return 0.;
            if ( m==0 && n==1 ) {
                if ( imag==0 ) {
                    return -std::sqrt(3.)*a/2.*latcos;
                } else {
                    return 0.;
                }
            }
            if ( m==1 && n==1 ) {
                if ( imag==0 ) {
                    return a*std::sqrt(3./2.)*loncos*latsin;
                } else {
                    return -a*std::sqrt(3./2.)*lonsin*latsin; // sign?
                }
            }
        } else {
            return 0.;
        }
    }

    return -1.;
}

//-----------------------------------------------------------------------------
// Routine to compute the spherical harmonics analytically on a grid
// (up to wave number 3)
//
// Author:
// Andreas Mueller *ECMWF*
//
void spectral_transform_grid_analytic(
        const size_t trc,     // truncation (in)
        const size_t trcFT,   // truncation for Fourier transformation (in)
        const double n,       // total wave number (implemented so far for n<4
        const double m,       // zonal wave number (implemented so far for m<4, m<n
        const int imag,       // 0: test real part, 1: test imaginary part
        const Grid grid,      // call with something like Grid("O32")
        double rspecg[],      // spectral data, size (trc+1)*trc (out)
        double rgp[],         // resulting grid point data (out)
        const int ivar_in,    // variable that is set to 1 for wave number n,m. 0: vorticity, 1: divergence, 2: scalar
        const int ivar_out)   // variable returned by this function. 0: u, 1: v, 2: scalar
{
    int N = (trc+2)*(trc+1)/2;
    for( int jm=0; jm<2*N; jm++) rspecg[jm] = 0.;
    int k = 0;
    for( int jm=0; jm<=trc; jm++ ) {
        for( int jn=jm; jn<=trc; jn++ ) {
            if( jm==m && jn==n ) {
              rspecg[2*k+imag] = 1.;
              rspecg[2*k+(1-imag)] = 0.;
            }
            k++;
        }
    }

    for( int jm=0; jm<grid.size(); jm++) rgp[jm] = 0.;

    if( grid::StructuredGrid(grid) ) {
        grid::StructuredGrid g(grid);
        int idx = 0;
        for( size_t j=0; j<g.ny(); ++j ) {
            double lat = g.y(j) * util::Constants::degreesToRadians();

            for( size_t i=0; i<g.nx(j); ++i ) {
                double lon = g.x(i,j) * util::Constants::degreesToRadians();

                // compute spherical harmonics:
                rgp[idx++] = sphericalharmonics_analytic_point(n, m, imag, lon, lat, ivar_in, ivar_out);
            }
        }
    } else {
        int idx = 0;
        for( PointXY p: grid.xy()) {
            double lon = p.x() * util::Constants::degreesToRadians();
            double lat = p.y() * util::Constants::degreesToRadians();
            // compute spherical harmonics:
            rgp[idx++] = sphericalharmonics_analytic_point(n, m, imag, lon, lat, ivar_in, ivar_out);
        }
    }
}

//-----------------------------------------------------------------------------
// Compute root mean square of difference between two arrays divided by maximum absolute value of second array
//
// Author:
// Andreas Mueller *ECMWF*
//
double compute_rms(
        const size_t N,  // length of the arrays
        double array1[], // first of the two arrays
        double array2[]) // second of the two arrays
{
    double rms = 0., rmax = 0.;
    for( int idx=0; idx<N; idx++ ) {
      double diff = array1[idx]-array2[idx];
      rms += diff*diff;
      rmax = std::max(rmax, std::abs(array2[idx]));
    }
    if( rmax==0. ) {
        rms = 0.;
    } else {
        rms = std::sqrt(rms/N)/rmax;
    }
    return rms;
}

//-----------------------------------------------------------------------------
// Routine to test the spectral transform by comparing it with the analytically
// derived spherical harmonics
//
// Author:
// Andreas Mueller *ECMWF*
//
double spectral_transform_test(
        double trc,           // truncation
        double n,             // total wave number (implemented so far for n<4
        double m,             // zonal wave number (implemented so far for m<4, m<n
        int imag,             // 0: test real part, 1: test imaginary part
        Grid g,               // call with something like Grid("O32")
        bool pointwise)       // use point function for unstructured mesh for testing purposes
{
    std::ostream& out = Log::info();
    int N = (trc+2)*(trc+1)/2;
    auto *rspecg       = new double[2*N];
    auto *rgp          = new double[g.size()];
    auto *rgp_analytic = new double[g.size()];

    // compute analytic solution (this also initializes rspecg and needs to be done before the actual transform):
    spectral_transform_grid_analytic(trc, trc, n, m, imag, g, rspecg, rgp_analytic, 2, 2);
    // perform spectral transform:

    spectral_transform_grid(trc, trc, g, rspecg, rgp, pointwise);

    //for( int i=0; i<g.size(); ++i ) rgp[i] = 0.;

    double rms = compute_rms(g.size(), rgp, rgp_analytic);

    /*out << "m=" << m << " n=" << n << " imag:" << imag << " structured:" << grid::StructuredGrid(g) << " error:" << rms;
    if( rms > 2.e-15 ) {
        out << " !!!!" << std::endl;
        for( int jp=0; jp<g.size(); jp++ ) {
            out << rgp[jp]/rgp_analytic[jp] << " rgp:" << rgp[jp] << " analytic:" << rgp_analytic[jp] << std::endl;
        }
    }
    out << std::endl;*/

    delete [] rspecg;
    delete [] rgp;
    delete [] rgp_analytic;

    return rms;
}

//-----------------------------------------------------------------------------
#if 0
CASE( "test_transgeneral_legendrepolynomials" )
{
  std::ostream& out = Log::info(); // just for debugging
  out << "test_transgeneral_legendrepolynomials" << std::endl;
/*
  Grid g( "O10" );
  trans::Trans trans(g,1279);
*/
  int trc = 1280; // truncation + 1
  int N = (trc+2)*(trc+1)/2;
  atlas::array::ArrayT<double> zlfpol_(N);
  atlas::array::ArrayView<double,1> zlfpol = make_view<double,1>(zlfpol_);

  double lat = std::acos(0.99312859918509488);
  compute_legendre(trc, lat, zlfpol);
}
#endif
//-----------------------------------------------------------------------------
#if 1
CASE( "test_transgeneral_point" )
{
  std::ostream& out = Log::info();
  Log::info() << "test_transgeneral_point" << std::endl;
  double tolerance = 2.e-15;
  // test spectral transform up to wave number 3 by comparing
  // the result with the analytically computed spherical harmonics

  Grid g = grid::UnstructuredGrid( {
                                     {  50.,  20.},
                                     {  30., -20.},
                                     { 179., -89.},
                                     {-101.,  70.}
                                   } );

  int trc = 47; // truncation

  double rms = 0.;
  for( int m=0; m<=3; m++ ) { // zonal wavenumber
      for( int n=m; n<=3; n++ ) { // total wavenumber
          for( int imag=0; imag<=1; imag++ ) { // real and imaginary part
              rms = spectral_transform_test(trc, n, m, imag, g, true);
              EXPECT( rms < tolerance );
          }
      }
  }

}
#endif
//-----------------------------------------------------------------------------
#if 1
CASE( "test_transgeneral_unstructured" )
{
  std::ostream& out = Log::info();
  Log::info() << "test_transgeneral_unstructured" << std::endl;
  double tolerance = 2.e-15;
  // test spectral transform up to wave number 3 by comparing
  // the result with the analytically computed spherical harmonics

  Grid g = grid::UnstructuredGrid( new std::vector<PointXY>{
                                       {  50.,  20.},
                                       {  30., -20.},
                                       { 179., -89.},
                                       {-101.,  70.}
  });

  int trc = 47; // truncation

  double rms = 0.;
  for( int m=0; m<=3; m++ ) { // zonal wavenumber
      for( int n=m; n<=3; n++ ) { // total wavenumber
          for( int imag=0; imag<=1; imag++ ) { // real and imaginary part
              rms = spectral_transform_test(trc, n, m, imag, g, false);
              EXPECT( rms < tolerance );
          }
      }
  }

}

//-----------------------------------------------------------------------------

CASE( "test_transgeneral_structured" )
{
  std::ostream& out = Log::info();
  Log::info() << "test_transgeneral_structured" << std::endl;
  double tolerance = 2.e-15;
  // test spectral transform up to wave number 3 by comparing
  // the result with the analytically computed spherical harmonics

  std::string grid_uid("O10");
  grid::StructuredGrid g (grid_uid);

  int trc = 47; // truncation

  double rms = 0.;
  for( int m=0; m<=3; m++ ) { // zonal wavenumber
      for( int n=m; n<=3; n++ ) { // total wavenumber
          for( int imag=0; imag<=1; imag++ ) { // real and imaginary part
              rms = spectral_transform_test(trc, n, m, imag, g, false);
              EXPECT( rms < tolerance );
          }
      }
  }

}

//-----------------------------------------------------------------------------

CASE( "test_transgeneral_with_translib" )
{
  Log::info() << "test_transgeneral_with_translib" << std::endl;
  // test transgeneral by comparing its result with the trans library
  // this test is based on the test_nomesh case in test_trans.cc

  std::ostream& out = Log::info();
  double tolerance = 1.e-13;
  Grid g( "F24" );
  grid::StructuredGrid gs(g);
  int trc = 47;
  trans::Trans trans(g,trc) ;

  functionspace::Spectral          spectral   (trans);
  functionspace::StructuredColumns gridpoints (g);

  Field spf  = spectral.  createField<double>(option::name("spf"));
  Field gpf  = gridpoints.createField<double>(option::name("gpf"));

  int N = (trc+2)*(trc+1)/2;
  std::vector<double> rspecg       (2*N);
  std::vector<double> rgp          (g.size());
  std::vector<double> rgp_analytic (g.size());

  int k = 0;
  for( int m=0; m<=trc; m++ ) { // zonal wavenumber
      for( int n=m; n<=trc; n++ ) { // total wavenumber
          for( int imag=0; imag<=1; imag++ ) { // real and imaginary part

              if( sphericalharmonics_analytic_point(n, m, true, 0., 0., 2, 2) == 0. ) {

                  array::ArrayView<double,1> sp = array::make_view<double,1>(spf);
                  sp.assign(0.);
                  sp(k) = 1.;

                  EXPECT_NO_THROW( trans.invtrans(spf,gpf) );

                  spectral_transform_grid_analytic(trc, trc, n, m, imag, g, rspecg.data(), rgp_analytic.data(), 2, 2);

                  // compute spectral transform with the general transform:
                  spectral_transform_grid(trc, trc, g, sp.data(), rgp.data(), false);

                  array::ArrayView<double,1> gp = array::make_view<double,1>(gpf);
                  double rms_trans = compute_rms(g.size(), gp.data(), rgp.data());
                  double rms_gen   = compute_rms(g.size(), rgp.data(), rgp_analytic.data());

                  if( rms_gen >= tolerance ) {
                    ATLAS_DEBUG_VAR(rms_gen);
                    ATLAS_DEBUG_VAR(tolerance);
                  }
                  EXPECT( rms_gen < tolerance );
                  EXPECT( rms_trans < tolerance );
              }
              k++;
          }
      }
  }
}

//-----------------------------------------------------------------------------

CASE( "test_trans_vordiv_with_translib" )
{
  Log::info() << "test_trans_vordiv_with_translib" << std::endl;
  // test transgeneral by comparing its result with the trans library
  // this test is based on the test_nomesh case in test_trans.cc

  std::ostream& out = Log::info();
  double tolerance = 1.e-13;
<<<<<<< HEAD
  Grid g( "F12" );
  grid::StructuredGrid gs(g);
  int trc = 23;
=======
  Grid g( "F12" );                         // This was F24 (but test takes too long)
  grid::StructuredGrid gs(g);
  int trc = 23;                            // This was 47 (corresponding to F24)
>>>>>>> 69cd9646
  trans::Trans trans     (g, trc) ;
  trans::Trans transLocal(g, trc, util::Config("type","local"));

  functionspace::Spectral          spectral   (trans);
  functionspace::StructuredColumns gridpoints (g);

  int nb_scalar = 2, nb_vordiv = 2, nb_fld = 1;
  int N = (trc+2)*(trc+1)/2, nb_all = nb_scalar+2*nb_vordiv;
  std::vector<double> sp           (2*N*nb_scalar);
  std::vector<double> vor          (2*N*nb_vordiv);
  std::vector<double> div          (2*N*nb_vordiv);
  std::vector<double> rspecg       (2*N);
  std::vector<double> gp           (nb_all*g.size());
  std::vector<double> rgp          (nb_all*g.size());
  std::vector<double> rgp_analytic (g.size());

  int icase = 0;
  for( int ivar_in=0; ivar_in<3; ivar_in++ ) { // vorticity, divergence, scalar
      for( int ivar_out=0; ivar_out<3; ivar_out++ ) { // u, v, scalar
          if( ivar_out==2) {
              tolerance = 1.e-13;
              nb_fld = nb_scalar;
          } else {
              tolerance = 1.e-4;
              nb_fld = nb_vordiv;
          }
          for( int jfld=0; jfld<nb_fld; jfld++ ) { // multiple fields
              int k = 0;
              for( int m=0; m<=trc; m++ ) { // zonal wavenumber
                  for( int n=m; n<=trc; n++ ) { // total wavenumber
                      for( int imag=0; imag<=1; imag++ ) { // real and imaginary part

                          if( sphericalharmonics_analytic_point(n, m, true, 0., 0., ivar_in, ivar_in) == 0. ) {

                              for( int j=0; j<2*N*nb_scalar; j++ ) {
                                  sp [j] = 0.;
                              }
                              for( int j=0; j<2*N*nb_vordiv; j++ ) {
                                  vor[j] = 0.;
                                  div[j] = 0.;
                              }
                              if( ivar_in==0 ) vor[k*nb_vordiv+jfld] = 1.;
                              if( ivar_in==1 ) div[k*nb_vordiv+jfld] = 1.;
                              if( ivar_in==2 ) sp [k*nb_scalar+jfld] = 1.;

                              for( int j=0; j<nb_all*g.size(); j++ ) {
                                  gp [j] = 0.;
                                  rgp[j] = 0.;
                              }
                              for( int j=0; j<g.size(); j++ ) {
                                  rgp_analytic[j] = 0.;
                              }

                              spectral_transform_grid_analytic(trc, trc, n, m, imag, g, rspecg.data(), rgp_analytic.data(), ivar_in, ivar_out);

                              EXPECT_NO_THROW( trans.invtrans( nb_scalar, sp.data(), nb_vordiv, vor.data(), div.data(), gp.data() ) );

                              // compute spectral transform with the general transform:
                              //EXPECT_NO_THROW( spectral_transform_grid(trc, trc, g, sp, rgp, false) );
                              //EXPECT_NO_THROW( transLocal.invtrans( nb_scalar, sp, rgp) );
                              EXPECT_NO_THROW( transLocal.invtrans( nb_scalar, sp.data(), nb_vordiv, vor.data(), div.data(), rgp.data()) );

                              int pos = (ivar_out*nb_vordiv+jfld);
                              //Log::info() << "Case " << icase << " Analytic solution: ivar_in=" << ivar_in << " ivar_out=" << ivar_out << " m=" << m << " n=" << n << " imag=" << imag << " k=" << k << std::endl;
                              //for( int j=0; j<g.size(); j++ ) Log::info() << std::setprecision(2) << rgp_analytic[j] << " ";
                              //Log::info() << std::endl;
                              //Log::info() << "Trans library: ivar_in=" << ivar_in << " ivar_out=" << ivar_out << " m=" << m << " n=" << n << " imag=" << imag << " k=" << k << std::endl;
                              //for( int j=pos*g.size(); j<(pos+1)*g.size(); j++ ) Log::info() << gp[j] << " ";
                              //Log::info() << std::endl;
                              //Log::info() << "Local transform: ivar_in=" << ivar_in << " ivar_out=" << ivar_out << " m=" << m << " n=" << n << " imag=" << imag << " k=" << k << std::endl;
                              //Log::info() << "pos=" << pos << " pos*g.size()=" << pos*g.size() << " (pos+1)*g.size()=" << (pos+1)*g.size() << std::endl;
                              //for( int j=pos*g.size(); j<(pos+1)*g.size(); j++ ) Log::info() << rgp[j] << " ";
                              //Log::info() << std::endl;
                              //Log::info() << std::endl;

                              double rms_trans = compute_rms(g.size(),  gp.data()+pos*g.size(), rgp_analytic.data());
                              double rms_gen   = compute_rms(g.size(), rgp.data()+pos*g.size(), rgp_analytic.data());

                              if( rms_gen >= tolerance ) {
                                ATLAS_DEBUG_VAR(rms_gen);
                                ATLAS_DEBUG_VAR(tolerance);
                              }
                              if( rms_trans >= tolerance ) {
                                ATLAS_DEBUG_VAR(rms_trans);
                                ATLAS_DEBUG_VAR(tolerance);
                              }
                              EXPECT( rms_trans < tolerance );
                              EXPECT( rms_gen < tolerance );
                              icase++;
                          }
                          k++;
                      }
                  }
              }
          }
      }
  }
  Log::info() << "Vordiv+scalar comparison with trans: all " << icase << " cases successfully passed!" << std::endl;
}

//-----------------------------------------------------------------------------

CASE( "test_trans_invtrans" ) {

  trans::Trans trans( Grid("O64"), 63, util::Config("type","local") );

  std::vector<double> rspec(trans.spectralCoefficients());
  std::vector<double> rgp(trans.grid().size());

  // TODO: rspec needs proper initial data

  trans.invtrans(1,rspec.data(),rgp.data());

}
#endif
//-----------------------------------------------------------------------------

}  // namespace test
}  // namespace atlas


int main(int argc, char **argv) {
  return atlas::test::run< atlas::test::AtlasTransEnvironment >( argc, argv );
}<|MERGE_RESOLUTION|>--- conflicted
+++ resolved
@@ -648,15 +648,9 @@
 
   std::ostream& out = Log::info();
   double tolerance = 1.e-13;
-<<<<<<< HEAD
-  Grid g( "F12" );
-  grid::StructuredGrid gs(g);
-  int trc = 23;
-=======
   Grid g( "F12" );                         // This was F24 (but test takes too long)
   grid::StructuredGrid gs(g);
   int trc = 23;                            // This was 47 (corresponding to F24)
->>>>>>> 69cd9646
   trans::Trans trans     (g, trc) ;
   trans::Trans transLocal(g, trc, util::Config("type","local"));
 
