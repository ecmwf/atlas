/*
 * (C) Copyright 1996-2016 ECMWF.
 *
 * This software is licensed under the terms of the Apache Licence Version 2.0
 * which can be obtained at http://www.apache.org/licenses/LICENSE-2.0.
 * In applying this licence, ECMWF does not waive the privileges and immunities
 * granted to it by virtue of its status as an intergovernmental organisation nor
 * does it submit to any jurisdiction.
 */

#define BOOST_TEST_MODULE TestArray
#include "ecbuild/boost_test_framework.h"
#include "atlas/array/Array.h"
#include "atlas/array/MakeView.h"

using namespace atlas::array;

namespace atlas {
namespace test {

BOOST_AUTO_TEST_CASE(test_array) {
  Array* ds = Array::create<double>(4ul);
  auto hv = make_gt_host_view<double, 1>(*ds);
  hv(3) = 4.5;

  ArrayView<double, 1> atlas_hv = make_host_view<double, 1>(*ds);

  BOOST_CHECK_EQUAL(hv(3), 4.5);
  BOOST_CHECK_EQUAL(atlas_hv(3), 4.5);

  delete ds;
<<<<<<< HEAD
}

BOOST_AUTO_TEST_CASE(test_array_zero_size) {
  Array* ds = Array::create<double>(0);

  BOOST_CHECK_EQUAL(ds->size(), 0);
  delete ds;
=======
>>>>>>> db31483d
}

BOOST_AUTO_TEST_CASE(test_create) {
  Array* ds = Array::create(array::DataType::create<int>(), ArrayShape({4, 3}));
  auto hv = make_gt_host_view<int, 2>(*ds);
  hv(3, 2) = 4;

  ArrayView<int, 2> atlas_hv = make_host_view<int, 2>(*ds);

  BOOST_CHECK_EQUAL(hv(3, 2), 4);
  BOOST_CHECK_EQUAL(atlas_hv(3, 2), 4);

  delete ds;
}

<<<<<<< HEAD
BOOST_AUTO_TEST_CASE(test_make_view) {
  Array* ds = Array::create<double>(4ul);
  auto hv = make_gt_host_view<double, 1>(*ds);
  hv(3) = 4.5;

  ArrayView<double, 1> atlas_hv = make_view<double, 1>(*ds);

  BOOST_CHECK_EQUAL(hv(3), 4.5);
  BOOST_CHECK_EQUAL(atlas_hv(3), 4.5);

=======
BOOST_AUTO_TEST_CASE(test_array_zero_size) {
  Array* ds = Array::create<double>(0);

  BOOST_CHECK_EQUAL(ds->size(), 0);
  delete ds;
}

BOOST_AUTO_TEST_CASE(test_make_view) {
  Array* ds = Array::create<double>(4ul);
  auto hv = make_gt_host_view<double, 1>(*ds);
  hv(3) = 4.5;

  ArrayView<double, 1> atlas_hv = make_view<double, 1>(*ds);

  BOOST_CHECK_EQUAL(hv(3), 4.5);
  BOOST_CHECK_EQUAL(atlas_hv(3), 4.5);

>>>>>>> db31483d
  delete ds;
}

BOOST_AUTO_TEST_CASE(test_localview) {
  Array* ds = Array::create<double>(8ul, 4ul, 2ul);
  auto hv = make_host_view<double, 3>(*ds);

  BOOST_CHECK_EQUAL(hv.shape(0), 8ul);
  BOOST_CHECK_EQUAL(hv.shape(1), 4ul);
  BOOST_CHECK_EQUAL(hv.shape(2), 2ul);
  BOOST_CHECK_EQUAL(hv.size(), 8ul * 4ul * 2ul);

  // Initialize fields
  for (size_t i = 0; i < ds->shape(0); ++i) {
    for (size_t j = 0; j < ds->shape(1); ++j) {
      for (size_t k = 0; k < ds->shape(2); ++k) {
        hv(i, j, k) = (i * 100) + (j * 10) + (k);
      }
    }
  }

  // Check values
  for (size_t i = 0; i < ds->shape(0); ++i) {
    LocalView<double, 2> lv = hv.at(i);
    for (size_t j = 0; j < lv.shape(0); ++j) {
      for (size_t k = 0; k < lv.shape(1); ++k) {
        BOOST_CHECK_EQUAL(lv(j, k), (i * 100) + (j * 10) + (k));
      }
    }
  }

  delete ds;
}

BOOST_AUTO_TEST_CASE(test_array_shape) {
  ArrayShape as{2, 3};
  Array* ds = Array::create<double>(as);
  auto hv = make_gt_host_view<double, 2>(*ds);
  ArrayView<double, 2> atlas_hv = make_host_view<double, 2>(*ds);

  hv(1, 1) = 4.5;

  BOOST_CHECK_EQUAL(hv(1, 1), 4.5);
  BOOST_CHECK_EQUAL(atlas_hv(1, 1), 4.5);

  BOOST_CHECK_EQUAL(ds->size(), 6);
  BOOST_CHECK_EQUAL(ds->rank(), 2);
  BOOST_CHECK_EQUAL(ds->stride(0), 3);
  BOOST_CHECK_EQUAL(ds->stride(1), 1);
  BOOST_CHECK_EQUAL(ds->contiguous(), true);

  delete ds;
}

BOOST_AUTO_TEST_CASE(test_spec) {
  Array* ds = Array::create<double>(4, 5, 6);
  BOOST_CHECK_EQUAL(ds->spec().rank(), 3);
  BOOST_CHECK_EQUAL(ds->spec().size(), 4 * 5 * 6);
  BOOST_CHECK_EQUAL(ds->spec().shape()[0], 4);
  BOOST_CHECK_EQUAL(ds->spec().shape()[1], 5);
  BOOST_CHECK_EQUAL(ds->spec().shape()[2], 6);
  BOOST_CHECK_EQUAL(ds->spec().shapef()[0], 6);
  BOOST_CHECK_EQUAL(ds->spec().shapef()[1], 5);
  BOOST_CHECK_EQUAL(ds->spec().shapef()[2], 4);

  BOOST_CHECK_EQUAL(ds->spec().strides()[0], 6 * 5);
  BOOST_CHECK_EQUAL(ds->spec().strides()[1], 6);
  BOOST_CHECK_EQUAL(ds->spec().strides()[2], 1);

  BOOST_CHECK_EQUAL(ds->spec().default_layout(), true);

  delete ds;
}

BOOST_AUTO_TEST_CASE(test_spec_layout) {
  Array* ds = Array::create_with_layout<double, gridtools::layout_map<0, 1, 2> >(4, 5, 6);
  BOOST_CHECK_EQUAL(ds->spec().rank(), 3);
  BOOST_CHECK_EQUAL(ds->spec().size(), 4 * 5 * 6);
  BOOST_CHECK_EQUAL(ds->spec().shape()[0], 4);
  BOOST_CHECK_EQUAL(ds->spec().shape()[1], 5);
  BOOST_CHECK_EQUAL(ds->spec().shape()[2], 6);
  BOOST_CHECK_EQUAL(ds->spec().shapef()[0], 6);
  BOOST_CHECK_EQUAL(ds->spec().shapef()[1], 5);
  BOOST_CHECK_EQUAL(ds->spec().shapef()[2], 4);
  BOOST_CHECK_EQUAL(ds->spec().strides()[0], 6 * 5);
  BOOST_CHECK_EQUAL(ds->spec().strides()[1], 6);
  BOOST_CHECK_EQUAL(ds->spec().strides()[2], 1);
  BOOST_CHECK_EQUAL(ds->spec().default_layout(), true);
  BOOST_CHECK_EQUAL(ds->spec().layout()[0], 0);
  BOOST_CHECK_EQUAL(ds->spec().layout()[1], 1);
  BOOST_CHECK_EQUAL(ds->spec().layout()[2], 2);

  delete ds;
}

BOOST_AUTO_TEST_CASE(test_spec_layout_rev) {
  Array* ds = Array::create_with_layout<double, gridtools::layout_map<2, 1, 0> >(4, 5, 6);
  BOOST_CHECK_EQUAL(ds->spec().rank(), 3);
  BOOST_CHECK_EQUAL(ds->spec().size(), 4 * 5 * 6);
  BOOST_CHECK_EQUAL(ds->spec().shape()[0], 4);
  BOOST_CHECK_EQUAL(ds->spec().shape()[1], 5);
  BOOST_CHECK_EQUAL(ds->spec().shape()[2], 6);
  BOOST_CHECK_EQUAL(ds->spec().shapef()[0], 4);
  BOOST_CHECK_EQUAL(ds->spec().shapef()[1], 5);
  BOOST_CHECK_EQUAL(ds->spec().shapef()[2], 6);
  BOOST_CHECK_EQUAL(ds->spec().strides()[0], 1);
  BOOST_CHECK_EQUAL(ds->spec().strides()[1], 4);
  BOOST_CHECK_EQUAL(ds->spec().strides()[2], 4 * 5);
  BOOST_CHECK_EQUAL(ds->spec().default_layout(), false);
  BOOST_CHECK_EQUAL(ds->spec().layout()[0], 2);
  BOOST_CHECK_EQUAL(ds->spec().layout()[1], 1);
  BOOST_CHECK_EQUAL(ds->spec().layout()[2], 0);

  delete ds;
}

BOOST_AUTO_TEST_CASE(test_resize_throw) {
  Array* ds = Array::create<double>(32, 5, 33);

  BOOST_CHECK_NO_THROW(ds->resize(32, 5, 33));
  BOOST_CHECK_THROW(ds->resize(32, 4, 33), eckit::BadParameter);
  BOOST_CHECK_THROW(ds->resize(32, 5, 32), eckit::BadParameter);
  BOOST_CHECK_THROW(ds->resize(32, 5, 33, 4), eckit::BadParameter);

  delete ds;
}

BOOST_AUTO_TEST_CASE(test_resize) {
  {
    Array* ds = Array::create<double>(7, 5, 8);
    {
      ArrayView<double, 3> hv = make_host_view<double, 3>(*ds);
      hv(3, 3, 3) = 4.5;
      hv(6, 4, 7) = 7.5;
    }
    ds->resize(32, 5, 33);
    ArrayView<double, 3> hv = make_host_view<double, 3>(*ds);

    BOOST_CHECK_EQUAL(ds->spec().shape()[0], 32);
    BOOST_CHECK_EQUAL(ds->spec().shape()[1], 5);
    BOOST_CHECK_EQUAL(ds->spec().shape()[2], 33);

    BOOST_CHECK_EQUAL(ds->spec().rank(), 3);
    BOOST_CHECK_EQUAL(ds->spec().size(), 32 * 5 * 33);

    BOOST_CHECK_EQUAL(hv(3, 3, 3), 4.5);
    BOOST_CHECK_EQUAL(hv(6, 4, 7), 7.5);

    delete ds;
  }

  {
    Array* ds = Array::create<int>(3, 2);
    {
      ArrayView<int, 2> hv = make_host_view<int, 2>(*ds);
      hv(2, 1) = 4;
      hv(1, 1) = 7;
    }
    ds->resize(6, 2);
    ArrayView<int, 2> hv = make_host_view<int, 2>(*ds);

    BOOST_CHECK_EQUAL(ds->spec().shape()[0], 6);
    BOOST_CHECK_EQUAL(ds->spec().shape()[1], 2);

    BOOST_CHECK_EQUAL(ds->spec().rank(), 2);
    BOOST_CHECK_EQUAL(ds->spec().size(), 6 * 2);

    BOOST_CHECK_EQUAL(hv(2, 1), 4);
    BOOST_CHECK_EQUAL(hv(1, 1), 7);

    delete ds;
  }
<<<<<<< HEAD
  //test the resize with wrap
  {
    int vals[6] = {3,4,6,7,5,4};
=======
  // test the resize with wrap
  {
    int vals[6] = {3, 4, 6, 7, 5, 4};
>>>>>>> db31483d

    Array* ds = Array::wrap<int>(vals, array::ArrayShape{3, 2});
    {
      ArrayView<int, 2> hv = make_host_view<int, 2>(*ds);
      hv(2, 1) = 4;
      hv(1, 1) = 7;
    }
    ds->resize(6, 2);
    ArrayView<int, 2> hv = make_host_view<int, 2>(*ds);

    BOOST_CHECK_EQUAL(ds->spec().shape()[0], 6);
    BOOST_CHECK_EQUAL(ds->spec().shape()[1], 2);

    BOOST_CHECK_EQUAL(ds->spec().rank(), 2);
    BOOST_CHECK_EQUAL(ds->spec().size(), 6 * 2);

    BOOST_CHECK_EQUAL(hv(2, 1), 4);
    BOOST_CHECK_EQUAL(hv(1, 1), 7);

    delete ds;
  }
}

BOOST_AUTO_TEST_CASE(test_resize_shape) {
  Array* ds = Array::create<double>(7, 5, 8);
  {
    ArrayView<double, 3> hv = make_host_view<double, 3>(*ds);
    hv(3, 3, 3) = 4.5;
    hv(6, 4, 7) = 7.5;
  }
  ds->resize(ArrayShape{32, 5, 33});

  ArrayView<double, 3> hv = make_host_view<double, 3>(*ds);
  BOOST_CHECK_EQUAL(ds->spec().shape()[0], 32);
  BOOST_CHECK_EQUAL(ds->spec().shape()[1], 5);
  BOOST_CHECK_EQUAL(ds->spec().shape()[2], 33);

  BOOST_CHECK_EQUAL(ds->spec().rank(), 3);
  BOOST_CHECK_EQUAL(ds->spec().size(), 32 * 5 * 33);

  BOOST_CHECK_EQUAL(hv(3, 3, 3), 4.5);
  BOOST_CHECK_EQUAL(hv(6, 4, 7), 7.5);

  delete ds;
}

BOOST_AUTO_TEST_CASE(test_insert) {
  Array* ds = Array::create<double>(7, 5, 8);

  ArrayView<double, 3> hv = make_host_view<double, 3>(*ds);
  hv(1, 3, 3) = 1.5;
  hv(2, 3, 3) = 2.5;
  hv(3, 3, 3) = 3.5;
  hv(6, 4, 7) = 6.5;

  ds->insert(3, 2);

  BOOST_CHECK_EQUAL(ds->spec().shape()[0], 9);
  BOOST_CHECK_EQUAL(ds->spec().shape()[1], 5);
  BOOST_CHECK_EQUAL(ds->spec().shape()[2], 8);

  BOOST_CHECK_EQUAL(ds->spec().rank(), 3);
  BOOST_CHECK_EQUAL(ds->spec().size(), 9 * 5 * 8);

  ArrayView<double, 3> hv2 = make_host_view<double, 3>(*ds);

  // currently we have no mechanism to invalidate the old views after an insertion into the Array
  // The original gt data store is deleted and replaced, but the former ArrayView keeps a pointer to it
  // wihtout noticing it has been deleted
  BOOST_CHECK_EQUAL(hv.valid(), true);
  BOOST_CHECK_EQUAL(hv2.valid(), true);

  BOOST_CHECK_EQUAL(hv2(1, 3, 3), 1.5);
  BOOST_CHECK_EQUAL(hv2(2, 3, 3), 2.5);
  BOOST_CHECK_EQUAL(hv2(5, 3, 3), 3.5);
  BOOST_CHECK_EQUAL(hv2(8, 4, 7), 6.5);

  delete ds;
}

BOOST_AUTO_TEST_CASE(test_insert_throw) {
  Array* ds = Array::create<double>(7, 5, 8);

  BOOST_CHECK_THROW(ds->insert(8, 2), eckit::BadParameter);
}

BOOST_AUTO_TEST_CASE(test_wrap_storage) {
  {
    Array* ds = Array::create<double>(4, 5, 6);

    ArrayView<double, 3> hv = make_host_view<double, 3>(*ds);

    hv(2, 3, 3) = 2.5;

    Array* ds_ext = Array::wrap<double>(hv.data(), ds->spec());

    ArrayView<double, 3> hv_ext = make_host_view<double, 3>(*ds_ext);

    BOOST_CHECK_EQUAL(hv_ext(2, 3, 3), 2.5);

    delete ds;
    delete ds_ext;
  }
  {
    Array* ds = Array::create<double>(4, 5, 6);

    ArrayView<double, 3> hv = make_host_view<double, 3>(*ds);

    hv(2, 3, 3) = 2.5;

    ArrayShape shape{4, 5, 6};
    Array* ds_ext = Array::wrap<double>(hv.data(), shape);

    ArrayView<double, 3> hv_ext = make_host_view<double, 3>(*ds_ext);

    BOOST_CHECK_EQUAL(hv_ext(2, 3, 3), 2.5);

    delete ds;
    delete ds_ext;
  }
}

BOOST_AUTO_TEST_CASE(test_storageview) {
  Array* ds = Array::create<double>(2ul, 3ul, 4ul);
  auto hv = make_host_view<double, 3>(*ds);

  BOOST_CHECK_EQUAL(hv.size(), 2 * 3 * 4);

  auto sv = make_storageview<double>(*ds);

  BOOST_CHECK_EQUAL(sv.size(), 2 * 3 * 4);

  delete ds;
}

BOOST_AUTO_TEST_CASE(test_assign) {
  Array* ds = Array::create<double>(2ul, 3ul, 4ul);
  auto hv = make_host_view<double, 3>(*ds);

  hv.assign(2.5);

  BOOST_CHECK_EQUAL(hv(1, 2, 3), 2.5);

  auto lv = hv.at(1);
  lv.assign(5.0);

  BOOST_CHECK_EQUAL(hv(0, 2, 3), 2.5);
  BOOST_CHECK_EQUAL(hv(1, 2, 3), 5.0);
  BOOST_CHECK_EQUAL(lv(2, 3), 5.0);

  auto sv = make_storageview<double>(*ds);
  sv.assign(0.);

  BOOST_CHECK_EQUAL(hv(0, 2, 3), 0.);
  BOOST_CHECK_EQUAL(hv(1, 2, 3), 0.);
  BOOST_CHECK_EQUAL(lv(2, 3), 0.);

  delete ds;
}

BOOST_AUTO_TEST_CASE(test_ArrayT) {
  {
    ArrayT<double> ds(2, 3, 4);

    BOOST_CHECK_EQUAL(ds.size(), 2 * 3 * 4);
    BOOST_CHECK_EQUAL(ds.stride(0), 3 * 4);
    BOOST_CHECK_EQUAL(ds.stride(1), 4);
    BOOST_CHECK_EQUAL(ds.stride(2), 1);
    BOOST_CHECK_EQUAL(ds.shape(0), 2);
    BOOST_CHECK_EQUAL(ds.shape(1), 3);
    BOOST_CHECK_EQUAL(ds.shape(2), 4);
  }

  {
    ArrayT<double> ds(make_shape(2, 3, 4));

    BOOST_CHECK_EQUAL(ds.size(), 2 * 3 * 4);
    BOOST_CHECK_EQUAL(ds.stride(0), 3 * 4);
    BOOST_CHECK_EQUAL(ds.stride(1), 4);
    BOOST_CHECK_EQUAL(ds.stride(2), 1);
    BOOST_CHECK_EQUAL(ds.shape(0), 2);
    BOOST_CHECK_EQUAL(ds.shape(1), 3);
    BOOST_CHECK_EQUAL(ds.shape(2), 4);
  }

  {
    ArrayT<double> ds(ArraySpec(make_shape(2, 3, 4)));

    BOOST_CHECK_EQUAL(ds.size(), 2 * 3 * 4);
    BOOST_CHECK_EQUAL(ds.stride(0), 3 * 4);
    BOOST_CHECK_EQUAL(ds.stride(1), 4);
    BOOST_CHECK_EQUAL(ds.stride(2), 1);
    BOOST_CHECK_EQUAL(ds.shape(0), 2);
    BOOST_CHECK_EQUAL(ds.shape(1), 3);
    BOOST_CHECK_EQUAL(ds.shape(2), 4);
  }
}
}
}<|MERGE_RESOLUTION|>--- conflicted
+++ resolved
@@ -29,7 +29,6 @@
   BOOST_CHECK_EQUAL(atlas_hv(3), 4.5);
 
   delete ds;
-<<<<<<< HEAD
 }
 
 BOOST_AUTO_TEST_CASE(test_array_zero_size) {
@@ -37,8 +36,6 @@
 
   BOOST_CHECK_EQUAL(ds->size(), 0);
   delete ds;
-=======
->>>>>>> db31483d
 }
 
 BOOST_AUTO_TEST_CASE(test_create) {
@@ -54,7 +51,6 @@
   delete ds;
 }
 
-<<<<<<< HEAD
 BOOST_AUTO_TEST_CASE(test_make_view) {
   Array* ds = Array::create<double>(4ul);
   auto hv = make_gt_host_view<double, 1>(*ds);
@@ -65,25 +61,6 @@
   BOOST_CHECK_EQUAL(hv(3), 4.5);
   BOOST_CHECK_EQUAL(atlas_hv(3), 4.5);
 
-=======
-BOOST_AUTO_TEST_CASE(test_array_zero_size) {
-  Array* ds = Array::create<double>(0);
-
-  BOOST_CHECK_EQUAL(ds->size(), 0);
-  delete ds;
-}
-
-BOOST_AUTO_TEST_CASE(test_make_view) {
-  Array* ds = Array::create<double>(4ul);
-  auto hv = make_gt_host_view<double, 1>(*ds);
-  hv(3) = 4.5;
-
-  ArrayView<double, 1> atlas_hv = make_view<double, 1>(*ds);
-
-  BOOST_CHECK_EQUAL(hv(3), 4.5);
-  BOOST_CHECK_EQUAL(atlas_hv(3), 4.5);
-
->>>>>>> db31483d
   delete ds;
 }
 
@@ -256,15 +233,9 @@
 
     delete ds;
   }
-<<<<<<< HEAD
-  //test the resize with wrap
-  {
-    int vals[6] = {3,4,6,7,5,4};
-=======
   // test the resize with wrap
   {
     int vals[6] = {3, 4, 6, 7, 5, 4};
->>>>>>> db31483d
 
     Array* ds = Array::wrap<int>(vals, array::ArrayShape{3, 2});
     {
