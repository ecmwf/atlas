--- conflicted
+++ resolved
@@ -168,13 +168,8 @@
 //----------------------------------------------------------------------------------------------------------------------
 
 CASE("test backend functionalities") {
-<<<<<<< HEAD
-    sparse::current_backend(omp);
-    EXPECT_EQ(sparse::current_backend().type(), omp);
-=======
     sparse::current_backend(openmp);
     EXPECT_EQ(sparse::current_backend().type(), openmp);
->>>>>>> d825fad7
     EXPECT_EQ(sparse::current_backend().getString("backend", "undefined"), "undefined");
 
     sparse::current_backend(eckit_linalg);
@@ -183,11 +178,7 @@
     sparse::current_backend().set("backend", "default");
     EXPECT_EQ(sparse::current_backend().getString("backend"), "default");
 
-<<<<<<< HEAD
-    sparse::current_backend(omp);
-=======
     sparse::current_backend(openmp);
->>>>>>> d825fad7
     EXPECT_EQ(sparse::current_backend().getString("backend", "undefined"), "undefined");
     EXPECT_EQ(sparse::default_backend(eckit_linalg).getString("backend"), "default");
 
@@ -197,19 +188,11 @@
     const sparse::Backend backend_default      = sparse::Backend();
     const sparse::Backend backend_openmp       = sparse::backend::openmp();
     const sparse::Backend backend_eckit_linalg = sparse::backend::eckit_linalg();
-<<<<<<< HEAD
-    EXPECT_EQ(backend_default.type(), omp);
-    EXPECT_EQ(backend_omp.type(), omp);
-    EXPECT_EQ(backend_eckit_linalg.type(), eckit_linalg);
-
-    EXPECT_EQ(std::string(backend_omp), omp);
-=======
     EXPECT_EQ(backend_default.type(), openmp);
     EXPECT_EQ(backend_openmp.type(), openmp);
     EXPECT_EQ(backend_eckit_linalg.type(), eckit_linalg);
 
     EXPECT_EQ(std::string(backend_openmp), openmp);
->>>>>>> d825fad7
     EXPECT_EQ(std::string(backend_eckit_linalg), eckit_linalg);
 }
 
@@ -224,11 +207,7 @@
     // y = 1 2 3
     SparseMatrix A{3, 3, {{0, 0, 2.}, {0, 2, -3.}, {1, 1, 2.}, {2, 2, 2.}}};
 
-<<<<<<< HEAD
-    for (std::string backend : {omp, eckit_linalg}) {
-=======
     for (std::string backend : {openmp, eckit_linalg}) {
->>>>>>> d825fad7
         sparse::current_backend(backend);
 
         SECTION("test_identity [backend=" + sparse::current_backend().type() + "]") {
@@ -292,11 +271,7 @@
     Matrix m{{1., 2.}, {3., 4.}, {5., 6.}};
     Matrix c_exp{{-13., -14.}, {6., 8.}, {10., 12.}};
 
-<<<<<<< HEAD
-    for (std::string backend : {omp, eckit_linalg}) {
-=======
     for (std::string backend : {openmp, eckit_linalg}) {
->>>>>>> d825fad7
         sparse::current_backend(backend);
 
         SECTION("eckit::Matrix [backend=" + sparse::current_backend().type() + "]") {
@@ -324,45 +299,27 @@
         }
     }
 
-<<<<<<< HEAD
-    SECTION("sparse_matrix_multiply [backend=omp]") {
-        sparse::current_backend(eckit_linalg);  // expected to be ignored further
-        auto backend = sparse::backend::omp();
-=======
     SECTION("sparse_matrix_multiply [backend=openmp]") {
         sparse::current_backend(eckit_linalg);  // expected to be ignored further
         auto backend = sparse::backend::openmp();
->>>>>>> d825fad7
         ArrayMatrix<float> ma(m);
         ArrayMatrix<float> c(3, 2);
         sparse_matrix_multiply(A, ma.view(), c.view(), backend);
         expect_equal(c.view(), ArrayMatrix<float>(c_exp).view());
     }
 
-<<<<<<< HEAD
-    SECTION("SparseMatrixMultiply [backend=omp] 1") {
-        sparse::current_backend(eckit_linalg);  // expected to be ignored
-        auto spmm = SparseMatrixMultiply{sparse::backend::omp()};
-=======
     SECTION("SparseMatrixMultiply [backend=openmp] 1") {
         sparse::current_backend(eckit_linalg);  // expected to be ignored
         auto spmm = SparseMatrixMultiply{sparse::backend::openmp()};
->>>>>>> d825fad7
         ArrayMatrix<float> ma(m);
         ArrayMatrix<float> c(3, 2);
         spmm(A, ma.view(), c.view());
         expect_equal(c.view(), ArrayMatrix<float>(c_exp).view());
     }
 
-<<<<<<< HEAD
-    SECTION("SparseMatrixMultiply [backend=omp] 2") {
-        sparse::current_backend(eckit_linalg);  // expected to be ignored
-        auto spmm = SparseMatrixMultiply{omp};
-=======
     SECTION("SparseMatrixMultiply [backend=openmp] 2") {
         sparse::current_backend(eckit_linalg);  // expected to be ignored
         auto spmm = SparseMatrixMultiply{openmp};
->>>>>>> d825fad7
         ArrayMatrix<float> ma(m);
         ArrayMatrix<float> c(3, 2);
         spmm(A, ma.view(), c.view());
