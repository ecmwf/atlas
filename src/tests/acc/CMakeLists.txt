# (C) Copyright 2013 ECMWF.
#
# This software is licensed under the terms of the Apache Licence Version 2.0
# which can be obtained at http://www.apache.org/licenses/LICENSE-2.0.
# In applying this licence, ECMWF does not waive the privileges and immunities
# granted to it by virtue of its status as an intergovernmental organisation nor
# does it submit to any jurisdiction.

if( HAVE_CUDA AND HAVE_TESTS AND HAVE_FCTEST AND HAVE_ACC AND OpenACC_Fortran_FOUND )

  add_fctest( 
    TARGET atlas_test_unified_memory_with_openacc
    SOURCES fctest_unified_memory_with_openacc.F90
            fctest_unified_memory_with_openacc_cxx.cc
    LIBS atlas_f OpenACC::OpenACC_Fortran CUDA::cudart
    LINKER_LANGUAGE Fortran
    ENVIRONMENT ${ATLAS_TEST_ENVIRONMENT} ATLAS_RUN_NGPUS=1
  )
<<<<<<< HEAD
=======
  target_link_libraries( atlas_test_unified_memory_with_openacc ${ACC_Fortran_FLAGS} hic )

>>>>>>> e2974add
  set_tests_properties( atlas_test_unified_memory_with_openacc PROPERTIES LABELS "gpu;acc")

  add_fctest( 
    TARGET atlas_test_connectivity_openacc
    SOURCES fctest_connectivity_openacc.F90
    LIBS atlas_f OpenACC::OpenACC_Fortran
    LINKER_LANGUAGE Fortran
    ENVIRONMENT ${ATLAS_TEST_ENVIRONMENT} ATLAS_RUN_NGPUS=1
  )
  set_tests_properties ( atlas_test_connectivity_openacc PROPERTIES LABELS "gpu;acc")

endif()<|MERGE_RESOLUTION|>--- conflicted
+++ resolved
@@ -16,11 +16,7 @@
     LINKER_LANGUAGE Fortran
     ENVIRONMENT ${ATLAS_TEST_ENVIRONMENT} ATLAS_RUN_NGPUS=1
   )
-<<<<<<< HEAD
-=======
   target_link_libraries( atlas_test_unified_memory_with_openacc ${ACC_Fortran_FLAGS} hic )
-
->>>>>>> e2974add
   set_tests_properties( atlas_test_unified_memory_with_openacc PROPERTIES LABELS "gpu;acc")
 
   add_fctest( 
