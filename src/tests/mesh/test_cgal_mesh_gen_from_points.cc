--- conflicted
+++ resolved
@@ -33,14 +33,8 @@
 
 int main(int argc, char **argv)
 {
-<<<<<<< HEAD
     atlas_init(argc,argv);
-    Grid::Ptr grid( Grid::create( "L32x11") );
-=======
-    eckit::mpi::init();
-
-    Grid grid("Slat32x11");
->>>>>>> 6ba0bcd3
+    Grid grid( "L33x11" );
 
     // Build a mesh from grid
     Delaunay generate;
