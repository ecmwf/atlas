--- conflicted
+++ resolved
@@ -10,10 +10,7 @@
 #include "atlas/field/FieldSet.h"
 #include "atlas/grid.h"
 #include "atlas/grid/Tiles.h"
-<<<<<<< HEAD
 #include "atlas/grid/detail/tiles/Tiles.h"
-=======
->>>>>>> 3ae6184a
 #include "atlas/mesh.h"
 #include "atlas/meshgenerator.h"
 #include "atlas/option.h"
@@ -30,9 +27,30 @@
 namespace test {
 namespace {
 
-<<<<<<< HEAD
 using grid::detail::partitioner::CubedSpherePartitioner;
-=======
+  
+void partition(const CubedSpherePartitioner & partitioner, const Grid & grid,
+               CubedSpherePartitioner::CubedSphere & cb,  std::vector<idx_t> & part)  {
+  
+    std::vector<CubedSpherePartitioner::CellInt> nodes( static_cast<std::size_t>(grid.size()) );
+    std::size_t n( 0 );
+
+    for (std::size_t it = 0; it < 6; ++it) {
+        for ( idx_t iy = 0; iy < cb.ny[it]; ++iy ) {
+            for ( idx_t ix = 0; ix < cb.nx[it]; ++ix ) {
+                nodes[n].t = static_cast<int>( it );
+                nodes[n].x = static_cast<int>( ix );
+                nodes[n].y = static_cast<int>( iy );
+                nodes[n].n = static_cast<int>( n );
+                ++n;
+            }
+        }
+    }
+    partitioner.partition( cb, grid.size(), nodes.data(), part.data() );
+
+}
+}
+
 CASE( "cubedsphere_tile_test" ) {
     auto tileConfig1 = atlas::util::Config( "type", "cubedsphere_lfric" );
     auto lfricTiles  = atlas::grid::CubedSphereTiles( tileConfig1 );
@@ -134,55 +152,6 @@
     }
 }
 
->>>>>>> 3ae6184a
-
-void partition(const CubedSpherePartitioner & partitioner, const Grid & grid,
-               CubedSpherePartitioner::CubedSphere & cb,  std::vector<idx_t> & part)  {
-
-<<<<<<< HEAD
-    std::vector<CubedSpherePartitioner::CellInt> nodes( static_cast<std::size_t>(grid.size()) );
-    std::size_t n( 0 );
-=======
-    // Set grid.
-    const auto grid = atlas::Grid( "CS-EA-L-2" );
->>>>>>> 3ae6184a
-
-    for (std::size_t it = 0; it < 6; ++it) {
-        for ( idx_t iy = 0; iy < cb.ny[it]; ++iy ) {
-            for ( idx_t ix = 0; ix < cb.nx[it]; ++ix ) {
-                nodes[n].t = static_cast<int>( it );
-                nodes[n].x = static_cast<int>( ix );
-                nodes[n].y = static_cast<int>( iy );
-                nodes[n].n = static_cast<int>( n );
-                ++n;
-            }
-        }
-    }
-    partitioner.partition( cb, grid.size(), nodes.data(), part.data() );
-
-}
-}
-
-    CASE("cubedsphere_tile_constructor_test") {
-
-      auto tileConfig1 = atlas::util::Config("type", "cubedsphere_lfric");
-      auto lfricTiles = atlas::grid::CubedSphereTiles(tileConfig1);
-      EXPECT(lfricTiles.type() == "cubedsphere_lfric");
-
-      auto tileConfig2 = atlas::util::Config("type", "cubedsphere_fv3");
-      auto fv3Tiles = atlas::grid::CubedSphereTiles(tileConfig2);
-      EXPECT(fv3Tiles.type() == "cubedsphere_fv3");
-
-<<<<<<< HEAD
-      auto lfricTiles2 = atlas::grid::CubedSphereTiles("cubedsphere_lfric");
-      EXPECT(lfricTiles2.type() == "cubedsphere_lfric");
-
-      auto fv3Tiles2 = atlas::grid::CubedSphereTiles("cubedsphere_fv3");
-      EXPECT(fv3Tiles.type() == "cubedsphere_fv3");
-
-    }
-
-
     CASE("cubedsphere_FV3_mesh_test") {
 
       // THIS IS TEMPORARY!
@@ -279,8 +248,6 @@
       gmshLonLat.write(mesh);
 
     }
-
-
 
     CASE("cubedsphere_tileCubePeriodicity_test") {
 
@@ -627,44 +594,6 @@
         }
     }
   }  // namespace test
-=======
-    // Set functionspace
-    auto functionSpace = atlas::functionspace::NodeColumns( mesh );
-
-    auto ghostIdx = mesh.nodes().metadata().get<std::vector<idx_t>>( "ghost-global-idx" );
-    auto ownedIdx = mesh.nodes().metadata().get<std::vector<idx_t>>( "owned-global-idx" );
-
-    // Print out ghost global indices with corresponding owned global indices
-    auto ownedIdxIt = ownedIdx.begin();
-    for ( auto iGhost : ghostIdx ) {
-        std::cout << iGhost << " " << *ownedIdxIt++ << std::endl;
-    }
-
-    // Set field
-    auto field = functionSpace.ghost();
-
-    // Set gmsh config.
-    auto gmshConfigXy     = atlas::util::Config( "coordinates", "xy" ) | atlas::util::Config( "ghost", false );
-    auto gmshConfigXyz    = atlas::util::Config( "coordinates", "xyz" ) | atlas::util::Config( "ghost", false );
-    auto gmshConfigLonLat = atlas::util::Config( "coordinates", "lonlat" ) | atlas::util::Config( "ghost", false );
-
-    // Set source gmsh object.
-    const auto gmshXy     = atlas::output::Gmsh( "cs_xy_mesh.msh", gmshConfigXy );
-    const auto gmshXyz    = atlas::output::Gmsh( "cs_xyz_mesh.msh", gmshConfigXyz );
-    const auto gmshLonLat = atlas::output::Gmsh( "cs_lonlat_mesh.msh", gmshConfigLonLat );
-
-    // Write gmsh.
-    gmshXy.write( mesh );
-    gmshXy.write( field );
-    gmshXyz.write( mesh );
-    gmshXyz.write( field );
-    gmshLonLat.write( mesh );
-    gmshLonLat.write( field );
-}
-
-
-}  // namespace test
->>>>>>> 3ae6184a
 }  // namespace atlas
 
 int main( int argc, char** argv ) {
