--- conflicted
+++ resolved
@@ -80,14 +80,9 @@
 			      BOOST
 			      ARGS        reduced_gg_pl_160_grib1.tmpl
                   SOURCES     test_Grid.cc
-<<<<<<< HEAD
-				  CONDITION   HAVE_GRID AND ECKIT_HAVE_GRIB
+				  CONDITION   ECKIT_HAVE_GRIB
 				  DEPENDS     atlas_grib_api_samples
-                  LIBS        atlas_grid
-=======
-				  CONDITION   ECKIT_HAVE_GRIB AND OFF
-				  LIBS        atlas
->>>>>>> e333d56d
+                  LIBS        atlas
                 )
 
 
@@ -95,13 +90,8 @@
                   BOOST
                   ARGS        reduced_gg_pl_160_grib1.tmpl
                   SOURCES     test_GridSpec.cc
-<<<<<<< HEAD
-                  CONDITION   HAVE_GRID AND ECKIT_HAVE_GRIB
-                  LIBS        atlas_grid  
-=======
-				  CONDITION   ECKIT_HAVE_GRIB AND OFF
-				  LIBS        atlas
->>>>>>> e333d56d
+                  CONDITION   ECKIT_HAVE_GRIB
+                  LIBS        atlas 
                 )
 
 
