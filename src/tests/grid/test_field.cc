--- conflicted
+++ resolved
@@ -45,11 +45,6 @@
 
 void TestField::test_constructor()
 {
-<<<<<<< HEAD
-=======
-//    using namespace atlas::grid;
-
->>>>>>> 93ded26a
     // create a grid
 
 	Grid::BoundBox earth ( Grid::Point(-90.,0.), Grid::Point(90.,359.999999) );
