/*
 * (C) Copyright 2013 ECMWF.
 *
 * This software is licensed under the terms of the Apache Licence Version 2.0
 * which can be obtained at http://www.apache.org/licenses/LICENSE-2.0.
 * In applying this licence, ECMWF does not waive the privileges and immunities
 * granted to it by virtue of its status as an intergovernmental organisation
 * nor does it submit to any jurisdiction.
 */

#include <cmath>

#include "eckit/log/Bytes.h"

#include "atlas/array.h"
#include "atlas/functionspace.h"
#include "atlas/functionspace/PointCloud.h"
#include "atlas/grid.h"
#include "atlas/interpolation.h"
#include "atlas/linalg/sparse.h"
#include "atlas/mesh.h"
#include "atlas/meshgenerator.h"
#include "atlas/util/CoordinateEnums.h"

#include "tests/AtlasTestEnvironment.h"

using namespace eckit;
using namespace atlas::functionspace;
using namespace atlas::util;

namespace atlas {
namespace test {

//-----------------------------------------------------------------------------

void set_field(Field& field, Grid& grid, std::function<double(double, double)> func) {
    auto view = array::make_view<double, 1>(field);
    idx_t j{0};
    for (auto& p : grid.lonlat()) {
        view(j) = func(p.lon(), p.lat());
        ++j;
    }
}

void set_field(Field& field, double v) {
    auto view = array::make_view<double, 1>(field);
    for (idx_t j = 0; j < view.shape(0); ++j) {
        view(j) = v;
    }
}


void check_field(Field& field, Grid& grid, std::function<double(double, double)> func, double tolerance) {
    auto view = array::make_view<double, 1>(field);
    idx_t j{0};
    for (auto& p : grid.lonlat()) {
        EXPECT_APPROX_EQ(view(j), func(p.lon(), p.lat()), tolerance);
        ++j;
    }
}

interpolation::MatrixCache get_or_create_cache(Grid& source, Grid& target) {
    ATLAS_TRACE();
    static std::map<std::string, interpolation::Cache> map;
    std::string key = source.uid() + target.uid();
    if (map.find(key) == map.end()) {
        // Create interpolator, extract matrix, and store it in map
        map[key] = interpolation::MatrixCache(Interpolation(option::type("finite-element"), source, target));
    }
    return map[key];
}

auto func = [](double x, double) -> double { return std::sin(x * M_PI / 180.); };

//-----------------------------------------------------------------------------

CASE("extract cache and use") {
    Grid grid_source("F32");
    Grid grid_target("F16");

    Field field_source("source", array::make_datatype<double>(), array::make_shape(grid_source.size()));
    Field field_target("target", array::make_datatype<double>(), array::make_shape(grid_target.size()));

    set_field(field_source, grid_source, func);

    interpolation::Cache cache = get_or_create_cache(grid_source, grid_target);

    Log::info() << "Cache contains " << eckit::Bytes(cache.footprint()) << std::endl;

    ATLAS_TRACE_SCOPE("Interpolate with cache") {
        Interpolation interpolation_using_cache(option::type("finite-element"), grid_source, grid_target, cache);
        interpolation_using_cache.execute(field_source, field_target);
    }

    check_field(field_target, grid_target, func, 1.e-4);
}

//-----------------------------------------------------------------------------

CASE("extract cache, copy it, and move it for use") {
    Grid grid_source("F32");
    Grid grid_target("F16");

    Field field_source("source", array::make_datatype<double>(), array::make_shape(grid_source.size()));
    Field field_target("target", array::make_datatype<double>(), array::make_shape(grid_target.size()));

    set_field(field_source, grid_source, func);

    eckit::linalg::SparseMatrix matrix = get_or_create_cache(grid_source, grid_target).matrix();

    EXPECT(not matrix.empty());

    auto cache = interpolation::MatrixCache(std::move(matrix));

    EXPECT(matrix.empty());

    ATLAS_TRACE_SCOPE("Interpolate with cache") {
        Interpolation interpolation_using_cache(option::type("finite-element"), grid_source, grid_target, cache);
        interpolation_using_cache.execute(field_source, field_target);
    }

    check_field(field_target, grid_target, func, 1.e-4);
}

//-----------------------------------------------------------------------------

CASE("extract cache, copy it, and pass non-owning pointer") {
    Grid grid_source("F32");
    Grid grid_target("F16");

    Field field_source("source", array::make_datatype<double>(), array::make_shape(grid_source.size()));
    Field field_target("target", array::make_datatype<double>(), array::make_shape(grid_target.size()));

    set_field(field_source, grid_source, func);

    eckit::linalg::SparseMatrix matrix = get_or_create_cache(grid_source, grid_target).matrix();

    EXPECT(not matrix.empty());

    ATLAS_TRACE_SCOPE("Interpolate with [eckit_linalg] sparse_matrix_multiply of ArrayView") {
        atlas::linalg::sparse::current_backend("eckit_linalg");
        atlas::linalg::sparse::default_backend("eckit_linalg").set("backend", "generic");
        auto src = array::make_view<double, 1>(field_source);
        auto tgt = array::make_view<double, 1>(field_target);
        atlas::linalg::sparse_matrix_multiply(matrix, src, tgt);
    }
    check_field(field_target, grid_target, func, 1.e-4);
    set_field(field_target, 0.);
<<<<<<< HEAD
    ATLAS_TRACE_SCOPE("Interpolate with [omp] sparse_matrix_multiply of eckit::linalg::Vector") {
        atlas::linalg::sparse::current_backend("omp");
=======
    ATLAS_TRACE_SCOPE("Interpolate with [openmp] sparse_matrix_multiply of eckit::linalg::Vector") {
        atlas::linalg::sparse::current_backend("openmp");
>>>>>>> d825fad7
        eckit::linalg::Vector src{array::make_view<double, 1>(field_source).data(), field_source.size()};
        eckit::linalg::Vector tgt{array::make_view<double, 1>(field_target).data(), field_target.size()};
        atlas::linalg::sparse_matrix_multiply(matrix, src, tgt);
    }
    check_field(field_target, grid_target, func, 1.e-4);
    set_field(field_target, 0.);

    auto cache = interpolation::MatrixCache(&matrix);

    EXPECT(not matrix.empty());

    ATLAS_TRACE_SCOPE("Interpolate with cache") {
        set_field(field_target, 0.);
        Interpolation interpolation_using_cache(option::type("finite-element"), grid_source, grid_target, cache);
        interpolation_using_cache.execute(field_source, field_target);
    }
    check_field(field_target, grid_target, func, 1.e-4);
    set_field(field_target, 0.);
}

//-----------------------------------------------------------------------------

}  // namespace test
}  // namespace atlas

int main(int argc, char** argv) {
    return atlas::test::run(argc, argv);
}<|MERGE_RESOLUTION|>--- conflicted
+++ resolved
@@ -146,13 +146,8 @@
     }
     check_field(field_target, grid_target, func, 1.e-4);
     set_field(field_target, 0.);
-<<<<<<< HEAD
-    ATLAS_TRACE_SCOPE("Interpolate with [omp] sparse_matrix_multiply of eckit::linalg::Vector") {
-        atlas::linalg::sparse::current_backend("omp");
-=======
     ATLAS_TRACE_SCOPE("Interpolate with [openmp] sparse_matrix_multiply of eckit::linalg::Vector") {
         atlas::linalg::sparse::current_backend("openmp");
->>>>>>> d825fad7
         eckit::linalg::Vector src{array::make_view<double, 1>(field_source).data(), field_source.size()};
         eckit::linalg::Vector tgt{array::make_view<double, 1>(field_target).data(), field_target.size()};
         atlas::linalg::sparse_matrix_multiply(matrix, src, tgt);
