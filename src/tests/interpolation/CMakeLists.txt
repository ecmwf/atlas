# (C) Copyright 2013 ECMWF.
#
# This software is licensed under the terms of the Apache Licence Version 2.0
# which can be obtained at http://www.apache.org/licenses/LICENSE-2.0.
# In applying this licence, ECMWF does not waive the privileges and immunities
# granted to it by virtue of its status as an intergovernmental organisation nor
# does it submit to any jurisdiction.

ecbuild_add_test( TARGET atlas_test_Quad3D
  CONDITION eckit_EIGEN_FOUND
  SOURCES   test_Quad3D.cc
  LIBS      atlas
  ENVIRONMENT ${ATLAS_TEST_ENVIRONMENT}
)

ecbuild_add_test( TARGET atlas_test_Quad2D
  CONDITION eckit_EIGEN_FOUND
  SOURCES   test_Quad2D.cc
  LIBS      atlas
  ENVIRONMENT ${ATLAS_TEST_ENVIRONMENT}
)

ecbuild_add_test( TARGET atlas_test_Triag2D
  CONDITION eckit_EIGEN_FOUND
  SOURCES   test_Triag2D.cc
  LIBS      atlas
  ENVIRONMENT ${ATLAS_TEST_ENVIRONMENT}
)

ecbuild_add_test( TARGET atlas_test_interpolation_finite_element
  SOURCES   test_interpolation_finite_element.cc
  LIBS      atlas
  ENVIRONMENT ${ATLAS_TEST_ENVIRONMENT}
)

ecbuild_add_test( TARGET atlas_test_interpolation_unstructured_bilinear_lonlat
  SOURCES   test_interpolation_unstructured_bilinear_lonlat.cc
  LIBS      atlas
  ENVIRONMENT ${ATLAS_TEST_ENVIRONMENT}
)

ecbuild_add_test( TARGET atlas_test_interpolation_finite_element_cached
  SOURCES   test_interpolation_finite_element_cached.cc
  LIBS      atlas
  ENVIRONMENT ${ATLAS_TEST_ENVIRONMENT}
)

ecbuild_add_test( TARGET atlas_test_interpolation_grid_box_average
  SOURCES   test_interpolation_grid_box_average.cc
  LIBS      atlas
  ENVIRONMENT ${ATLAS_TEST_ENVIRONMENT}
)

ecbuild_add_test( TARGET atlas_test_interpolation_k_nearest_neighbours
  SOURCES   test_interpolation_k_nearest_neighbours.cc
  LIBS      atlas
  ENVIRONMENT ${ATLAS_TEST_ENVIRONMENT}
)

ecbuild_add_test( TARGET atlas_test_interpolation_cubic_prototype
  SOURCES  test_interpolation_cubic_prototype.cc CubicInterpolationPrototype.h
  LIBS     atlas
  ENVIRONMENT ${ATLAS_TEST_ENVIRONMENT}
)

ecbuild_add_executable( TARGET atlas_test_interpolation_structured2D
  SOURCES  test_interpolation_structured2D.cc
  LIBS     atlas
  NOINSTALL
)

ecbuild_add_test( TARGET atlas_test_interpolation_non_linear
  SOURCES  test_interpolation_non_linear.cc
  LIBS     atlas
  ENVIRONMENT ${ATLAS_TEST_ENVIRONMENT}
)

ecbuild_add_test( TARGET atlas_test_interpolation_bilinear
  COMMAND atlas_test_interpolation_structured2D ARGS --scheme linear
  ENVIRONMENT ${ATLAS_TEST_ENVIRONMENT}
)

ecbuild_add_test( TARGET atlas_test_interpolation_bicubic
  COMMAND atlas_test_interpolation_structured2D ARGS --scheme cubic
  ENVIRONMENT ${ATLAS_TEST_ENVIRONMENT}
)

ecbuild_add_test( TARGET atlas_test_interpolation_biquasicubic
  COMMAND atlas_test_interpolation_structured2D ARGS --scheme quasicubic
  ENVIRONMENT ${ATLAS_TEST_ENVIRONMENT}
)

ecbuild_add_test( TARGET atlas_test_interpolation_structured2D_to_unstructured
  SOURCES  test_interpolation_structured2D_to_unstructured.cc
  LIBS     atlas
  MPI      2
  CONDITION eckit_HAVE_MPI
  ENVIRONMENT ${ATLAS_TEST_ENVIRONMENT}
)

ecbuild_add_test( TARGET atlas_test_interpolation_cubedsphere
  SOURCES  test_interpolation_cubedsphere.cc
  LIBS     atlas
  MPI      6
<<<<<<< HEAD
  CONDITION eckit_HAVE_MPI AND MPI_SLOTS GREATER_EQUAL 6 AND eckit_EIGEN_FOUND
=======
  CONDITION eckit_HAVE_MPI AND MPI_SLOTS GREATER_EQUAL 6
>>>>>>> f18339e2
  ENVIRONMENT ${ATLAS_TEST_ENVIRONMENT}
)<|MERGE_RESOLUTION|>--- conflicted
+++ resolved
@@ -102,10 +102,6 @@
   SOURCES  test_interpolation_cubedsphere.cc
   LIBS     atlas
   MPI      6
-<<<<<<< HEAD
-  CONDITION eckit_HAVE_MPI AND MPI_SLOTS GREATER_EQUAL 6 AND eckit_EIGEN_FOUND
-=======
   CONDITION eckit_HAVE_MPI AND MPI_SLOTS GREATER_EQUAL 6
->>>>>>> f18339e2
   ENVIRONMENT ${ATLAS_TEST_ENVIRONMENT}
 )