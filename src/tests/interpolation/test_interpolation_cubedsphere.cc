/*
 * (C) Crown Copyright 2022 Met Office
 *
 * This software is licensed under the terms of the Apache Licence Version 2.0
 * which can be obtained at http://www.apache.org/licenses/LICENSE-2.0.
 */


#include "atlas/array/helpers/ArrayForEach.h"
#include "atlas/field/FieldSet.h"
#include "atlas/functionspace/CellColumns.h"
#include "atlas/functionspace/CubedSphereColumns.h"
#include "atlas/functionspace/NodeColumns.h"
#include "atlas/functionspace/PointCloud.h"
#include "atlas/functionspace/StructuredColumns.h"
#include "atlas/grid/CubedSphereGrid.h"
#include "atlas/grid/Distribution.h"
#include "atlas/grid/Grid.h"
#include "atlas/grid/Iterator.h"
#include "atlas/grid/Partitioner.h"
#include "atlas/interpolation/Interpolation.h"
#include "atlas/mesh/Mesh.h"
#include "atlas/meshgenerator/MeshGenerator.h"
#include "atlas/output/Gmsh.h"
#include "atlas/parallel/mpi/mpi.h"
#include "atlas/redistribution/Redistribution.h"
#include "atlas/util/Constants.h"
#include "atlas/util/CoordinateEnums.h"
#include "atlas/util/function/VortexRollup.h"

#include "tests/AtlasTestEnvironment.h"


namespace atlas {
namespace test {

struct CubedSphereInterpolationFixture {
    atlas::Grid sourceGrid_ = Grid("CS-LFR-24");
<<<<<<< HEAD
    atlas::MeshGenerator sourceMeshGenerator_ = MeshGenerator("cubedsphere_dual");
    atlas::grid::Partitioner sourcePartitioner_ = sourceGrid_.partitioner();
    atlas::Mesh sourceMesh_ = sourceMeshGenerator_.generate(sourceGrid_, sourcePartitioner_);
    atlas::FunctionSpace sourceFunctionSpace_ = functionspace::NodeColumns(sourceMesh_);
    atlas::Grid targetGrid_ = Grid("O24");
    atlas::MeshGenerator targetMeshGenerator_ =  MeshGenerator("structured");
    atlas::grid::Partitioner targetPartitioner_ =
        grid::MatchingPartitioner(sourceMesh_, util::Config("type", "cubedsphere"));
    atlas::Mesh targetMesh_ = targetMeshGenerator_.generate(targetGrid_, targetPartitioner_);
=======
    atlas::Mesh sourceMesh_ = MeshGenerator("cubedsphere_dual").generate(sourceGrid_);
    atlas::FunctionSpace sourceFunctionSpace_ = functionspace::NodeColumns(sourceMesh_);
    atlas::grid::Partitioner targetPartitioner_ =
        grid::MatchingPartitioner(sourceMesh_, util::Config("type", "cubedsphere"));
    atlas::Grid targetGrid_ = Grid("O24");
    atlas::Mesh targetMesh_ = MeshGenerator("structured").generate(targetGrid_, targetPartitioner_);
>>>>>>> 5437eb2a
    atlas::FunctionSpace targetFunctionSpace_ = functionspace::NodeColumns(targetMesh_);
};

void gmshOutput(const std::string& fileName, const FieldSet& fieldSet) {


    const auto& functionSpace = fieldSet[0].functionspace();
    const auto& mesh = functionspace::NodeColumns(functionSpace).mesh();

    const auto gmshConfig =
        util::Config("coordinates", "xyz") | util::Config("ghost", true) | util::Config("info", true);
    const auto gmsh = output::Gmsh(fileName, gmshConfig);
    gmsh.write(mesh);
    gmsh.write(fieldSet, functionSpace);
}

<<<<<<< HEAD
atlas::util::Config interpScheme() {
    return util::Config("type", "cubedsphere-bilinear") | util::Config("adjoint", true) |
           util::Config("halo_exchange", false);
}

atlas::Field generateScalarField(const FunctionSpace& functionspace) {

    auto field = functionspace.createField<double>(option::name("test_field"));
    auto fieldView = array::make_view<double, 1>(field);
    const auto lonlLatView = array::make_view<double, 2>(functionspace.lonlat());

    using for_each = array::helpers::ArrayForEach<0>;

    for_each::apply(std::make_tuple(fieldView, lonlLatView), [&](auto&& fieldElem, auto&& lonLat){
        fieldElem = util::function::vortex_rollup(lonLat(LON), lonLat(LAT), 1.);
    });
    return field;
};


// Return (u, v) field with vortex_rollup as the streamfunction.
// This has no physical significance, but it makes a nice swirly field.
std::pair<double, double> vortexVectorField(double lon, double lat) {
=======

// Return (u, v) field with vortex_rollup as the streamfunction.
// This has no physical significance, but it makes a nice swirly field.
std::pair<double, double> vortexField(double lon, double lat) {
>>>>>>> 5437eb2a

    // set hLon and hLat step size.
    const double hLon = 0.0001;
    const double hLat = 0.0001;

    // Get finite differences.

    // Set u.
    const double u = (util::function::vortex_rollup(lon, lat + 0.5 * hLat, 1.) -
                      util::function::vortex_rollup(lon, lat - 0.5 * hLat, 1.)) /
                     hLat;

    const double v = -(util::function::vortex_rollup(lon + 0.5 * hLon, lat, 1.) -
                       util::function::vortex_rollup(lon - 0.5 * hLon, lat, 1.)) /
                     (hLon * std::cos(lat * util::Constants::degreesToRadians()));

    return std::make_pair(u, v);
}

double dotProd(const Field& a, const Field& b) {
    double prod{};

    const auto aView = array::make_view<double, 1>(a);
    const auto bView = array::make_view<double, 1>(b);


    for (size_t i = 0; i < a.size(); ++i) {
        prod += aView(i) * bView(i);
    }
    mpi::comm().allReduceInPlace(prod, eckit::mpi::Operation::SUM);
    return prod;
}




CASE("cubedsphere_scalar_interpolation") {

    const auto fixture = CubedSphereInterpolationFixture{};

    //--------------------------------------------------------------------------
    // Interpolation test.
    //--------------------------------------------------------------------------

    // Populate analytic source field.
    double stDev{};
    auto sourceField = fixture.sourceFunctionSpace_.createField<double>(option::name("test_field"));
    {
        const auto lonlat = array::make_view<double, 2>(fixture.sourceFunctionSpace_.lonlat());
        const auto ghost  = array::make_view<int, 1>(fixture.sourceFunctionSpace_.ghost());
        auto view         = array::make_view<double, 1>(sourceField);
        for (idx_t i = 0; i < fixture.sourceFunctionSpace_.size(); ++i) {
            view(i) = util::function::vortex_rollup(lonlat(i, LON), lonlat(i, LAT), 1.);
            if (!ghost(i)) {
                stDev += view(i) * view(i);
            }
        }
    }
    mpi::comm().allReduceInPlace(stDev, eckit::mpi::Operation::SUM);
    stDev = std::sqrt(stDev / fixture.sourceGrid_.size());

    // Set up interpolation object.
<<<<<<< HEAD
    const auto interp = Interpolation(interpScheme(), fixture.sourceFunctionSpace_, fixture.targetFunctionSpace_);
=======
    const auto scheme = util::Config("type", "cubedsphere-bilinear") | util::Config("adjoint", true);
    const auto interp = Interpolation(scheme, fixture.sourceFunctionSpace_, fixture.targetFunctionSpace_);
>>>>>>> 5437eb2a

    // Interpolate from source to target field.
    auto targetField = fixture.targetFunctionSpace_.createField<double>(option::name("test_field"));
    interp.execute(sourceField, targetField);
    targetField.haloExchange();

    // Make some diagnostic output fields.
    auto errorField = fixture.targetFunctionSpace_.createField<double>(option::name("error_field"));
    auto partField  = fixture.targetFunctionSpace_.createField<int>(option::name("partition"));
    {
        const auto lonlat = array::make_view<double, 2>(fixture.targetFunctionSpace_.lonlat());
        auto targetView   = array::make_view<double, 1>(targetField);
        auto errorView    = array::make_view<double, 1>(errorField);
        auto partView     = array::make_view<int, 1>(partField);
        for (idx_t i = 0; i < fixture.targetFunctionSpace_.size(); ++i) {
            const auto val = util::function::vortex_rollup(lonlat(i, LON), lonlat(i, LAT), 1.);
            errorView(i)   = std::abs((targetView(i) - val) / stDev);
            partView(i)    = mpi::rank();
        }
    }
    partField.haloExchange();

    gmshOutput("cubedsphere_source.msh", FieldSet(sourceField));

    auto targetFields = FieldSet{};
    targetFields.add(targetField);
    targetFields.add(errorField);
    targetFields.add(partField);
    gmshOutput("cubedsphere_target.msh", targetFields);

    //--------------------------------------------------------------------------
    // Adjoint test.
    //--------------------------------------------------------------------------

    // Ensure that the adjoint identity relationship holds.
    auto targetAdjoint = fixture.targetFunctionSpace_.createField<double>(option::name("target adjoint"));
    array::make_view<double, 1>(targetAdjoint).assign(array::make_view<double, 1>(targetField));
    targetAdjoint.adjointHaloExchange();

    auto sourceAdjoint = fixture.sourceFunctionSpace_.createField<double>(option::name("source adjoint"));
    array::make_view<double, 1>(sourceAdjoint).assign(0.);
    interp.execute_adjoint(sourceAdjoint, targetAdjoint);

    const auto yDotY    = dotProd(targetField, targetField);
    const auto xDotXAdj = dotProd(sourceField, sourceAdjoint);

    EXPECT_APPROX_EQ(yDotY / xDotXAdj, 1., 1e-14);
}

CASE("cubedsphere_wind_interpolation") {

    const auto fixture = CubedSphereInterpolationFixture{};

    // Get projection.
    const auto& proj = CubedSphereGrid(fixture.sourceGrid_).cubedSphereProjection();

    // Set wind transform Jacobian.
    const auto windTransform = [&](const PointLonLat& lonlat, idx_t t) {
        // Jacobian = [d(alpha, beta) / d(lon, lat)] * [d(lon, lat) / d(u_hat, v_hat)];
        // Note: u_hat and v_hat are increments along the u and v unit vectors.

        const auto secLat = 1. / std::cos(util::Constants::degreesToRadians() * lonlat.lat());
        return proj.alphabetaJacobian(lonlat, t) * projection::Jacobian{{secLat, 0.}, {0., 1.}};
    };

    // Matrix-vector multiplication helper. y = Ax.
    const auto matMul = [](const projection::Jacobian& A, double x0, double x1) {
        const Point2 y = A * Point2{x0, x1};
        return std::make_pair(y[0], y[1]);
    };

    //--------------------------------------------------------------------------
    // Interpolation test.
    //--------------------------------------------------------------------------

    // Populate analytic source field.
    auto sourceFieldSet = FieldSet{};
    sourceFieldSet.add(fixture.sourceFunctionSpace_.createField<double>(option::name("u_orig")));
    sourceFieldSet.add(fixture.sourceFunctionSpace_.createField<double>(option::name("v_orig")));
    sourceFieldSet.add(fixture.sourceFunctionSpace_.createField<double>(option::name("v_alpha")));
    sourceFieldSet.add(fixture.sourceFunctionSpace_.createField<double>(option::name("v_beta")));
    {
        const auto lonlat = array::make_view<double, 2>(fixture.sourceFunctionSpace_.lonlat());
        auto u            = array::make_view<double, 1>(sourceFieldSet["u_orig"]);
        auto v            = array::make_view<double, 1>(sourceFieldSet["v_orig"]);
        auto vAlpha       = array::make_view<double, 1>(sourceFieldSet["v_alpha"]);
        auto vBeta        = array::make_view<double, 1>(sourceFieldSet["v_beta"]);


        // In practice, the (u, v) field needs to be halo exchanged *before* the
        // wind transform. Then the transform is applied to the entire field,
        // *including* the halo.

        functionspace::CubedSphereNodeColumns(fixture.sourceFunctionSpace_).parallel_for(
            util::Config("include_halo", true), [&](idx_t idx, idx_t t, idx_t i, idx_t j) {
            // Get lonlat
            const auto ll = PointLonLat(lonlat(idx, LON), lonlat(idx, LAT));

            // Set (u, v) wind
            std::tie(u(idx), v(idx)) = vortexVectorField(ll.lon(), ll.lat());

            // Get wind transform jacobian.
            auto jac = windTransform(ll, t);

            // Transform wind.
            std::tie(vAlpha(idx), vBeta(idx)) = matMul(jac, u(idx), v(idx));
        });
    }

    // Set up interpolation object.
    // Note: We have to disable the source field halo exhange in the
    // interpolation execute and excute_adjoint methods. If left on, the halo
    // exchange will corrupt the transformed wind field.
<<<<<<< HEAD
    const auto interp = Interpolation(interpScheme(), fixture.sourceFunctionSpace_, fixture.targetFunctionSpace_);
=======
    const auto scheme = util::Config("type", "cubedsphere-bilinear") | util::Config("adjoint", true) |
                        util::Config("halo_exchange", false);
    const auto interp = Interpolation(scheme, fixture.sourceFunctionSpace_, fixture.targetFunctionSpace_);
>>>>>>> 5437eb2a

    // Make target fields.
    auto targetFieldSet = FieldSet{};
    targetFieldSet.add(fixture.targetFunctionSpace_.createField<double>(option::name("u_orig")));
    targetFieldSet.add(fixture.targetFunctionSpace_.createField<double>(option::name("v_orig")));
    targetFieldSet.add(fixture.targetFunctionSpace_.createField<double>(option::name("v_alpha")));
    targetFieldSet.add(fixture.targetFunctionSpace_.createField<double>(option::name("v_beta")));

    // Interpolate from source to target fields.
    array::make_view<double, 1>(targetFieldSet["v_alpha"]).assign(0.);
    array::make_view<double, 1>(targetFieldSet["v_beta"]).assign(0.);
    interp.execute(sourceFieldSet, targetFieldSet);

    // Make new (u, v) fields from (v_alpha, v_beta)
    targetFieldSet.add(fixture.targetFunctionSpace_.createField<double>(option::name("error_field_0")));
    targetFieldSet.add(fixture.targetFunctionSpace_.createField<double>(option::name("error_field_1")));
    targetFieldSet.add(fixture.targetFunctionSpace_.createField<double>(option::name("u_new")));
    targetFieldSet.add(fixture.targetFunctionSpace_.createField<double>(option::name("v_new")));
    {
        const auto lonlat = array::make_view<double, 2>(fixture.targetFunctionSpace_.lonlat());
        const auto ghost  = array::make_view<int, 1>(fixture.targetFunctionSpace_.ghost());
        auto u            = array::make_view<double, 1>(targetFieldSet["u_new"]);
        auto v            = array::make_view<double, 1>(targetFieldSet["v_new"]);
        const auto uOrig  = array::make_view<double, 1>(targetFieldSet["u_orig"]);
        const auto vOrig  = array::make_view<double, 1>(targetFieldSet["v_orig"]);
        const auto vAlpha = array::make_view<double, 1>(targetFieldSet["v_alpha"]);
        const auto vBeta  = array::make_view<double, 1>(targetFieldSet["v_beta"]);
        auto error0       = array::make_view<double, 1>(targetFieldSet["error_field_0"]);
        auto error1       = array::make_view<double, 1>(targetFieldSet["error_field_1"]);
        const auto& tVec  = interp.target()->metadata().getIntVector("tile index");

        for (idx_t idx = 0; idx < fixture.targetFunctionSpace_.size(); ++idx) {
            if (!ghost(idx)) {
                const auto ll = PointLonLat(lonlat(idx, LON), lonlat(idx, LAT));
                const idx_t t = tVec[idx];

                // Get inverse wind transform jacobian.
                auto jac = windTransform(ll, t).inverse();

                // Transform wind.
                std::tie(u(idx), v(idx)) = matMul(jac, vAlpha(idx), vBeta(idx));

                // Get error.
                const auto uvTarget = vortexVectorField(ll.lon(), ll.lat());

                error0(idx) = Point2::distance(Point2(uvTarget.first, uvTarget.second), Point2(uOrig(idx), vOrig(idx)));
                error1(idx) = Point2::distance(Point2(uvTarget.first, uvTarget.second), Point2(u(idx), v(idx)));
            }
        }
    }
    targetFieldSet.haloExchange();

    gmshOutput("cubedsphere_vec_source.msh", sourceFieldSet);
    gmshOutput("cubedsphere_vec_target.msh", targetFieldSet);

    //--------------------------------------------------------------------------
    // Adjoint test.
    //--------------------------------------------------------------------------

    // Ensure that the adjoint identity relationship holds.
    targetFieldSet.add(fixture.targetFunctionSpace_.createField<double>(option::name("u_adjoint")));
    targetFieldSet.add(fixture.targetFunctionSpace_.createField<double>(option::name("v_adjoint")));
    array::make_view<double, 1>(targetFieldSet["u_adjoint"])
        .assign(array::make_view<double, 1>(targetFieldSet["u_new"]));
    array::make_view<double, 1>(targetFieldSet["v_adjoint"])
        .assign(array::make_view<double, 1>(targetFieldSet["v_new"]));

    // Adjoint of target halo exhange.
    targetFieldSet["u_adjoint"].adjointHaloExchange();
    targetFieldSet["v_adjoint"].adjointHaloExchange();

    // Adjoint of inverse wind transform.
    targetFieldSet.add(fixture.targetFunctionSpace_.createField<double>(option::name("v_alpha_adjoint")));
    targetFieldSet.add(fixture.targetFunctionSpace_.createField<double>(option::name("v_beta_adjoint")));
    {
        const auto lonlat = array::make_view<double, 2>(fixture.targetFunctionSpace_.lonlat());
        const auto ghost  = array::make_view<int, 1>(fixture.targetFunctionSpace_.ghost());
        const auto uAdj   = array::make_view<double, 1>(targetFieldSet["u_adjoint"]);
        const auto vAdj   = array::make_view<double, 1>(targetFieldSet["v_adjoint"]);
        auto vAlphaAdj    = array::make_view<double, 1>(targetFieldSet["v_alpha_adjoint"]);
        auto vBetaAdj     = array::make_view<double, 1>(targetFieldSet["v_beta_adjoint"]);
        const auto& tVec  = interp.target()->metadata().getIntVector("tile index");
        vAlphaAdj.assign(0.);
        vBetaAdj.assign(0.);
        for (idx_t idx = 0; idx < fixture.targetFunctionSpace_.size(); ++idx) {
            if (!ghost(idx)) {
                const auto ll = PointLonLat(lonlat(idx, LON), lonlat(idx, LAT));
                const idx_t t = tVec[idx];

                // Get adjoint of inverse wind transform jacobian.
                auto jac = windTransform(ll, t).inverse().transpose();

                // Transform wind.
                std::tie(vAlphaAdj(idx), vBetaAdj(idx)) = matMul(jac, uAdj(idx), vAdj(idx));
            }
        }
    }

    // Adjoint of interpolation.
    sourceFieldSet.add(fixture.sourceFunctionSpace_.createField<double>(option::name("v_alpha_adjoint")));
    sourceFieldSet.add(fixture.sourceFunctionSpace_.createField<double>(option::name("v_beta_adjoint")));
    array::make_view<double, 1>(sourceFieldSet["v_alpha_adjoint"]).assign(0.);
    array::make_view<double, 1>(sourceFieldSet["v_beta_adjoint"]).assign(0.);
    interp.execute_adjoint(sourceFieldSet["v_alpha_adjoint"], targetFieldSet["v_alpha_adjoint"]);
    interp.execute_adjoint(sourceFieldSet["v_beta_adjoint"], targetFieldSet["v_beta_adjoint"]);

    // Adjoint of wind transform.
    sourceFieldSet.add(fixture.sourceFunctionSpace_.createField<double>(option::name("u_adjoint")));
    sourceFieldSet.add(fixture.sourceFunctionSpace_.createField<double>(option::name("v_adjoint")));
    {
        const auto lonlat = array::make_view<double, 2>(fixture.sourceFunctionSpace_.lonlat());
        auto uAdj         = array::make_view<double, 1>(sourceFieldSet["u_adjoint"]);
        auto vAdj         = array::make_view<double, 1>(sourceFieldSet["v_adjoint"]);
        uAdj.assign(0.);
        vAdj.assign(0.);
        const auto vAlphaAdj = array::make_view<double, 1>(sourceFieldSet["v_alpha_adjoint"]);
        const auto vBetaAdj  = array::make_view<double, 1>(sourceFieldSet["v_beta_adjoint"]);

        functionspace::CubedSphereNodeColumns(fixture.sourceFunctionSpace_).parallel_for(
            util::Config("include_halo", true), [&](idx_t idx, idx_t t, idx_t i, idx_t j) {
            // Get lonlat
            const auto ll = PointLonLat(lonlat(idx, LON), lonlat(idx, LAT));

            // Get adjoint of wind transform jacobian.
            auto jac = windTransform(ll, t).transpose();

            // Transform wind.
            std::tie(uAdj(idx), vAdj(idx)) = matMul(jac, vAlphaAdj(idx), vBetaAdj(idx));
        });
    }

    // Check dot products.
    const auto yDotY = dotProd(targetFieldSet["u_new"], targetFieldSet["u_new"]) +
                       dotProd(targetFieldSet["v_new"], targetFieldSet["v_new"]);

    const auto xDotXAdj = dotProd(sourceFieldSet["u_orig"], sourceFieldSet["u_adjoint"]) +
                          dotProd(sourceFieldSet["v_orig"], sourceFieldSet["v_adjoint"]);

    EXPECT_APPROX_EQ(yDotY / xDotXAdj, 1., 1e-14);
}

CASE("cubedsphere_node_columns_to_structured_columns") {

    const auto fixture = CubedSphereInterpolationFixture{};

    // Can't (easily) redistribute directly from a cubedsphere functionspace to a structured columns.
    // Solution is to build two intermediate PointClouds functions spaces, and copy fields in and out.


    const auto targetStructuredColumns = functionspace::StructuredColumns(fixture.targetGrid_, grid::Partitioner("equal_regions"));
    const auto& targetCubedSphereParitioner = fixture.targetPartitioner_;
    const auto targetNativePartitioner = grid::Partitioner(targetStructuredColumns.distribution());

    // This should be a PointCloud constructor.
    const auto makePointCloud = [](const Grid& grid, const grid::Partitioner partitioner) {

        const auto distribution = grid::Distribution(grid, partitioner);

        auto lonLats = std::vector<PointXY>{};
        auto idx = gidx_t{0};
        for (const auto& lonLat : grid.lonlat()) {
            if (distribution.partition(idx++) == mpi::rank()) {
                lonLats.emplace_back(lonLat.data());
            }
        }
        return functionspace::PointCloud(lonLats);
    };

    const auto targetNativePointCloud = makePointCloud(fixture.targetGrid_, targetNativePartitioner);
    const auto targetCubedSpherePointCloud = makePointCloud(fixture.targetGrid_, targetCubedSphereParitioner);


    // Populate analytic source field.
<<<<<<< HEAD
    auto sourceField = generateScalarField(fixture.sourceFunctionSpace_);
=======
    auto sourceField = fixture.sourceFunctionSpace_.createField<double>(option::name("test_field"));
    {
        const auto lonlat = array::make_view<double, 2>(fixture.sourceFunctionSpace_.lonlat());
        const auto ghost  = array::make_view<int, 1>(fixture.sourceFunctionSpace_.ghost());
        auto view         = array::make_view<double, 1>(sourceField);
        for (idx_t i = 0; i < fixture.sourceFunctionSpace_.size(); ++i) {
            if (!ghost(i)) {
                view(i) = util::function::vortex_rollup(lonlat(i, LON), lonlat(i, LAT), 1.);
            }
        }
    }
    sourceField.haloExchange();
>>>>>>> 5437eb2a

    // Interpolate from source field to targetCubedSpherePointCloud field.
    const auto scheme = util::Config("type", "cubedsphere-bilinear") | util::Config("adjoint", true) |
                        util::Config("halo_exchange", false);
    const auto interp = Interpolation(scheme, fixture.sourceFunctionSpace_, targetCubedSpherePointCloud);
    auto targetCubedSphereField = targetCubedSpherePointCloud.createField<double>(option::name("test_field"));
    interp.execute(sourceField, targetCubedSphereField);

    // Redistribute from targetCubedSpherePointCloud to targetNativePointCloud
    const auto redist = Redistribution(targetCubedSpherePointCloud, targetNativePointCloud);
    auto targetNativeField = targetNativePointCloud.createField<double>(option::name("test_field"));
    redist.execute(targetCubedSphereField, targetNativeField);

    // copy temp field to target field.
    auto targetField = targetStructuredColumns.createField<double>(option::name("test_field"));
    array::make_view<double, 1>(targetField).assign(array::make_view<double, 1>(targetNativeField));

    // Done. Tidy up and write output.

    targetField.haloExchange();

    gmshOutput("cubedsphere_to_structured_cols_source.msh", FieldSet{sourceField});

    // gmsh needs a target mesh...
    const auto mesh = MeshGenerator("structured").generate(fixture.targetGrid_, targetNativePartitioner);
    const auto gmshConfig =
        util::Config("coordinates", "xyz") | util::Config("ghost", true) | util::Config("info", true);
    const auto targetGmsh = output::Gmsh("cubedsphere_to_structured_cols_target.msh", gmshConfig);
    targetGmsh.write(mesh);
    targetGmsh.write(targetField, functionspace::NodeColumns(mesh));
}
<<<<<<< HEAD

CASE("cubedsphere_paritioning_consistency") {

    const auto fixture = CubedSphereInterpolationFixture{};

    const auto makeFunctionSpace = [](const Grid& grid,
                                      const MeshGenerator& meshGenerator,
                                      const grid::Partitioner& partitioner) -> FunctionSpace {
        const auto mesh = meshGenerator.generate(grid, partitioner);
        return functionspace::NodeColumns(mesh);
    };

    const auto& sourceFunctionSpaceCubedSphere = fixture.sourceFunctionSpace_;
    const auto sourceFunctionSpaceEqualRegions = makeFunctionSpace(fixture.sourceGrid_,
                                                                   fixture.sourceMeshGenerator_,
                                                                   grid::Partitioner("equal_regions"));

    const auto& targetFunctionSpaceCubedSphere = fixture.targetFunctionSpace_;

    const auto& targetMeshEqualRegions = functionspace::NodeColumns(sourceFunctionSpaceEqualRegions).mesh();
    const auto targetFunctionSpaceEqualRegions = makeFunctionSpace(fixture.targetGrid_,
                                                                   fixture.targetMeshGenerator_,
                                                                   grid::MatchingPartitioner(
                                                                   targetMeshEqualRegions, util::Config("type", "cubedsphere")));

    const auto interpCubedSphere = Interpolation(interpScheme(), sourceFunctionSpaceCubedSphere, targetFunctionSpaceCubedSphere);
    const auto interpEqualRegions = Interpolation(interpScheme(), sourceFunctionSpaceEqualRegions, targetFunctionSpaceEqualRegions);

    const auto sourceFieldCubedSphere = generateScalarField(sourceFunctionSpaceCubedSphere);
    const auto sourceFieldEqualRegions = generateScalarField(sourceFunctionSpaceEqualRegions);
    auto targetFieldCubedSphere = targetFunctionSpaceCubedSphere.createField<double>(option::name("test field"));
    auto targetFieldEqualRegions = targetFunctionSpaceEqualRegions.createField<double>(option::name("test field"));

    interpCubedSphere.execute(sourceFieldCubedSphere, targetFieldCubedSphere);
    interpEqualRegions.execute(sourceFieldEqualRegions, targetFieldEqualRegions);

    auto targetFieldCubedSphereGlobal = targetFunctionSpaceCubedSphere.createField<double>(option::name("test field global") | option::global(0));
    auto targetFieldEqualRegionsGlobal = targetFunctionSpaceEqualRegions.createField<double>(option::name("test field global") | option::global(0));

    targetFunctionSpaceCubedSphere.gather(targetFieldCubedSphere, targetFieldCubedSphereGlobal);
    targetFunctionSpaceEqualRegions.gather(targetFieldEqualRegions, targetFieldEqualRegionsGlobal);



    auto targetFieldDiffGlobal = targetFunctionSpaceCubedSphere.createField<double>(option::name("test field diff") | option::global(0));
    auto targetFieldDiff = targetFunctionSpaceCubedSphere.createField<double>(option::name("test field diff"));
    auto maxDiff = 0.;

    const auto targetViewCubedSphere = array::make_view<double, 1>(targetFieldCubedSphereGlobal);
    const auto targetViewEqualRegions = array::make_view<double, 1>(targetFieldEqualRegionsGlobal);
    auto targetViewDiff = array::make_view<double, 1>(targetFieldDiffGlobal);

    using for_each = array::helpers::ArrayForEach<0>;

    for_each::apply(std::tie(targetViewDiff ,targetViewCubedSphere, targetViewEqualRegions),
        [&](auto&& diff, auto&& elem1, auto&& elem2) {
        diff = static_cast<double>(elem1) - static_cast<double>(elem2);
        maxDiff = std::max(maxDiff, std::abs(diff));
    });

    targetFunctionSpaceCubedSphere.scatter(targetFieldDiffGlobal, targetFieldDiff);
    targetFieldDiff.haloExchange();

    gmshOutput("interpolation_diff.msh", FieldSet(targetFieldDiff));
    EXPECT_APPROX_EQ(maxDiff, 0., 4 * std::numeric_limits<double>::epsilon());



}


=======
>>>>>>> 5437eb2a

}  // namespace test
}  // namespace atlas

int main(int argc, char** argv) {
    return atlas::test::run(argc, argv);
}<|MERGE_RESOLUTION|>--- conflicted
+++ resolved
@@ -36,7 +36,6 @@
 
 struct CubedSphereInterpolationFixture {
     atlas::Grid sourceGrid_ = Grid("CS-LFR-24");
-<<<<<<< HEAD
     atlas::MeshGenerator sourceMeshGenerator_ = MeshGenerator("cubedsphere_dual");
     atlas::grid::Partitioner sourcePartitioner_ = sourceGrid_.partitioner();
     atlas::Mesh sourceMesh_ = sourceMeshGenerator_.generate(sourceGrid_, sourcePartitioner_);
@@ -46,14 +45,6 @@
     atlas::grid::Partitioner targetPartitioner_ =
         grid::MatchingPartitioner(sourceMesh_, util::Config("type", "cubedsphere"));
     atlas::Mesh targetMesh_ = targetMeshGenerator_.generate(targetGrid_, targetPartitioner_);
-=======
-    atlas::Mesh sourceMesh_ = MeshGenerator("cubedsphere_dual").generate(sourceGrid_);
-    atlas::FunctionSpace sourceFunctionSpace_ = functionspace::NodeColumns(sourceMesh_);
-    atlas::grid::Partitioner targetPartitioner_ =
-        grid::MatchingPartitioner(sourceMesh_, util::Config("type", "cubedsphere"));
-    atlas::Grid targetGrid_ = Grid("O24");
-    atlas::Mesh targetMesh_ = MeshGenerator("structured").generate(targetGrid_, targetPartitioner_);
->>>>>>> 5437eb2a
     atlas::FunctionSpace targetFunctionSpace_ = functionspace::NodeColumns(targetMesh_);
 };
 
@@ -70,7 +61,6 @@
     gmsh.write(fieldSet, functionSpace);
 }
 
-<<<<<<< HEAD
 atlas::util::Config interpScheme() {
     return util::Config("type", "cubedsphere-bilinear") | util::Config("adjoint", true) |
            util::Config("halo_exchange", false);
@@ -94,12 +84,6 @@
 // Return (u, v) field with vortex_rollup as the streamfunction.
 // This has no physical significance, but it makes a nice swirly field.
 std::pair<double, double> vortexVectorField(double lon, double lat) {
-=======
-
-// Return (u, v) field with vortex_rollup as the streamfunction.
-// This has no physical significance, but it makes a nice swirly field.
-std::pair<double, double> vortexField(double lon, double lat) {
->>>>>>> 5437eb2a
 
     // set hLon and hLat step size.
     const double hLon = 0.0001;
@@ -119,6 +103,7 @@
     return std::make_pair(u, v);
 }
 
+
 double dotProd(const Field& a, const Field& b) {
     double prod{};
 
@@ -132,9 +117,6 @@
     mpi::comm().allReduceInPlace(prod, eckit::mpi::Operation::SUM);
     return prod;
 }
-
-
-
 
 CASE("cubedsphere_scalar_interpolation") {
 
@@ -162,12 +144,7 @@
     stDev = std::sqrt(stDev / fixture.sourceGrid_.size());
 
     // Set up interpolation object.
-<<<<<<< HEAD
     const auto interp = Interpolation(interpScheme(), fixture.sourceFunctionSpace_, fixture.targetFunctionSpace_);
-=======
-    const auto scheme = util::Config("type", "cubedsphere-bilinear") | util::Config("adjoint", true);
-    const auto interp = Interpolation(scheme, fixture.sourceFunctionSpace_, fixture.targetFunctionSpace_);
->>>>>>> 5437eb2a
 
     // Interpolate from source to target field.
     auto targetField = fixture.targetFunctionSpace_.createField<double>(option::name("test_field"));
@@ -281,13 +258,7 @@
     // Note: We have to disable the source field halo exhange in the
     // interpolation execute and excute_adjoint methods. If left on, the halo
     // exchange will corrupt the transformed wind field.
-<<<<<<< HEAD
     const auto interp = Interpolation(interpScheme(), fixture.sourceFunctionSpace_, fixture.targetFunctionSpace_);
-=======
-    const auto scheme = util::Config("type", "cubedsphere-bilinear") | util::Config("adjoint", true) |
-                        util::Config("halo_exchange", false);
-    const auto interp = Interpolation(scheme, fixture.sourceFunctionSpace_, fixture.targetFunctionSpace_);
->>>>>>> 5437eb2a
 
     // Make target fields.
     auto targetFieldSet = FieldSet{};
@@ -461,22 +432,7 @@
 
 
     // Populate analytic source field.
-<<<<<<< HEAD
     auto sourceField = generateScalarField(fixture.sourceFunctionSpace_);
-=======
-    auto sourceField = fixture.sourceFunctionSpace_.createField<double>(option::name("test_field"));
-    {
-        const auto lonlat = array::make_view<double, 2>(fixture.sourceFunctionSpace_.lonlat());
-        const auto ghost  = array::make_view<int, 1>(fixture.sourceFunctionSpace_.ghost());
-        auto view         = array::make_view<double, 1>(sourceField);
-        for (idx_t i = 0; i < fixture.sourceFunctionSpace_.size(); ++i) {
-            if (!ghost(i)) {
-                view(i) = util::function::vortex_rollup(lonlat(i, LON), lonlat(i, LAT), 1.);
-            }
-        }
-    }
-    sourceField.haloExchange();
->>>>>>> 5437eb2a
 
     // Interpolate from source field to targetCubedSpherePointCloud field.
     const auto scheme = util::Config("type", "cubedsphere-bilinear") | util::Config("adjoint", true) |
@@ -508,7 +464,6 @@
     targetGmsh.write(mesh);
     targetGmsh.write(targetField, functionspace::NodeColumns(mesh));
 }
-<<<<<<< HEAD
 
 CASE("cubedsphere_paritioning_consistency") {
 
@@ -580,8 +535,6 @@
 }
 
 
-=======
->>>>>>> 5437eb2a
 
 }  // namespace test
 }  // namespace atlas
