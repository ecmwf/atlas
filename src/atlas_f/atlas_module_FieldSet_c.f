--- conflicted
+++ resolved
@@ -3,18 +3,6 @@
 ! -----------------------------------------------------------------------------
 ! FieldSet routines
 
-<<<<<<< HEAD
-function atlas_FieldSet__ctor() result(fieldset)
-  type(atlas_FieldSet) :: fieldset
-  call fieldset%reset_c_ptr( atlas__FieldSet__new( c_str("untitled") ) )
-end function atlas_FieldSet__ctor
-
-function atlas_FieldSet__ctor_name(name) result(fieldset)
-  character(len=*), intent(in) :: name
-  type(atlas_FieldSet) :: fieldset
-  call fieldset%reset_c_ptr( atlas__FieldSet__new( c_str(name) ) )
-end function atlas_FieldSet__ctor_name
-=======
 function atlas_FieldSet__ctor(name) result(fieldset)
   character(len=*), intent(in), optional :: name
   type(atlas_FieldSet) :: fieldset
@@ -24,7 +12,6 @@
     call  fieldset%reset_c_ptr( atlas__FieldSet__new( c_str("") ) )
   endif
 end function atlas_FieldSet__ctor
->>>>>>> b9c372cf
 
 subroutine FieldSet__delete(this)
   class(atlas_FieldSet), intent(inout) :: this
