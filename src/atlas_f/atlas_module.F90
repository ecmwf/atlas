! (C) Copyright 2013 ECMWF.
!
! This software is licensed under the terms of the Apache Licence Version 2.0
! which can be obtained at http://www.apache.org/licenses/LICENSE-2.0.
! In applying this licence, ECMWF does not waive the privileges and immunities
! granted to it by virtue of its status as an intergovernmental organisation nor
! does it submit to any jurisdiction.

#include "atlas/atlas_f.h"

module atlas_module

! Purpose :
! -------
!    *atlas* : Object oriented library for flexible parallel data structures
!              for structured grids and unstructured meshes
!
!------------------------------------------------------------------------------

use atlas_Field_module, only: &
    & atlas_Field, &
    & atlas_real, &
    & atlas_integer, &
    & atlas_logical
use atlas_FunctionSpace_module, only: &
    & atlas_FunctionSpace
use atlas_FieldSet_module, only: &
    & atlas_FieldSet
use atlas_State_module, only: &
    & atlas_State
use atlas_JSON_module, only: &
    & atlas_PathName, &
    & atlas_JSON
use atlas_Config_module, only: &
    & atlas_config
use atlas_Metadata_module, only: &
    & atlas_Metadata
<<<<<<< HEAD
use atlas_Point_module, only: &
    & atlas_PointXY, &
    & atlas_PointXYZ, &
    & atlas_PointLonLat
=======
>>>>>>> c45b7386
use atlas_Geometry_module, only: &
    & atlas_Geometry
use atlas_KDTree_module, only: &
    & atlas_IndexKDTree
use atlas_HybridElements_module, only: &
    & atlas_HybridElements
use atlas_mesh_Edges_module, only: &
    & atlas_mesh_Edges
use atlas_mesh_Cells_module, only: &
    & atlas_mesh_Cells
use atlas_Elements_module, only: &
    & atlas_Elements
use atlas_ElementType_module, only: &
    & atlas_ElementType, &
    & atlas_Triangle, &
    & atlas_Quadrilateral, &
    & atlas_Line
use atlas_Connectivity_module, only: &
    & atlas_Connectivity, &
    & atlas_MultiBlockConnectivity, &
    & atlas_BlockConnectivity
use atlas_mesh_Nodes_module, only: &
    & atlas_mesh_Nodes
use atlas_HaloExchange_module, only: &
    & atlas_HaloExchange
use atlas_Interpolation_module, only: &
    & atlas_Interpolation
use atlas_GatherScatter_module, only: &
    & atlas_GatherScatter
use atlas_Checksum_module, only: &
    & atlas_Checksum
use atlas_Mesh_module, only: &
    & atlas_Mesh
use atlas_GridDistribution_module, only: &
    & atlas_GridDistribution
use atlas_Grid_module, only: &
    & atlas_Grid, &
    & atlas_UnstructuredGrid, &
    & atlas_StructuredGrid, &
    & atlas_GaussianGrid, &
    & atlas_ReducedGaussianGrid, &
    & atlas_RegularGaussianGrid, &
    & atlas_RegularLonLatGrid, &
    & atlas_RegionalGrid
use atlas_Vertical_module, only :&
    & atlas_Vertical
use atlas_functionspace_EdgeColumns_module, only: &
    & atlas_functionspace_EdgeColumns
use atlas_functionspace_NodeColumns_module, only: &
    & atlas_functionspace_NodeColumns
use atlas_functionspace_PointCloud_module, only: &
    & atlas_functionspace_PointCloud
use atlas_functionspace_StructuredColumns_module, only: &
    & atlas_functionspace_StructuredColumns
use atlas_functionspace_Spectral_module, only: &
    & atlas_functionspace_Spectral
use atlas_Projection_module, only : &
    & atlas_Projection, &
    & atlas_RotatedLonLatProjection, &
    & atlas_LambertConformalConicProjection, &
    & atlas_RotatedSchmidtProjection
use atlas_Trans_module, only : &
    & atlas_Trans
use atlas_kinds_module, only: &
    & ATLAS_KIND_GIDX, &
    & ATLAS_KIND_IDX, &
    & ATLAS_KIND_REAL64, &
    & ATLAS_KIND_REAL32, &
    & ATLAS_KIND_INT64, &
    & ATLAS_KIND_INT32
use atlas_Partitioner_module, only: &
    & atlas_Partitioner, &
    & atlas_MatchingMeshPartitioner
use atlas_MeshGenerator_module, only: &
    & atlas_MeshGenerator
use atlas_Method_module, only: &
    & atlas_Method
use atlas_fvm_module, only: &
    & atlas_fvm_Method
use atlas_Nabla_module, only: &
    & atlas_Nabla
use atlas_mesh_actions_module, only: &
    & atlas_build_parallel_fields, &
    & atlas_build_nodes_parallel_fields, &
    & atlas_build_edges_parallel_fields, &
    & atlas_build_periodic_boundaries, &
    & atlas_build_halo, &
    & atlas_build_edges, &
    & atlas_build_pole_edges, &
    & atlas_build_node_to_edge_connectivity, &
    & atlas_build_median_dual_mesh, &
    & atlas_write_load_balance_report, &
    & atlas_renumber_nodes_glb_idx
use atlas_output_module, only: &
    & atlas_Output, &
    & atlas_output_Gmsh
use atlas_trace_module, only : &
    & atlas_Trace

use fckit_log_module,  only: atlas_log => fckit_log

implicit none

public

ENUM, bind(c)
  enumerator :: openmode
  enumerator :: app = 1
  enumerator :: out = 16
end ENUM

type, private :: atlas_Library_type
contains
  procedure, public, nopass :: initialise => atlas_init
  procedure, public, nopass :: finalise   => atlas_final
  procedure, public, nopass :: initialize => atlas_init
  procedure, public, nopass :: finalize   => atlas_final
  procedure, public, nopass :: version    => atlas_version
  procedure, public, nopass :: gitsha1    => atlas_git_sha1_abbrev
end type

type(atlas_library_type), public :: atlas_library

  type, private :: eckit_Library_type
  contains
    procedure, public, nopass :: version    => eckit_version
    procedure, public, nopass :: gitsha1    => eckit_git_sha1_abbrev
  end type

type(eckit_library_type), public :: eckit_library


interface atlas_initialize
    module procedure atlas_init
end interface

interface atlas_initialise
    module procedure atlas_init
end interface

interface atlas_finalize
    module procedure atlas_final
end interface

interface atlas_finalise
    module procedure atlas_final
end interface

! =============================================================================
CONTAINS
! =============================================================================

! -----------------------------------------------------------------------------

subroutine atlas_init( comm )
  use atlas_library_c_binding
  use iso_fortran_env, only : stdout => output_unit
  use fckit_main_module, only: fckit_main
  use fckit_mpi_module, only : fckit_mpi_setCommDefault

  integer, intent(in), optional :: comm

  if( .not. fckit_main%ready() ) then
    call fckit_main%initialise()

    if( fckit_main%taskID() == 0 ) then
      call atlas_log%set_fortran_unit(stdout,style=atlas_log%PREFIX)
    else
      call atlas_log%reset()
    endif

    call atlas_log%debug("--> Only MPI rank 0 is logging. Please initialise fckit_main"//&
      &                  "    before to avoid this behaviour",flush=.true.);

  endif

  if( present(comm) ) then
    call fckit_mpi_setCommDefault(comm)
  endif
  call atlas__atlas_init_noargs()

end subroutine



subroutine atlas_final()
  use fckit_c_interop_module
  use atlas_library_c_binding
  call atlas__atlas_finalize()
end subroutine

function eckit_version()
  use atlas_library_c_binding
  use fckit_c_interop_module
  character(len=40) :: eckit_version
  eckit_version = c_ptr_to_string(atlas__eckit_version())
end function eckit_version

function eckit_git_sha1()
  use fckit_c_interop_module
  use atlas_library_c_binding
  character(len=40) :: eckit_git_sha1
  eckit_git_sha1 = c_ptr_to_string(atlas__eckit_git_sha1())
end function eckit_git_sha1

function eckit_git_sha1_abbrev(length)
  use, intrinsic :: iso_c_binding, only: c_int
  use atlas_library_c_binding
  use fckit_c_interop_module
  character(len=40) :: eckit_git_sha1_abbrev
  integer(c_int), optional :: length
  integer(c_int) :: opt_length
  opt_length = 7
  if( present(length) ) opt_length = length
  eckit_git_sha1_abbrev = c_ptr_to_string(atlas__eckit_git_sha1_abbrev(opt_length))
end function eckit_git_sha1_abbrev

function atlas_version()
  use fckit_c_interop_module
  use atlas_library_c_binding
  character(len=40) :: atlas_version
  atlas_version = c_ptr_to_string(atlas__atlas_version())
end function atlas_version

function atlas_git_sha1()
  use fckit_c_interop_module
  use atlas_library_c_binding
  character(len=40) :: atlas_git_sha1
  atlas_git_sha1 = c_ptr_to_string(atlas__atlas_git_sha1())
end function atlas_git_sha1

function atlas_git_sha1_abbrev(length)
  use fckit_c_interop_module
  use, intrinsic :: iso_c_binding, only: c_int
  use atlas_library_c_binding
  character(len=40) :: atlas_git_sha1_abbrev
  integer(c_int), optional :: length
  integer(c_int) :: opt_length
  opt_length = 7
  if( present(length) ) opt_length = length
  atlas_git_sha1_abbrev = c_ptr_to_string(atlas__atlas_git_sha1_abbrev(opt_length))
end function atlas_git_sha1_abbrev

! -----------------------------------------------------------------------------

end module atlas_module<|MERGE_RESOLUTION|>--- conflicted
+++ resolved
@@ -35,13 +35,6 @@
     & atlas_config
 use atlas_Metadata_module, only: &
     & atlas_Metadata
-<<<<<<< HEAD
-use atlas_Point_module, only: &
-    & atlas_PointXY, &
-    & atlas_PointXYZ, &
-    & atlas_PointLonLat
-=======
->>>>>>> c45b7386
 use atlas_Geometry_module, only: &
     & atlas_Geometry
 use atlas_KDTree_module, only: &
