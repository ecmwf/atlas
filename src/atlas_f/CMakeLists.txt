# (C) Copyright 2013 ECMWF.
#
# This software is licensed under the terms of the Apache Licence Version 2.0
# which can be obtained at http://www.apache.org/licenses/LICENSE-2.0.
# In applying this licence, ECMWF does not waive the privileges and immunities
# granted to it by virtue of its status as an intergovernmental organisation nor
# does it submit to any jurisdiction.

configure_file( ${CMAKE_CURRENT_SOURCE_DIR}/atlas_f.h.in
                ${CMAKE_CURRENT_BINARY_DIR}/../atlas/atlas_f.h @ONLY )

execute_process( COMMAND ${CMAKE_COMMAND} -E create_symlink ${CMAKE_CURRENT_SOURCE_DIR}/atlas_f.fypp ${CMAKE_CURRENT_BINARY_DIR}/../atlas/atlas_f.fypp)

install( FILES
  ${CMAKE_CURRENT_SOURCE_DIR}/atlas_f.fypp
  ${CMAKE_CURRENT_BINARY_DIR}/../atlas/atlas_f.h
  DESTINATION
  ${INSTALL_INCLUDE_DIR}/atlas )


### fortran bindings

function(generate_fortran_bindings output filename)

  set( options "" )
  set( single_value_args OUTPUT MODULE )
  set( multi_value_args "" )
  cmake_parse_arguments( _PAR "${options}" "${single_value_args}" "${multi_value_args}"  ${_FIRST_ARG} ${ARGN} )

  get_filename_component(base ${filename} NAME_WE)
  set(base_abs ${CMAKE_CURRENT_SOURCE_DIR}/${base})
  set(outfile ${CMAKE_CURRENT_BINARY_DIR}/${base}_c_binding.f90)

  if( _PAR_OUTPUT )
    set(outfile ${_PAR_OUTPUT})
  endif()
  set(${output} ${${output}} ${outfile} PARENT_SCOPE)

  if( NOT _PAR_MODULE )
    set( _PAR_MODULE "atlas_${base}_c_binding" )
  endif()

  set( FINT32 "integer(c_int)"  )
  set( FINT64 "integer(c_long)" )
  set( F_GIDX ${FINT${ATLAS_BITS_GLOBAL}} )
  set( F_IDX ${FINT${ATLAS_BITS_LOCAL}} )

  add_custom_command(
    OUTPUT ${outfile}
    COMMAND ${PYTHON_EXECUTABLE} ${PROJECT_SOURCE_DIR}/tools/c2f.py ${CMAKE_CURRENT_SOURCE_DIR}/${filename}
            -o ${outfile} -m ${_PAR_MODULE}
            -t '{"idx_t":"${F_IDX}","gidx_t":"${F_GIDX}"}'
    DEPENDS ${filename} )
  set_source_files_properties(${outfile} PROPERTIES GENERATED TRUE)
endfunction()

generate_fortran_bindings(FORTRAN_BINDINGS ../atlas/grid.h)
<<<<<<< HEAD
generate_fortran_bindings(FORTRAN_BINDINGS ../atlas/grid/detail/grid/CubedSphere.h
    MODULE    atlas_grid_CubedSphere_c_binding
    OUTPUT    grid_CubedSphere_c_binding.f90 )
=======
generate_fortran_bindings(FORTRAN_BINDINGS ../atlas/grid/detail/grid/Grid.h
    MODULE    atlas_grid_Grid_c_binding
    OUTPUT    grid_Grid_c_binding.f90 )
>>>>>>> d2bdd842
generate_fortran_bindings(FORTRAN_BINDINGS ../atlas/grid/detail/grid/Structured.h
    MODULE    atlas_grid_Structured_c_binding
    OUTPUT    grid_Structured_c_binding.f90 )
generate_fortran_bindings(FORTRAN_BINDINGS ../atlas/grid/detail/grid/Unstructured.h
    MODULE    atlas_grid_Unstructured_c_binding
    OUTPUT    grid_Unstructured_c_binding.f90 )
generate_fortran_bindings(FORTRAN_BINDINGS ../atlas/grid/detail/distribution/DistributionImpl.h
    MODULE atlas_distribution_c_binding
    OUTPUT distribution_c_binding.f90 )
generate_fortran_bindings(FORTRAN_BINDINGS ../atlas/grid/detail/vertical/VerticalInterface.h
    MODULE atlas_vertical_c_binding
    OUTPUT vertical_c_binding.f90 )
generate_fortran_bindings(FORTRAN_BINDINGS ../atlas/grid/Partitioner.h)
generate_fortran_bindings(FORTRAN_BINDINGS ../atlas/mesh/detail/MeshIntf.h
    MODULE    atlas_mesh_c_binding
    OUTPUT    atlas_mesh_c_binding.f90 )
generate_fortran_bindings(FORTRAN_BINDINGS ../atlas/mesh/Nodes.h)
generate_fortran_bindings(FORTRAN_BINDINGS ../atlas/mesh/Connectivity.h)
generate_fortran_bindings(FORTRAN_BINDINGS ../atlas/mesh/HybridElements.h)
generate_fortran_bindings(FORTRAN_BINDINGS ../atlas/mesh/Elements.h)
generate_fortran_bindings(FORTRAN_BINDINGS ../atlas/mesh/ElementType.h)
generate_fortran_bindings(FORTRAN_BINDINGS ../atlas/mesh/actions/BuildParallelFields.h)
generate_fortran_bindings(FORTRAN_BINDINGS ../atlas/mesh/actions/BuildPeriodicBoundaries.h)
generate_fortran_bindings(FORTRAN_BINDINGS ../atlas/mesh/actions/BuildHalo.h)
generate_fortran_bindings(FORTRAN_BINDINGS ../atlas/mesh/actions/BuildEdges.h)
generate_fortran_bindings(FORTRAN_BINDINGS ../atlas/mesh/actions/BuildDualMesh.h)
generate_fortran_bindings(FORTRAN_BINDINGS ../atlas/mesh/actions/WriteLoadBalanceReport.h)
generate_fortran_bindings(FORTRAN_BINDINGS ../atlas/meshgenerator/detail/MeshGeneratorInterface.h
    MODULE atlas_meshgenerator_c_binding
    OUTPUT meshgenerator_c_binding.f90 )
generate_fortran_bindings(FORTRAN_BINDINGS ../atlas/output/Output.h)
generate_fortran_bindings(FORTRAN_BINDINGS ../atlas/output/detail/GmshInterface.h
  MODULE    atlas_output_gmsh_c_binding
  OUTPUT    output_Gmsh_c_binding.f90)
generate_fortran_bindings(FORTRAN_BINDINGS ../atlas/field/State.h)
generate_fortran_bindings(FORTRAN_BINDINGS ../atlas/field/detail/FieldInterface.h
    MODULE    atlas_field_c_binding
    OUTPUT    field_c_binding.f90 )
generate_fortran_bindings(FORTRAN_BINDINGS ../atlas/field/FieldSet.h)
generate_fortran_bindings(FORTRAN_BINDINGS ../atlas/functionspace/detail/FunctionSpaceInterface.h
    MODULE atlas_functionspace_c_binding
    OUTPUT functionspace_c_binding.f90 )
generate_fortran_bindings(FORTRAN_BINDINGS ../atlas/functionspace/detail/SpectralInterface.h
    MODULE    atlas_functionspace_Spectral_c_binding
    OUTPUT    functionspace_Spectral_c_binding.f90 )
generate_fortran_bindings(FORTRAN_BINDINGS ../atlas/functionspace/detail/StructuredColumnsInterface.h
    MODULE    atlas_functionspace_StructuredColumns_c_binding
    OUTPUT    functionspace_StructuredColumns_c_binding.f90 )
generate_fortran_bindings(FORTRAN_BINDINGS ../atlas/functionspace/detail/NodeColumnsInterface.h
    MODULE    atlas_functionspace_NodeColumns_c_binding
    OUTPUT    functionspace_NodeColumns_c_binding.f90)
generate_fortran_bindings(FORTRAN_BINDINGS ../atlas/functionspace/EdgeColumns.h
    MODULE    atlas_functionspace_EdgeColumns_c_binding
    OUTPUT    functionspace_EdgeColumns_c_binding.f90)
generate_fortran_bindings(FORTRAN_BINDINGS ../atlas/functionspace/detail/PointCloudInterface.h
    MODULE    atlas_functionspace_PointCloud_c_binding
    OUTPUT    functionspace_PointCloud_c_binding.f90)
generate_fortran_bindings(FORTRAN_BINDINGS ../atlas/numerics/Nabla.h)
generate_fortran_bindings(FORTRAN_BINDINGS ../atlas/numerics/Nabla.h)
generate_fortran_bindings(FORTRAN_BINDINGS ../atlas/numerics/Method.h )
generate_fortran_bindings(FORTRAN_BINDINGS ../atlas/numerics/fvm/Method.h
    MODULE    atlas_fvm_method_c_binding
    OUTPUT    fvm_method_c_binding.f90 )
generate_fortran_bindings(FORTRAN_BINDINGS ../atlas/interpolation/Interpolation.h
    MODULE    atlas_interpolation_c_binding
    OUTPUT    interpolation_c_binding.f90 )
generate_fortran_bindings(FORTRAN_BINDINGS ../atlas/trans/detail/TransInterface.h
    MODULE    atlas_trans_c_binding
    OUTPUT    trans_c_binding.f90 )
generate_fortran_bindings(FORTRAN_BINDINGS ../atlas/util/Allocate.h)
generate_fortran_bindings(FORTRAN_BINDINGS ../atlas/util/Metadata.h)
generate_fortran_bindings(FORTRAN_BINDINGS ../atlas/util/Config.h)
generate_fortran_bindings(FORTRAN_BINDINGS ../atlas/output/detail/GmshIO.h)
generate_fortran_bindings(FORTRAN_BINDINGS ../atlas/parallel/HaloExchange.h)
generate_fortran_bindings(FORTRAN_BINDINGS ../atlas/parallel/GatherScatter.h)
generate_fortran_bindings(FORTRAN_BINDINGS ../atlas/parallel/Checksum.h)
generate_fortran_bindings(FORTRAN_BINDINGS internals/atlas_read_file.h)
generate_fortran_bindings(FORTRAN_BINDINGS internals/Library.h)
generate_fortran_bindings(FORTRAN_BINDINGS runtime/atlas_trace.h MODULE atlas_trace_c_binding OUTPUT atlas_trace_c_binding.f90 )


### atlas fortran lib
ecbuild_add_library( TARGET atlas_f
    AUTO_VERSION
    SOURCES
        ${FORTRAN_BINDINGS}
        atlas_module.F90
        util/atlas_kinds_module.F90
        util/atlas_JSON_module.F90
        util/atlas_Config_module.F90
        util/atlas_Metadata_module.F90
        util/atlas_allocate_module.F90
        output/atlas_output_module.F90
        functionspace/atlas_FunctionSpace_module.F90
        functionspace/atlas_functionspace_EdgeColumns_module.F90
        functionspace/atlas_functionspace_NodeColumns_module.fypp
        functionspace/atlas_functionspace_StructuredColumns_module.F90
        functionspace/atlas_functionspace_Spectral_module.F90
        functionspace/atlas_functionspace_PointCloud_module.F90
        field/atlas_FieldSet_module.F90
        field/atlas_State_module.F90
        field/atlas_Field_module.fypp
        grid/atlas_Grid_module.F90
        grid/atlas_GridDistribution_module.F90
        grid/atlas_Vertical_module.F90
        grid/atlas_Partitioner_module.F90
        mesh/atlas_MeshGenerator_module.F90
        mesh/atlas_Mesh_module.F90
        mesh/atlas_mesh_Nodes_module.F90
        mesh/atlas_mesh_Edges_module.F90
        mesh/atlas_mesh_Cells_module.F90
        mesh/atlas_Connectivity_module.F90
        mesh/atlas_HybridElements_module.F90
        mesh/atlas_Elements_module.F90
        mesh/atlas_ElementType_module.F90
        mesh/atlas_mesh_actions_module.F90
        numerics/atlas_Method_module.F90
        numerics/atlas_fvm_module.F90
        numerics/atlas_Nabla_module.F90
        interpolation/atlas_Interpolation_module.F90
        parallel/atlas_GatherScatter_module.fypp
        parallel/atlas_Checksum_module.fypp
        parallel/atlas_HaloExchange_module.fypp
        trans/atlas_Trans_module.F90
        internals/atlas_read_file.h
        internals/atlas_read_file.cc
        internals/atlas_write_to_fortran_unit.F90
        internals/Library.h
        internals/Library.cc
        runtime/atlas_trace.cc
        runtime/atlas_Trace_module.F90

  PRIVATE_INCLUDES
        ${FCKIT_INCLUDE_DIRS}
)

target_link_libraries( atlas_f PUBLIC
  $<LINK_ONLY:atlas> )

target_link_libraries( atlas_f PUBLIC
  fckit )

if( atlas_HAVE_OMP_Fortran )
  target_link_libraries( atlas_f PRIVATE OpenMP::OpenMP_Fortran )
endif()

target_include_directories( atlas_f PUBLIC
  $<BUILD_INTERFACE:${PROJECT_SOURCE_DIR}/src>
  $<BUILD_INTERFACE:${PROJECT_BINARY_DIR}/src>
  $<BUILD_INTERFACE:${CMAKE_CURRENT_BINARY_DIR}>
  $<BUILD_INTERFACE:${CMAKE_Fortran_MODULE_DIRECTORY}>
  $<INSTALL_INTERFACE:include>
  $<INSTALL_INTERFACE:module/atlas>
)
target_include_directories( atlas_f PRIVATE
  $<BUILD_INTERFACE:${CMAKE_CURRENT_SOURCE_DIR}>
  $<BUILD_INTERFACE:${CMAKE_CURRENT_BINARY_DIR}>
)
if( ECKIT_INCLUDE_DIRS )
  target_include_directories( atlas_f PRIVATE ${ECKIT_INCLUDE_DIRS} )
endif()

fckit_target_preprocess_fypp( atlas_f
  DEPENDS
    ${CMAKE_CURRENT_SOURCE_DIR}/atlas_f.h.in
    ${CMAKE_CURRENT_SOURCE_DIR}/atlas_f.fypp
    ${CMAKE_CURRENT_SOURCE_DIR}/internals/atlas_generics.fypp )<|MERGE_RESOLUTION|>--- conflicted
+++ resolved
@@ -55,15 +55,12 @@
 endfunction()
 
 generate_fortran_bindings(FORTRAN_BINDINGS ../atlas/grid.h)
-<<<<<<< HEAD
-generate_fortran_bindings(FORTRAN_BINDINGS ../atlas/grid/detail/grid/CubedSphere.h
-    MODULE    atlas_grid_CubedSphere_c_binding
-    OUTPUT    grid_CubedSphere_c_binding.f90 )
-=======
 generate_fortran_bindings(FORTRAN_BINDINGS ../atlas/grid/detail/grid/Grid.h
     MODULE    atlas_grid_Grid_c_binding
     OUTPUT    grid_Grid_c_binding.f90 )
->>>>>>> d2bdd842
+generate_fortran_bindings(FORTRAN_BINDINGS ../atlas/grid/detail/grid/CubedSphere.h
+    MODULE    atlas_grid_CubedSphere_c_binding
+    OUTPUT    grid_CubedSphere_c_binding.f90 )    
 generate_fortran_bindings(FORTRAN_BINDINGS ../atlas/grid/detail/grid/Structured.h
     MODULE    atlas_grid_Structured_c_binding
     OUTPUT    grid_Structured_c_binding.f90 )
