--- conflicted
+++ resolved
@@ -359,11 +359,7 @@
   double radius = 6371.22e+03; // Earth's radius
   double height = 80.e+03;     // Height of atmosphere
   double deg2rad = M_PI/180.;
-<<<<<<< HEAD
-  atlas_omp_parallel_for( int jnode=0; jnode<nnodes; ++jnode )
-=======
-  for(size_t jnode = 0; jnode < nnodes; ++jnode)
->>>>>>> 1bd673eb
+  atlas_omp_parallel_for( size_t jnode=0; jnode<nnodes; ++jnode )
   {
     lonlat(jnode,LON) = lonlat(jnode,LON) * deg2rad;
     lonlat(jnode,LAT) = lonlat(jnode,LAT) * deg2rad;
@@ -376,11 +372,7 @@
     for(size_t jlev = 0; jlev < nlev; ++jlev)
       field(jnode,jlev) = 100.+50.*std::cos(2*y);
   }
-<<<<<<< HEAD
-  atlas_omp_parallel_for( int jedge=0; jedge<nedges; ++jedge )
-=======
-  for(size_t jedge = 0; jedge < nedges; ++jedge)
->>>>>>> 1bd673eb
+  atlas_omp_parallel_for( size_t jedge=0; jedge<nedges; ++jedge )
   {
     S(jedge,LON) *= deg2rad;
     S(jedge,LAT) *= deg2rad;
@@ -393,15 +385,11 @@
 
   node2edge_sign = ArrayView<double,2> ( mesh->nodes().add( Field::create<double>("to_edge_sign",make_shape(nnodes,node2edge.shape(1)) ) ) );
 
-<<<<<<< HEAD
   atlas_omp_parallel_for( int jnode=0; jnode<nnodes; ++jnode )
-=======
-  for(size_t jnode = 0; jnode < nnodes; ++jnode)
->>>>>>> 1bd673eb
-  {
-    for(int jedge = 0; jedge < node2edge_size(jnode); ++jedge)
-    {
-      int iedge = node2edge(jnode,jedge);
+  {
+    for(size_t jedge = 0; jedge < node2edge_size(jnode); ++jedge)
+    {
+      size_t iedge = node2edge(jnode,jedge);
       size_t ip1 = edge2node(iedge,0);
       if( jnode == ip1 )
         node2edge_sign(jnode,jedge) = 1.;
@@ -451,14 +439,7 @@
   Array<double> avgS_arr(nedges,nlev,2);
   ArrayView<double,3> avgS(avgS_arr);
 
-<<<<<<< HEAD
   atlas_omp_parallel_for( int jedge=0; jedge<nedges; ++jedge )
-=======
-#ifdef ATLAS_HAVE_OMP
-  #pragma omp parallel for
-#endif
-  for(size_t jedge = 0; jedge < nedges; ++jedge)
->>>>>>> 1bd673eb
   {
     int ip1 = edge2node(jedge,0);
     int ip2 = edge2node(jedge,1);
@@ -471,14 +452,7 @@
     }
   }
 
-<<<<<<< HEAD
   atlas_omp_parallel_for( int jnode=0; jnode<nnodes; ++jnode )
-=======
-#ifdef ATLAS_HAVE_OMP
-  #pragma omp parallel for
-#endif
-  for(size_t jnode = 0; jnode < nnodes; ++jnode)
->>>>>>> 1bd673eb
   {
     for(size_t jlev = 0; jlev < nlev; ++jlev )
     {
@@ -515,14 +489,7 @@
   double dzi = 1./dz;
   double dzi_2 = 0.5*dzi;
 
-<<<<<<< HEAD
   atlas_omp_parallel_for( int jnode=0; jnode<nnodes; ++jnode )
-=======
-#ifdef ATLAS_HAVE_OMP
-  #pragma omp parallel for
-#endif
-  for(size_t jnode = 0; jnode < nnodes; ++jnode)
->>>>>>> 1bd673eb
   {
     if( nlev > 2 )
     {
