### OpenACC

if( atlas_HAVE_ATLAS_FIELD )

<<<<<<< HEAD
  set( ATLAS_FIND_OPENACC ${HAVE_CUDA} )
  if (DEFINED ATLAS_ENABLE_ACC)
    if(NOT ATLAS_ENABLE_ACC)
      set( ATLAS_FIND_OPENACC OFF )
    endif()
  elseif (DEFINED ENABLE_ACC)
    if (NOT ENABLE_ACC)
      set( ATLAS_FIND_OPENACC OFF )
=======
set( ATLAS_ACC_CAPABLE FALSE )
if( HAVE_GPU )
  if( CMAKE_Fortran_COMPILER_ID MATCHES "PGI|NVHPC" )
    set( ATLAS_ACC_CAPABLE TRUE )
  else()
    find_package(OpenACC COMPONENTS C Fortran)
    if(OpenACC_Fortran_FOUND AND OpenACC_C_FOUND)
        set( ATLAS_ACC_CAPABLE TRUE )
>>>>>>> 59efc064
    endif()
  endif()

<<<<<<< HEAD
  if (ATLAS_FIND_OPENACC)
    enable_language(C)  # So that find_package(OpenACC) looks C components
    find_package(OpenACC)
=======
if( atlas_HAVE_ACC )
  if( CMAKE_Fortran_COMPILER_ID MATCHES "PGI|NVHPC" )
      #set( ACC_Fortran_FLAGS -acc -ta=tesla,nordc )
    set( ACC_Fortran_FLAGS "-acc=gpu;-gpu=gvmode,lineinfo,fastmath,rdc" )
    set( ACC_C_FLAGS ${ACC_Fortran_FLAGS} )
    find_program( ACC_C_COMPILER NAMES pgcc HINTS ${PGI_DIR} ${NVPHC_DIR} ENV PGI_DIR NVHPC_DIR PATH_SUFFIXES bin )
    if( NOT ACC_C_COMPILER )
      ecbuild_error( "Could not find OpenACC capable C compiler" )
    endif()
  else()
    set( ACC_Fortran_FLAGS ${OpenACC_Fortran_FLAGS} )
    set( ACC_C_FLAGS       ${OpenACC_C_FLAGS} )
>>>>>>> 59efc064
  endif()

  ecbuild_add_option( FEATURE ACC
                      DESCRIPTION  "OpenACC capable data structures"
                      CONDITION HAVE_CUDA AND OpenACC_C_FOUND )

else()
  set( HAVE_ACC 0 )
  set( atlas_HAVE_ACC 0 )
endif()
<|MERGE_RESOLUTION|>--- conflicted
+++ resolved
@@ -2,16 +2,6 @@
 
 if( atlas_HAVE_ATLAS_FIELD )
 
-<<<<<<< HEAD
-  set( ATLAS_FIND_OPENACC ${HAVE_CUDA} )
-  if (DEFINED ATLAS_ENABLE_ACC)
-    if(NOT ATLAS_ENABLE_ACC)
-      set( ATLAS_FIND_OPENACC OFF )
-    endif()
-  elseif (DEFINED ENABLE_ACC)
-    if (NOT ENABLE_ACC)
-      set( ATLAS_FIND_OPENACC OFF )
-=======
 set( ATLAS_ACC_CAPABLE FALSE )
 if( HAVE_GPU )
   if( CMAKE_Fortran_COMPILER_ID MATCHES "PGI|NVHPC" )
@@ -20,15 +10,14 @@
     find_package(OpenACC COMPONENTS C Fortran)
     if(OpenACC_Fortran_FOUND AND OpenACC_C_FOUND)
         set( ATLAS_ACC_CAPABLE TRUE )
->>>>>>> 59efc064
     endif()
   endif()
+endif()
 
-<<<<<<< HEAD
-  if (ATLAS_FIND_OPENACC)
-    enable_language(C)  # So that find_package(OpenACC) looks C components
-    find_package(OpenACC)
-=======
+ecbuild_add_option( FEATURE ACC
+                    DESCRIPTION  "OpenACC capable data structures"
+                    CONDITION ATLAS_ACC_CAPABLE )
+
 if( atlas_HAVE_ACC )
   if( CMAKE_Fortran_COMPILER_ID MATCHES "PGI|NVHPC" )
       #set( ACC_Fortran_FLAGS -acc -ta=tesla,nordc )
@@ -41,7 +30,11 @@
   else()
     set( ACC_Fortran_FLAGS ${OpenACC_Fortran_FLAGS} )
     set( ACC_C_FLAGS       ${OpenACC_C_FLAGS} )
->>>>>>> 59efc064
+  endif()
+
+  if (ATLAS_FIND_OPENACC)
+    enable_language(C)  # So that find_package(OpenACC) looks C components
+    find_package(OpenACC)
   endif()
 
   ecbuild_add_option( FEATURE ACC
