# don't use trans library until it supports build without MPI
set( ENABLE_MPI                 OFF CACHE BOOL "Disable MPI under Intel compilation" )
set( ENABLE_TRANS               ON  CACHE BOOL "Enable TRANS" )
<<<<<<< HEAD
set( ENABLE_ATLAS_TEST_GRIDSPEC ON  CACHE BOOL "Enable atlas_test_gridspec")
=======
>>>>>>> 1d187230
set( ENABLE_BOUNDSCHECKING      ON  CACHE BOOL "Enable bounds checking")
set( ENABLE_TESSELATION         OFF CACHE BOOL "Disable CGAL" ) # cgal is old in leap42<|MERGE_RESOLUTION|>--- conflicted
+++ resolved
@@ -1,9 +1,5 @@
 # don't use trans library until it supports build without MPI
 set( ENABLE_MPI                 OFF CACHE BOOL "Disable MPI under Intel compilation" )
 set( ENABLE_TRANS               ON  CACHE BOOL "Enable TRANS" )
-<<<<<<< HEAD
-set( ENABLE_ATLAS_TEST_GRIDSPEC ON  CACHE BOOL "Enable atlas_test_gridspec")
-=======
->>>>>>> 1d187230
 set( ENABLE_BOUNDSCHECKING      ON  CACHE BOOL "Enable bounds checking")
 set( ENABLE_TESSELATION         OFF CACHE BOOL "Disable CGAL" ) # cgal is old in leap42