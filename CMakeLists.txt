
# (C) Copyright 1996-2014 ECMWF.
#
# This software is licensed under the terms of the Apache Licence Version 2.0
# which can be obtained at http://www.apache.org/licenses/LICENSE-2.0.
# In applying this licence, ECMWF does not waive the privileges and immunities
# granted to it by virtue of its status as an intergovernmental organisation nor
# does it submit to any jurisdiction.

############################################################################################
# ATLAS
#
# TODO:
#	* add renumbering to improve cache performance
#	* add detection of OpenMP flags (mayeb move to ecbuild)

cmake_minimum_required( VERSION 2.8.4 FATAL_ERROR )

project( atlas CXX )

set( CMAKE_MODULE_PATH "${CMAKE_CURRENT_SOURCE_DIR}/cmake" ${CMAKE_MODULE_PATH} "${CMAKE_CURRENT_SOURCE_DIR}/../ecbuild/cmake")
set( ECBUILD_DEFAULT_BUILD_TYPE Release )

include( ecbuild_system )

ecbuild_requires_macro_version( 1.6 )

###############################################################################
# project

set( PERSISTENT_NAMESPACE "eckit" CACHE INTERNAL "" )

ecbuild_use_package( PROJECT eckit VERSION 0.8 REQUIRED )

foreach( _eckit_feature ${ECKIT_FEATURES} )
  set( ${_eckit_feature} 1 )
endforeach()

if( ECKIT_HAVE_GRIB )
   message( STATUS "eckit has GRIB support")
   set( ECKIT_GRIB_LIBRARIES eckit_grib )
endif()

if( ECKIT_HAVE_MPI )
   message( STATUS "eckit has MPI support")
endif()

ecbuild_declare_project()

# options & dependencies

ecbuild_find_python()

### Fortran ...

ecbuild_add_option( FEATURE FORTRAN
                    DESCRIPTION "provide Fortran bindings" )

if( HAVE_FORTRAN )

  ecbuild_enable_fortran( REQUIRED MODULE_DIRECTORY ${CMAKE_BINARY_DIR}/module )

  ecbuild_add_option( FEATURE FCTEST
                      DEFAULT ${ENABLE_TESTS}
                      DESCRIPTION "Fortran Unit Test Framework"
                      REQUIRED_PACKAGES "PROJECT fctest VERSION 0.1" )

  set( Fortran Fortran )

endif()

### MPI ...

ecbuild_add_option( FEATURE MPI
                    DESCRIPTION "Support for MPI distributed parallelism"
                    REQUIRED_PACKAGES "MPI COMPONENTS CXX ${Fortran}" )

debug_var( HAVE_MPI )
debug_var( ECKIT_HAVE_ECKIT_MPI )
debug_var( ECKIT_HAVE_ECKIT_MPISTUBS )

if( HAVE_MPI AND ECKIT_HAVE_ECKIT_MPI )
  message( STATUS "Using eckit_mpi" )
  set( ECKIT_MPI_LIBRARIES eckit_mpi )
elseif( NOT HAVE_MPI AND ECKIT_HAVE_ECKIT_MPISTUBS )
  message( STATUS "Using eckit_mpistubs" )
#  add_definitions( ECKIT_MPISTUBS )
  set( ECKIT_MPI_LIBRARIES eckit_mpistubs )
  if( HAVE_FORTRAN )
    ecbuild_use_package( PROJECT mpistubs )
    set( MPI_Fortran_LIBRARIES mpistubs_f )
    set( MPI_Fortran_INCLUDE_PATH ${MPISTUBS_INCLUDE_DIRS} )
    debug_var( MPISTUBS_LIBRARIES )
  endif()
else()
  message( FATAL_ERROR "eckit_mpi or eckit_mpistubs not found" )
endif()


### OMP ...

ecbuild_add_option(
    FEATURE OMP
    DESCRIPTION "support for OpenMP threaded parallelism"
    REQUIRED_PACKAGES "OMP COMPONENTS CXX ${Fortran}" )

if( HAVE_FORTRAN )
  cmake_add_fortran_flags( "${OMP_Fortran_FLAGS}" )
endif()
cmake_add_cxx_flags( "${OMP_CXX_FLAGS}" )


### trans_api ...

ecbuild_add_option(
    FEATURE TRANS
    DESCRIPTION "Support for trasnformations between SH and Grid space"
    REQUIRED_PACKAGES "PROJECT trans_api VERSION 0.1" )

### tesselation ...

ecbuild_add_option(
    FEATURE TESSELATION
    DESCRIPTION "support for unstructured mesh generation"
    REQUIRED_PACKAGES "CGAL QUIET" )

if( HAVE_TESSELATION )

    # CGAL needs boost

    set(Boost_USE_MULTITHREADED      ON )
    find_package( Boost 1.45.0 REQUIRED )
    set_package_properties( Boost PROPERTIES TYPE RECOMMENDED PURPOSE "CGAL support" )
    list( APPEND CGAL_INCLUDE_DIRS ${Boost_INCLUDE_DIRS} )
    list( APPEND CGAL_LIBRARIES ${CGAL_LIBRARY} ${CGAL_3RD_PARTY_LIBRARIES}
                                ${GMP_LIBRARIES} ${MPFR_LIBRARIES}
                                ${Boost_THREAD_LIBRARY} ${Boost_SYSTEM_LIBRARY} )

endif()

### Type for Global indices and unique point id's

set( ATLAS_BITS_GLOBAL 64 )

### sandbox

ecbuild_add_option( FEATURE SANDBOX
                    DEFAULT OFF
                    DESCRIPTION "build the sandbox stuff" )

############################################################################################
# export package info

list( APPEND ATLAS_TPLS  eckit )

set( ATLAS_INCLUDE_DIRS   ${CMAKE_CURRENT_SOURCE_DIR}/src ${CMAKE_CURRENT_BINARY_DIR}/src )

list( APPEND ATLAS_LIBRARIES  atlas )

if( HAVE_FORTRAN )
  list( APPEND ATLAS_INCLUDE_DIRS ${CMAKE_Fortran_MODULE_DIRECTORY} )
  set( ATLAS_LIBRARIES atlas_f ${ATLAS_LIBRARIES} )
endif()

if( ATLAS_HAVE_TRANS )
	list( APPEND ATLAS_TPLS trans_api )
endif()

if( HAVE_TESSELATION )
  list( APPEND ATLAS_TPLS CGAL )
endif()

get_directory_property( ATLAS_DEFINITIONS COMPILE_DEFINITIONS )

foreach( _tpl ${ATLAS_TPLS} )
  string( TOUPPER ${_tpl} TPL )
  list( APPEND ATLAS_EXTRA_DEFINITIONS   ${${TPL}_DEFINITIONS}  ${${TPL}_TPL_DEFINITIONS}  )
  list( APPEND ATLAS_EXTRA_INCLUDE_DIRS  ${${TPL}_INCLUDE_DIRS} ${${TPL}_TPL_INCLUDE_DIRS} )
  list( APPEND ATLAS_EXTRA_LIBRARIES     ${${TPL}_LIBRARIES}    ${${TPL}_TPL_LIBRARIES}    )
endforeach()

############################################################################################
# sources

include( atlas_compiler_flags )

include_directories( ${ATLAS_INCLUDE_DIRS} ${ATLAS_EXTRA_INCLUDE_DIRS} )

add_subdirectory( src )

############################################################################################
# pkg-config

ecbuild_pkgconfig(
  NAME             atlas
  URL              "https://software.ecmwf.int/wiki/display/ATLAS"
  DESCRIPTION      "Atlas framework for parallel datastructures"
  LIBRARIES        atlas
  VARIABLES        HAVE_MPI HAVE_TRANS HAVE_TESSELATION HAVE_FORTRAN
)

<<<<<<< HEAD
=======
if( HAVE_FORTRAN )
  ecbuild_pkgconfig(
    NAME             atlas-fortran
    URL              "https://software.ecmwf.int/wiki/display/ATLAS"
    DESCRIPTION      "Atlas framework for parallel datastructures"
    LIBRARIES        atlas_f
    VARIABLES        HAVE_MPI HAVE_TRANS HAVE_TESSELATION HAVE_FORTRAN
  )
endif()

>>>>>>> a266d83b
############################################################################################
# finalize

add_custom_target( atlas-readme SOURCES ${CMAKE_CURRENT_SOURCE_DIR}/README.md )
ecbuild_install_project( NAME Atlas )

ecbuild_print_summary()<|MERGE_RESOLUTION|>--- conflicted
+++ resolved
@@ -75,22 +75,16 @@
                     DESCRIPTION "Support for MPI distributed parallelism"
                     REQUIRED_PACKAGES "MPI COMPONENTS CXX ${Fortran}" )
 
-debug_var( HAVE_MPI )
-debug_var( ECKIT_HAVE_ECKIT_MPI )
-debug_var( ECKIT_HAVE_ECKIT_MPISTUBS )
-
 if( HAVE_MPI AND ECKIT_HAVE_ECKIT_MPI )
   message( STATUS "Using eckit_mpi" )
   set( ECKIT_MPI_LIBRARIES eckit_mpi )
 elseif( NOT HAVE_MPI AND ECKIT_HAVE_ECKIT_MPISTUBS )
   message( STATUS "Using eckit_mpistubs" )
-#  add_definitions( ECKIT_MPISTUBS )
   set( ECKIT_MPI_LIBRARIES eckit_mpistubs )
   if( HAVE_FORTRAN )
     ecbuild_use_package( PROJECT mpistubs )
     set( MPI_Fortran_LIBRARIES mpistubs_f )
     set( MPI_Fortran_INCLUDE_PATH ${MPISTUBS_INCLUDE_DIRS} )
-    debug_var( MPISTUBS_LIBRARIES )
   endif()
 else()
   message( FATAL_ERROR "eckit_mpi or eckit_mpistubs not found" )
@@ -199,8 +193,6 @@
   VARIABLES        HAVE_MPI HAVE_TRANS HAVE_TESSELATION HAVE_FORTRAN
 )
 
-<<<<<<< HEAD
-=======
 if( HAVE_FORTRAN )
   ecbuild_pkgconfig(
     NAME             atlas-fortran
@@ -211,7 +203,6 @@
   )
 endif()
 
->>>>>>> a266d83b
 ############################################################################################
 # finalize
 
