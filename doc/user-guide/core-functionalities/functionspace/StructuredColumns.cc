#include "atlas/atlas.h"
#include "atlas/grid/Grid.h"
#include "atlas/field/Field.h"
#include "atlas/array/ArrayView.h"
#include "atlas/mesh/Mesh.h"
#include "atlas/mesh/Nodes.h"
#include "atlas/mesh/generators/Structured.h"
#include "atlas/output/Gmsh.h"
#include "atlas/functionspace/StructuredColumns.h"

using atlas::array::ArrayView;
using atlas::atlas_finalize;
using atlas::atlas_init;
using atlas::field::Field;
using atlas::functionspace::StructuredColumns;
using atlas::grid::Grid;
using atlas::mesh::Mesh;
using atlas::output::Gmsh;

int main(int argc, char *argv[])
{
    atlas_init(argc, argv);

    // Generate global reduced grid
    Grid grid( "N32" );

    // Number of points in the grid
<<<<<<< HEAD
    size_t const nb_nodes = grid->npts();
=======
    int const nb_nodes = grid.npts();
>>>>>>> 6ba0bcd3

    // Generate functionspace associated to grid
    StructuredColumns::Ptr
        fs_rgp(new StructuredColumns(grid));

    /* .... */
    // Variables for scalar1 field definition
    const double rpi = 2.0 * asin(1.0);
    const double deg2rad = rpi / 180.;
    const double zlatc = 0.0 * rpi;
    const double zlonc = 1.0 * rpi;
    const double zrad  = 2.0 * rpi / 9.0;
    int jnode = 0;



    // Calculate scalar function
    Field::Ptr field_scalar1(fs_rgp->createField<double>("scalar1"));
    ArrayView <double,1> scalar1(*field_scalar1);

    for (size_t jlat = 0; jlat < fs_rgp->nlat(); ++jlat)
    {
        for (size_t jlon = 0; jlon < fs_rgp->nlon(jlat); ++jlon)
        {
            double zlat = fs_rgp->lat(jlat);
            zlat = zlat * deg2rad;
            double zlon = fs_rgp->lon(jlat, jlon);
            zlon  = zlon * deg2rad;
            double zdist = 2.0 * sqrt((cos(zlat) * sin((zlon-zlonc)/2.)) *
                          (cos(zlat) * sin((zlon-zlonc)/2.)) +
                           sin((zlat-zlatc)/2.) * sin((zlat-zlatc)/2.));

            scalar1(jnode) = 0.0;
            if (zdist < zrad)
            {
                scalar1(jnode) = 0.5 * (1. + cos(rpi*zdist/zrad));
            }
            ++jnode;
        }
    }

    // Write field
    {
      // Generate visualisation mesh associated to grid
      atlas::mesh::generators::Structured meshgenerator;
<<<<<<< HEAD
      Mesh::Ptr mesh (meshgenerator.generate(*grid));
=======
      Mesh::Ptr mesh (meshgenerator.generate(grid));
>>>>>>> 6ba0bcd3

      Gmsh gmsh("scalar1.msh");
      gmsh.write(*mesh);
      gmsh.write(*field_scalar1);
    }

    atlas_finalize();
    return 0;
}<|MERGE_RESOLUTION|>--- conflicted
+++ resolved
@@ -25,11 +25,7 @@
     Grid grid( "N32" );
 
     // Number of points in the grid
-<<<<<<< HEAD
-    size_t const nb_nodes = grid->npts();
-=======
     int const nb_nodes = grid.npts();
->>>>>>> 6ba0bcd3
 
     // Generate functionspace associated to grid
     StructuredColumns::Ptr
@@ -75,11 +71,7 @@
     {
       // Generate visualisation mesh associated to grid
       atlas::mesh::generators::Structured meshgenerator;
-<<<<<<< HEAD
-      Mesh::Ptr mesh (meshgenerator.generate(*grid));
-=======
       Mesh::Ptr mesh (meshgenerator.generate(grid));
->>>>>>> 6ba0bcd3
 
       Gmsh gmsh("scalar1.msh");
       gmsh.write(*mesh);
